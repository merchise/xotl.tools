[egg_info]
tag-build = .dev
tag-date = true

[bdist_wheel]
universal = 1

[flake8]
<<<<<<< HEAD
exclude = .tox,.git,*/migrations/*,node_modules/*,tests/*,docs/*,build/*
ignore=E402
=======
ignore = E402,E731
>>>>>>> f033ca4f
<|MERGE_RESOLUTION|>--- conflicted
+++ resolved
@@ -6,9 +6,5 @@
 universal = 1
 
 [flake8]
-<<<<<<< HEAD
 exclude = .tox,.git,*/migrations/*,node_modules/*,tests/*,docs/*,build/*
-ignore=E402
-=======
-ignore = E402,E731
->>>>>>> f033ca4f
+ignore = E402,E731