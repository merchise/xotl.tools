--- conflicted
+++ resolved
@@ -1,12 +1,6 @@
 [egg_info]
 tag-build = .dev
 tag-date = true
-<<<<<<< HEAD
-
-[bdist_wheel]
-universal = 1
-=======
->>>>>>> 4ff7cb39
 
 [flake8]
 exclude = .tox,.git,*/migrations/*,node_modules/*,tests/*,docs/*,build/*
