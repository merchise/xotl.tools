--- conflicted
+++ resolved
@@ -1,11 +1,6 @@
 [egg_info]
-<<<<<<< HEAD
 # tag_build = dev
-tag_svn_revision = false
-=======
-tag_build = dev
 tag_svn_revision = false
 
 [bdist_wheel]
-python-tag = py27.py31.py32.py34
->>>>>>> affe1e5d
+python-tag = py27.py31.py32.py34