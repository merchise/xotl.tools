---
stages:
  - pre-check
  - mypy
  - test
  - check
  - build
  - publish
  - clean up

.x-when-mrs-or-stable: &when-merge-requests-or-stable
  refs:
    - main
    - /^releases-2/
    - merge_requests
  changes:
    - docs/**/*.rst
    - docs/**/*.py
    - xotl/tools/**/*.py
    - tests/**/*.py
    - pyproject.toml
    - tox.ini
    - .gitlab-ci.yml

.x-when-mrs: &when-merge-requests
  refs:
    - merge_requests
  changes:
    - docs/**/*.rst
    - docs/**/*.py
    - xotl/tools/**/*.py
    - tests/**/*.py
    - pyproject.toml
    - tox.ini
    - .gitlab-ci.yml


.x-when-stable: &when-stable-branches
  refs:
    - main
    - /^releases-2
  changes:
    - docs/**/*.rst
    - docs/**/*.py
    - xotl/tools/**/*.py
    - tests/**/*.py
    - pyproject.toml
    - tox.ini
    - .gitlab-ci.yml


check flake8 and black:
  interruptible: true
  image: python:3.10
  stage: check
  needs: []
  script:
    - pip install --no-cache-dir 'flake8~=6.0' 'flake8-bugbear~=23.2' 'black==23.1.0' 'isort~=5.12'
    - flake8 xotl/tools
    - black --check xotl/tools
    - isort --check --diff xotl/tools
  only:
    <<: *when-merge-requests-or-stable

.run_tox_staticcheck: &run_tox_staticcheck
  interruptible: true
  image: python:$PYTHON
  stage: mypy
  cache:
    key: $CI_JOB_NAME-$PYTHON
    paths:
      - .tox/
      - .mypy_cache/
  script:
    - pip install tox
<<<<<<< HEAD
    - |
      if [ -n "$TOX_POSARGS" ]; then
        tox -e system-staticcheck -- $TOX_POSARGS
      else
        tox -e system-staticcheck
      fi

.run_tox_tests: &run_tox_tests
  interruptible: true
=======
    - tox -e system-staticcheck
  only:
    refs:
      - master
      - merge_requests
    changes:
      - xotl/tools/**/*.py
      - xotl/tools/**/*.pyi

run static checks in Python 3.6:
  <<: *run_tox_staticcheck
  allow_failure: true
  variables:
    PYTHON: "3.6"

run static checks in Python 3.7:
  <<: *run_tox_staticcheck
  allow_failure: true
  variables:
    PYTHON: "3.7"

run static checks in Python 3.8:
  <<: *run_tox_staticcheck
  variables:
    PYTHON: "3.8"

run static checks in Python 3.9:
  <<: *run_tox_staticcheck
  variables:
    PYTHON: "3.9"


.run_tox_tests_no_greenlets: &run_tox_tests_no_greenlets
  image: python:$PYTHON-alpine
  stage: test
  cache:
    key: $CI_JOB_NAME
    paths:
      - .tox/
  script:
    - pip install tox
    - tox -e system-unit

.run_tox_tests_with_greenlets: &run_tox_tests_with_greenlets
>>>>>>> fb794ec9
  image: python:$PYTHON
  stage: test
  cache:
    key: $CI_JOB_NAME-$PYTHON
    paths:
      - .tox/
  script:
    - pip install tox
    - tox -e system-$GREENLETS

run required static checks:
  <<: *run_tox_staticcheck
  only:
    <<: *when-merge-requests-or-stable
  parallel:
    matrix:
      - PYTHON: ["3.8", "3.9"]
        TOX_POSARGS: ["tests/test_dim.py"]

tests:
  <<: *run_tox_tests
  only:
    <<: *when-merge-requests-or-stable
  needs:
    - run required static checks
  parallel:
    matrix:
      - PYTHON: ["3.8", "3.9", "3.10", "3.11"]
        GREENLETS: ["unit", "greenlets"]

test doctests:
  image: python:$PYTHON
  stage: test
  script:
    - pip install tox
    - tox -e system-doctest
  only:
    <<: *when-merge-requests-or-stable
  needs:
    - run required static checks
  parallel:
    matrix:
      - PYTHON: ["3.9", "3.10", "3.11"]


.x-when-releasing: &when-releasing
  refs:
    - tags
  variables:
    - $CI_COMMIT_TAG =~ /^\d+(\.\d+)*(|a\d+|b\d+|rc\d+)?(\.post\d+)?$/
    - $CI_SERVER_HOST == "gitlab.merchise.org"


.x-when-prereleasing: &when-prereleasing
  refs:
    - tags
  variables:
    - $CI_COMMIT_TAG =~ /^\d+(\.\d+)*(|a\d+|b\d+|rc\d+)?(\.post\d+|\.dev\d+)?$/
    - $CI_SERVER_HOST == "gitlab.merchise.org"

build:
  image: python:3.8
  stage: build
  script:
    - poetry run build
  artifacts:
    paths:
      - dist/
  only:
    <<: *when-prereleasing


check signature of tag:
  interruptible: true
  image: alpine
  stage: check
  script:
    - apk add gnupg git
    - cat $GNUPG_KEY_FILE | gpg --import
    - git verify-tag $CI_COMMIT_REF_NAME
  only:
    <<: *when-prereleasing

publish in pypi:
  image: python:3.8
  variables:
    GIT_STRATEGY: none
  stage: publish
  script:
    - pip install twine
    - twine upload --skip-existing -u "$PYPI_USERNAME" -p "$PYPI_PASSWORD" dist/*
  needs:
    - check signature of tag
    - build
  environment:
    name: pypi
    url: https://pypi.org/project/$CI_PROJECT_NAME/$CI_COMMIT_REF_NAME
  only:
    <<: *when-releasing


.build_doc: &build_doc
  image: python:3.8
  stage: build
  cache:
    key: docs-${CI_COMMIT_REF_SLUG}
    paths:
      - docs/builds/
  script:
    - apt-get update && apt-get install -y git make
    - pip install -e ".[docs]"
    - make -C docs/ html
    - mkdir -p public
    - cp -r docs/build/html/* public/
  artifacts:
    paths:
      - docs/build/html
      - public/
    expire_in: 4 days
  needs: []

build documentation for releases:
  <<: *build_doc
  only:
    <<: *when-prereleasing

build documentation:
  <<: *build_doc
  needs:
    - test doctests
  only:
    <<: *when-merge-requests-or-stable
  variables:
    SPHINXOPTS: "-W"
  interruptible: true

.publish_rtd: &publish_rtd
  image: alpine
  variables:
    GIT_STRATEGY: none
  stage: publish
  script:
    - |
      apk add openssh rsync
      mkdir -p $HOME/.ssh
      chmod 700 $HOME/.ssh
      cp $RSA_KEY_FILE $HOME/.ssh/id_rsa
      chmod 600 $HOME/.ssh/id_rsa
      cp $SSH_CONFIG_FILE $HOME/.ssh/config
      ssh docs.lahavane.com mkdir -p /data/$CI_PROJECT_NAME/.$CI_COMMIT_SHA
      rsync -auvp -e ssh ./docs/build/html/ docs.lahavane.com:/data/$CI_PROJECT_NAME/.$CI_COMMIT_SHA/
      ssh docs.lahavane.com "cd /data/$CI_PROJECT_NAME; rm -r $CI_COMMIT_REF_SLUG; ln -s .$CI_COMMIT_SHA $CI_COMMIT_REF_SLUG"
      ssh docs.lahavane.com "cd /data/$CI_PROJECT_NAME; ls -al | grep -oE '\.([0-9]|[a-z])*$' | sort | uniq -c | grep '1 ' | grep -oE '\.([0-9]|[a-z])*$' | xargs rm -rf"
  environment:
    name: docs.lahavane.com
    url: https://docs.lahavane.com/$CI_PROJECT_NAME/$CI_COMMIT_REF_SLUG

publish in our RTD for releases:
  <<: *publish_rtd
  needs:
    - build documentation for releases
  only:
    <<: *when-releasing


pages:
  <<: *build_doc
  only:
    - releases-2.2.x

publish in our RTD:
  <<: *publish_rtd
  only:
    <<: *when-merge-requests-or-stable
    variables:
      - $CI_SERVER_HOST == "gitlab.merchise.org"
  needs:
    - build documentation

automatically remove MR documentation from our RTD server after 4 hours:
  stage: clean up
  rules:
    - if: '$CI_COMMIT_REF_NAME == "main"'
      when: never
    - if: '$CI_COMMIT_REF_NAME =~ /releases-/'
      when: never
    - if: '$CI_PIPELINE_SOURCE == "merge_request_event" && $CI_SERVER_HOST == "gitlab.merchise.org"'
      when: on_success
    - when: never
  trigger:
    include: ci/cleanup.yml<|MERGE_RESOLUTION|>--- conflicted
+++ resolved
@@ -73,7 +73,6 @@
       - .mypy_cache/
   script:
     - pip install tox
-<<<<<<< HEAD
     - |
       if [ -n "$TOX_POSARGS" ]; then
         tox -e system-staticcheck -- $TOX_POSARGS
@@ -83,52 +82,6 @@
 
 .run_tox_tests: &run_tox_tests
   interruptible: true
-=======
-    - tox -e system-staticcheck
-  only:
-    refs:
-      - master
-      - merge_requests
-    changes:
-      - xotl/tools/**/*.py
-      - xotl/tools/**/*.pyi
-
-run static checks in Python 3.6:
-  <<: *run_tox_staticcheck
-  allow_failure: true
-  variables:
-    PYTHON: "3.6"
-
-run static checks in Python 3.7:
-  <<: *run_tox_staticcheck
-  allow_failure: true
-  variables:
-    PYTHON: "3.7"
-
-run static checks in Python 3.8:
-  <<: *run_tox_staticcheck
-  variables:
-    PYTHON: "3.8"
-
-run static checks in Python 3.9:
-  <<: *run_tox_staticcheck
-  variables:
-    PYTHON: "3.9"
-
-
-.run_tox_tests_no_greenlets: &run_tox_tests_no_greenlets
-  image: python:$PYTHON-alpine
-  stage: test
-  cache:
-    key: $CI_JOB_NAME
-    paths:
-      - .tox/
-  script:
-    - pip install tox
-    - tox -e system-unit
-
-.run_tox_tests_with_greenlets: &run_tox_tests_with_greenlets
->>>>>>> fb794ec9
   image: python:$PYTHON
   stage: test
   cache:
@@ -145,7 +98,7 @@
     <<: *when-merge-requests-or-stable
   parallel:
     matrix:
-      - PYTHON: ["3.8", "3.9"]
+      - PYTHON: ["3.10", "3.11", "3.12"]
         TOX_POSARGS: ["tests/test_dim.py"]
 
 tests:
@@ -156,7 +109,7 @@
     - run required static checks
   parallel:
     matrix:
-      - PYTHON: ["3.8", "3.9", "3.10", "3.11"]
+      - PYTHON: ["3.10", "3.11", "3.12"]
         GREENLETS: ["unit", "greenlets"]
 
 test doctests:
@@ -171,7 +124,7 @@
     - run required static checks
   parallel:
     matrix:
-      - PYTHON: ["3.9", "3.10", "3.11"]
+      - PYTHON: ["3.10", "3.11", "3.12"]
 
 
 .x-when-releasing: &when-releasing
@@ -190,7 +143,7 @@
     - $CI_SERVER_HOST == "gitlab.merchise.org"
 
 build:
-  image: python:3.8
+  image: python:3.10
   stage: build
   script:
     - poetry run build
@@ -213,7 +166,7 @@
     <<: *when-prereleasing
 
 publish in pypi:
-  image: python:3.8
+  image: python:3.10
   variables:
     GIT_STRATEGY: none
   stage: publish
@@ -231,7 +184,7 @@
 
 
 .build_doc: &build_doc
-  image: python:3.8
+  image: python:3.10
   stage: build
   cache:
     key: docs-${CI_COMMIT_REF_SLUG}
