--- conflicted
+++ resolved
@@ -8,11 +8,7 @@
 .settings/
 .tox/
 .cache/
-<<<<<<< HEAD
-=======
 .hypothesis/
->>>>>>> 9a29359b
-
 build/
 dist/
 
