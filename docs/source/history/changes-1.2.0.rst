--- conflicted
+++ resolved
@@ -21,11 +21,7 @@
   `!xoutil.aop.classical.weave`:func:.
 
 - Introduces `xoutil.iterators.first_n`:func: and deprecates
-<<<<<<< HEAD
-  `xoutil.iterators.first`:func: and :func:`xoutil.iterators.get_first`.
-=======
   `xoutil.iterators.first`:func: and `xoutil.iterators.get_first`:func:.
->>>>>>> 08a57c01
 
 - Removes the `zope.interface` awareness from `xoutil.context`:mod: since it
   contained a very hard to catch bug. Furthermore, this was included to help
