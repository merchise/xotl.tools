--- conflicted
+++ resolved
@@ -17,11 +17,7 @@
   - Removes deprecated `!xoutil.decorators`:mod:.  Use
     `xoutil.decorator`:mod:.
 
-<<<<<<< HEAD
-  - Removed :func:`!xoutil.iterators.first`, and
-=======
   - Removed `!xoutil.iterators.first`:func:, and
->>>>>>> cf943589
     `!xoutil.iterators.get_first`:func:.
 
   - Removed `!xoutil.string.names`:func:,
