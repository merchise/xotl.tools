--- conflicted
+++ resolved
@@ -2,15 +2,9 @@
 
 - Changes involving :mod:`xoutil.collections`:
 
-<<<<<<< HEAD
-  - Moves SmartDict and SortedSmartDict from `xoutil.data` to
-    `xoutil.collections`:mod: module.  They are still accessible -in version
-    previous to 1.7.2- from `!xoutil.data` but deprecated there.
-=======
   - Moves SmartDict and SortedSmartDict from :mod:`xoutil.data` to
     `xoutil.collections`:mod:. They are still accessible from
     `!xoutil.data`:mod:.
->>>>>>> 97941f01
 
   - Also there is now a :class:`xoutil.collections.SmartDictMixin` that
     implements the `update` behind all smart dicts in xoutil.
