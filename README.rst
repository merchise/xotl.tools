`xoutil` is a collection of disparate utilities that does not conform a
<<<<<<< HEAD
framework for anything.  `xoutil` is essentially an extension to the Python's
standard library.
=======
framework for anything.  `xoutil` is essentially -but not exclusive- an
extension to the Python's standard library.

In `xoutil` you will probably find:

- Compatibility solvers for major versions issues\ [#another-six]_.  See
  `xoutil.eight`.

- Tools that must be implemented in the Python Standard Library, but there are
  things that escape from the Guido's scope. ;)

- Components that belong naturally to the "Common Systems Layer" \
  [#continuum]_.

.. [#another-six] Yes!, yet another solution for this. ;)

.. [#continuum] http://pubs.opengroup.org/architecture/togaf9-doc/arch/chap39.html#tag_39_04_01
>>>>>>> 894736b0
<|MERGE_RESOLUTION|>--- conflicted
+++ resolved
@@ -1,8 +1,4 @@
 `xoutil` is a collection of disparate utilities that does not conform a
-<<<<<<< HEAD
-framework for anything.  `xoutil` is essentially an extension to the Python's
-standard library.
-=======
 framework for anything.  `xoutil` is essentially -but not exclusive- an
 extension to the Python's standard library.
 
@@ -19,5 +15,4 @@
 
 .. [#another-six] Yes!, yet another solution for this. ;)
 
-.. [#continuum] http://pubs.opengroup.org/architecture/togaf9-doc/arch/chap39.html#tag_39_04_01
->>>>>>> 894736b0
+.. [#continuum] http://pubs.opengroup.org/architecture/togaf9-doc/arch/chap39.html#tag_39_04_01