--- conflicted
+++ resolved
@@ -1,9 +1,5 @@
 `xoutil` is a collection of disparate utilities that does not conform a
-<<<<<<< HEAD
-framework for anything.  `xoutil` is essentially an extension to the Python's
-standard library.
-=======
-framework for anything.  `xoutil` is essentially -but not exclusive- an
+framework for anything.  `xoutil` is essentially -but not exclusively- an
 extension to the Python's standard library.
 
 In `xoutil` you will probably find:
@@ -19,5 +15,4 @@
 
 .. [#another-six] Yes!, yet another solution for this. ;)
 
-.. [#continuum] http://pubs.opengroup.org/architecture/togaf9-doc/arch/chap39.html#tag_39_04_01
->>>>>>> 08a57c01
+.. [#continuum] http://pubs.opengroup.org/architecture/togaf9-doc/arch/chap39.html#tag_39_04_01