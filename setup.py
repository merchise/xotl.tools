--- conflicted
+++ resolved
@@ -6,8 +6,8 @@
 import versioneer
 
 from setuptools import setup, find_packages
+from setuptools.command.test import test as TestCommand
 
-<<<<<<< HEAD
 
 def execfile(filename):
     "To run in Python 3"
@@ -17,39 +17,12 @@
     with open(filename, "rb") as f:
         code = compile(f.read().decode("utf-8"), filename, "exec")
         return exec_(code, globals())
-=======
-try:
-    execfile
-except NameError:
-
-    def execfile(filename):
-        "To run in Python 3"
-        import builtins
-
-        exec_ = getattr(builtins, "exec")
-        with open(filename, "rb") as f:
-            code = compile(f.read().decode("utf-8"), filename, "exec")
-            return exec_(code, globals())
->>>>>>> a085a963
 
 
 # Import the version from the release module
 project_name = os.environ.get("PROJECT_NAME", "xotl.tools")
 _current_dir = os.path.dirname(os.path.abspath(__file__))
-<<<<<<< HEAD
-release = os.path.join(_current_dir, project_name.replace(".", os.sep), "release.py")
-execfile(release)
-version = VERSION  # noqa
-
-if RELEASE_TAG != "":  # noqa
-    dev_classifier = "Development Status :: 4 - Beta"
-else:
-    dev_classifier = "Development Status :: 5 - Production/Stable"
-=======
 dev_classifier = "Development Status :: 5 - Production/Stable"
->>>>>>> a085a963
-
-from setuptools.command.test import test as TestCommand
 
 
 class PyTest(TestCommand):
@@ -65,11 +38,6 @@
         sys.exit(errno)
 
 
-<<<<<<< HEAD
-setup(
-    name=project_name,
-    version=version,
-=======
 _cmdclass = {"test": PyTest}
 _cmdclass.update(versioneer.get_cmdclass())
 
@@ -77,7 +45,6 @@
 setup(
     name=project_name,
     version=versioneer.get_version(),
->>>>>>> a085a963
     description=("Collection of usefull algorithms and other very " "disparate stuff"),
     long_description=open(os.path.join(_current_dir, "README.rst")).read(),
     classifiers=[
@@ -113,9 +80,5 @@
         'typing; python_version<"3.5"',
     ],
     extras_require={"recommended": ["python-dateutil", 'enum34; python_version<"3.4"']},
-<<<<<<< HEAD
-    cmdclass={"test": PyTest},
-=======
     cmdclass=_cmdclass,
->>>>>>> a085a963
 )