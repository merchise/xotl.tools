from setuptools import setup, find_packages

<<<<<<< HEAD
version = '1.0.6'
=======
version = '1.0.7'
>>>>>>> 4eaf9f88

setup(name='xoutil',
      version=version,
      description="Collection of usefull algorithms and other very disparate stuff",
      long_description='',
      classifiers=[], # Get strings from http://pypi.python.org/pypi?%3Aaction=list_classifiers
      keywords='',
      author='Merchise Autrement',
      author_email='merchise.h8@gmail.com',
      url='',
      license='GPL',
      packages=find_packages(exclude=['ez_setup', 'examples', ]),
      include_package_data=True,
      zip_safe=False,
      install_requires=[
        # 'zope.interface',
      ],
      entry_points="""
      """,
      )<|MERGE_RESOLUTION|>--- conflicted
+++ resolved
@@ -1,10 +1,6 @@
 from setuptools import setup, find_packages
 
-<<<<<<< HEAD
-version = '1.0.6'
-=======
 version = '1.0.7'
->>>>>>> 4eaf9f88
 
 setup(name='xoutil',
       version=version,
