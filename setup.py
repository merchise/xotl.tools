--- conflicted
+++ resolved
@@ -1,9 +1,5 @@
 #!/usr/bin/env python
-<<<<<<< HEAD
-# encoding: utf-8
-=======
 # -*- encoding: utf-8 -*-
->>>>>>> 2d176e78
 import os, sys
 from setuptools import setup, find_packages
 
