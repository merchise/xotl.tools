--- conflicted
+++ resolved
@@ -28,48 +28,6 @@
 else:
     dev_classifier = 'Development Status :: 5 - Production/Stable'
 
-<<<<<<< HEAD
-setup(name=project_name,
-      version=version,
-      description=("Collection of usefull algorithms and other very "
-                   "disparate stuff"),
-      long_description=open(
-          os.path.join(_current_dir, 'docs', 'readme.txt')).read(),
-      classifiers=[
-          # Get from http://pypi.python.org/pypi?%3Aaction=list_classifiers
-          dev_classifier,
-          'Intended Audience :: Developers',
-          'License :: OSI Approved :: GNU General Public License v3 or later (GPLv3+)',
-          'Operating System :: POSIX :: Linux',  # This is where we are
-                                                 # testing. Don't promise
-                                                 # anything else.
-          'Programming Language :: Python',
-          'Programming Language :: Python :: 3',
-          'Topic :: Software Development :: Libraries :: Python Modules',
-
-      ],
-      keywords='',
-      author='Merchise',
-      # TODO: [taqchi] create these accounts
-      author_email='project+xoutil@merchise.com',
-      # TODO: Negotiate with Maykel Moya to obtain plain "Merchise" folder at
-      #       "https://github.com"
-      # TODO: [taqchi] manage these accounts
-      url='https://github.com/merchise/xoutil/',
-      license='GPLv3+',
-      packages=find_packages(exclude=['ez_setup', 'examples', 'tests']),
-      include_package_data=True,
-      zip_safe=False,
-      install_requires=[
-          'six>=1.5.0,<2',
-      ],
-      extras_require={
-          'extra': ['python-dateutil', ],
-      },
-      entry_points="""
-      """,
-      )
-=======
 from setuptools.command.test import test as TestCommand
 
 
@@ -124,5 +82,4 @@
         'extra': ['python-dateutil', ],
     },
     cmdclass={'test': PyTest},
-)
->>>>>>> d1a3dcba
+)