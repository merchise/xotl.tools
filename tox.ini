--- conflicted
+++ resolved
@@ -1,27 +1,5 @@
 [tox]
 envlist =
-<<<<<<< HEAD
-   {3.5,3.6,3.7,3.8,pypy}-unit
-   {3.5,3.6,3.7,3.8,pypy}-greenlets
-   3.6-staticcheck
-
-[testenv]
-basepython =
-    3.5: python3.5
-    3.6: python3.6
-    3.7: python3.7
-    3.8: python3.8
-    system: python3
-    pypy: pypy3
-
-deps = python-dateutil==2.6.1
-       mock<1.3
-       pytest~=5.2
-       hypothesis>=4.26.4,<5
-       pytz==2017.2
-       pytest-xdist==1.26.1
-       pytest-cov==2.6.1
-=======
    {3.6,3.7,3.8,3.9,pypy}-unit
    {3.6,3.7,3.8,3.9,pypy}-greenlets
    3.8-staticcheck
@@ -42,16 +20,11 @@
        pytest-xdist~=2.1
        pytest-cov~=2.10
 
->>>>>>> ed7d168e
        greenlets: greenlet
-       staticcheck: mypy==0.750
        trace: pytest-annotate
        monkey: pytest-monkeytype
 
-<<<<<<< HEAD
-=======
        staticcheck: mypy==0.790
->>>>>>> ed7d168e
 
 
 sitepackages = False
