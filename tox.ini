[tox]
envlist =
<<<<<<< HEAD
   {system,3.4,3.5,3.6}-unit
   {system,3.4,3.5,3.6}-greenlets
=======
   {2.7,3.4,3.5,3.6,3.7,pypy}-unit
   {2.7,3.4,3.5,3.6,3.7,pypy}-greenlets
   3.6-staticcheck
>>>>>>> b1d070b6

[testenv]
basepython =
    3.4: python3.4
    3.5: python3.5
    3.6: python3.6
    3.7: python3.7
    system: python3
    pypy: pypy3

deps = python-dateutil==2.6.1
       mock<1.3
       pytest==3.2.1
       hypothesis>=3.44.6
       pytz==2017.2
       pytest-xdist>=1.15.0,<2.0
       pytest-cov>=2.4.0.<2.5

       greenlets: greenlet

<<<<<<< HEAD
=======
       2.7: enum34
       staticcheck: mypy


>>>>>>> b1d070b6
sitepackages = False
recreate = False

commands=
   unit: py.test -l -q --cov=xoutil []
<<<<<<< HEAD
   greenlets: py.test -l -q -k greenlet []
=======
   greenlets: py.test -l -q -k greenlet []
   staticcheck: mypy -p xoutil -2 --ignore-missing-imports


[testenv:3.5]
# For some reasong xdist is not working properly in py35
commands=py.test -l -q --cov=xoutil []
>>>>>>> b1d070b6
<|MERGE_RESOLUTION|>--- conflicted
+++ resolved
@@ -1,13 +1,8 @@
 [tox]
 envlist =
-<<<<<<< HEAD
-   {system,3.4,3.5,3.6}-unit
-   {system,3.4,3.5,3.6}-greenlets
-=======
-   {2.7,3.4,3.5,3.6,3.7,pypy}-unit
-   {2.7,3.4,3.5,3.6,3.7,pypy}-greenlets
+   {3.4,3.5,3.6,3.7,pypy}-unit
+   {3.4,3.5,3.6,3.7,pypy}-greenlets
    3.6-staticcheck
->>>>>>> b1d070b6
 
 [testenv]
 basepython =
@@ -28,26 +23,13 @@
 
        greenlets: greenlet
 
-<<<<<<< HEAD
-=======
-       2.7: enum34
        staticcheck: mypy
 
 
->>>>>>> b1d070b6
 sitepackages = False
 recreate = False
 
 commands=
    unit: py.test -l -q --cov=xoutil []
-<<<<<<< HEAD
    greenlets: py.test -l -q -k greenlet []
-=======
-   greenlets: py.test -l -q -k greenlet []
-   staticcheck: mypy -p xoutil -2 --ignore-missing-imports
-
-
-[testenv:3.5]
-# For some reasong xdist is not working properly in py35
-commands=py.test -l -q --cov=xoutil []
->>>>>>> b1d070b6
+   staticcheck: mypy -p xoutil -2 --ignore-missing-imports