[tox]
envlist =
<<<<<<< HEAD
   system-lint
   {system,3.4,3.5,3.6}-unit
   {system,3.4,3.5,3.6}-greenlets
=======
   {system,2.7,3.4,3.5,3.6,3.7,pypy}-unit
   {system,2.7,3.4,3.5,3.6,3.7,pypy}-greenlets
>>>>>>> 1167dc28

[testenv]
basepython =
    3.4: python3.4
    3.5: python3.5
    3.6: python3.6
<<<<<<< HEAD
    system: python3
    pypy: pypy3
=======
    3.7: python3.7
    system: python
    pypy: pypy
    flake8,flakeplus,apicheck,linkcheck,configcheck,pydocstyle: python
>>>>>>> 1167dc28

deps = python-dateutil==2.6.1
       mock<1.3
       pytest==3.2.1
       hypothesis==3.44.6
       pytz==2017.2
       pytest-xdist>=1.15.0,<2.0
       pytest-cov>=2.4.0.<2.5

       greenlets: greenlet
       lint: flake8

       2.7: enum34

sitepackages = False
recreate = False

commands=
<<<<<<< HEAD
   lint: flake8
   unit: py.test -l -q -n 2 --cov=xoutil []
   greenlets: py.test -l -q -k greenlet -n 2 []
=======
   unit: py.test -l -q --cov=xoutil []
   greenlets: py.test -l -q -k greenlet []
>>>>>>> 1167dc28


[testenv:3.5]
# For some reasong xdist is not working properly in py35
commands=py.test -l -q --cov=xoutil []<|MERGE_RESOLUTION|>--- conflicted
+++ resolved
@@ -1,28 +1,16 @@
 [tox]
 envlist =
-<<<<<<< HEAD
-   system-lint
    {system,3.4,3.5,3.6}-unit
    {system,3.4,3.5,3.6}-greenlets
-=======
-   {system,2.7,3.4,3.5,3.6,3.7,pypy}-unit
-   {system,2.7,3.4,3.5,3.6,3.7,pypy}-greenlets
->>>>>>> 1167dc28
 
 [testenv]
 basepython =
     3.4: python3.4
     3.5: python3.5
     3.6: python3.6
-<<<<<<< HEAD
+    3.7: python3.7
     system: python3
     pypy: pypy3
-=======
-    3.7: python3.7
-    system: python
-    pypy: pypy
-    flake8,flakeplus,apicheck,linkcheck,configcheck,pydocstyle: python
->>>>>>> 1167dc28
 
 deps = python-dateutil==2.6.1
        mock<1.3
@@ -33,24 +21,10 @@
        pytest-cov>=2.4.0.<2.5
 
        greenlets: greenlet
-       lint: flake8
-
-       2.7: enum34
 
 sitepackages = False
 recreate = False
 
 commands=
-<<<<<<< HEAD
-   lint: flake8
-   unit: py.test -l -q -n 2 --cov=xoutil []
-   greenlets: py.test -l -q -k greenlet -n 2 []
-=======
    unit: py.test -l -q --cov=xoutil []
-   greenlets: py.test -l -q -k greenlet []
->>>>>>> 1167dc28
-
-
-[testenv:3.5]
-# For some reasong xdist is not working properly in py35
-commands=py.test -l -q --cov=xoutil []+   greenlets: py.test -l -q -k greenlet []