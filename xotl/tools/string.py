#!/usr/bin/env python
# -*- coding: utf-8 -*-
# ----------------------------------------------------------------------
# Copyright (c) Merchise Autrement [~º/~] and Contributors
# All rights reserved.
#
# This is free software; you can do what the LICENCE file allows you to.
#
"""Some additions for `string` standard module.

In Python 3 `str` is always unicode but `unicode` and `basestring` types
doesn't exists.  `bytes` type can be used as an array of one byte each item.

"""
from typing import Any

from xotl.tools.deprecation import deprecated  # noqa
from xotl.tools.deprecation import import_deprecated  # noqa


_MIGRATED_TO_CODECS = ("force_encoding", "safe_decode", "safe_encode")

import_deprecated("xotl.tools.future.codecs", *_MIGRATED_TO_CODECS)


@deprecated
def safe_strip(value):
    """Removes the leading and tailing space-chars from `value` if string, else
    return `value` unchanged.

    """
    return value.strip() if isinstance(value, str) else value


# TODO: Functions starting with 'cut_' must be reviewed, maybe migrated to
# some module dedicated to "string trimming".
<<<<<<< HEAD
def cut_prefix(value: str, prefix: str) -> str:
    """Removes the leading `prefix` if exists, else return `value`
    unchanged.
=======
>>>>>>> ed7d168e


try:
    cut_prefix = str.removeprefix
except AttributeError:

    def cut_prefix(value, prefix):
        """Removes the leading `prefix` if exists, else return `value`
        unchanged.

        In Python 3.9+ this is the same as `str.removeprefix`:func:.

        """
        from xotl.tools.future.codecs import safe_encode, safe_decode

        if isinstance(value, str) and isinstance(prefix, bytes):
            prefix = safe_decode(prefix)
        elif isinstance(value, bytes) and isinstance(prefix, str):
            prefix = safe_encode(prefix)
        return value[len(prefix) :] if value.startswith(prefix) else value


def cut_any_prefix(value: str, *prefixes: str) -> str:
    """Apply `cut_prefix`:func: for the first matching prefix."""
    result = prev = value
    i, top = 0, len(prefixes)
    while i < top and result == prev:
        prefix, i = prefixes[i], i + 1
        prev, result = result, cut_prefix(prev, prefix)
    return result


def cut_prefixes(value: str, *prefixes: str) -> str:
    """Apply `cut_prefix`:func: for all provided prefixes in order."""
    result = value
    for prefix in prefixes:
        result = cut_prefix(result, prefix)
    return result


<<<<<<< HEAD
def cut_suffix(value: str, suffix: str) -> str:
    """Removes the tailing `suffix` if exists, else return `value`
    unchanged.
=======
try:
    cut_suffix = str.removesuffix
except AttributeError:
>>>>>>> ed7d168e

    def cut_suffix(value, suffix):
        """Removes the tailing `suffix` if exists, else return `value`
        unchanged.

        In Python 3.9+ this is the same as `str.removesuffix`:func:.

        """
        from xotl.tools.future.codecs import safe_decode, safe_encode

        if isinstance(value, str) and isinstance(suffix, bytes):
            suffix = safe_decode(suffix)
        elif isinstance(value, bytes) and isinstance(suffix, str):
            suffix = safe_encode(suffix)
        # Since value.endswith('') is always true but value[:-0] is actually
        # always value[:0], which is always '', we have to explictly test for
        # len(suffix)
        if len(suffix) > 0 and value.endswith(suffix):
            return value[: -len(suffix)]
        else:
            return value


def cut_any_suffix(value: str, *suffixes: str) -> str:
    """Apply `cut_suffix`:func: for the first matching suffix."""
    result = prev = value
    i, top = 0, len(suffixes)
    while i < top and result == prev:
        suffix, i = suffixes[i], i + 1
        prev, result = result, cut_suffix(prev, suffix)
    return result


def cut_suffixes(value: str, *suffixes: str) -> str:
    """Apply `cut_suffix`:func: for all provided suffixes in order."""
    result = value
    for suffix in suffixes:
        result = cut_suffix(result, suffix)
    return result


def force_ascii(value: Any, encoding: str = None) -> str:
    """Return the string normal form for the `value`

    Convert all non-ascii to valid characters using unicode 'NFKC'
    normalization.

    :param encoding: If `value` is not unicode, it is decoded before ASCII
           normalization using this encoding.  If not provided use the return
           of `~xotl.tools.future.codecs.force_encoding`:func:.

    .. versionchanged:: 1.8.7 Add parameter 'encoding'.

    .. versionchanged:: 2.1.0 Moved to `xotl.tools.string`:mod:.

    """
    import unicodedata
    from .future.codecs import safe_decode

    ASCII, IGNORE = "ascii", "ignore"
    if not isinstance(value, str):
        value = safe_decode(value, encoding=encoding)
    res = unicodedata.normalize("NFKD", value).encode(ASCII, IGNORE)
    return str(res, ASCII, IGNORE)


def slugify(value: Any, *args, **kwds) -> str:
    """Return the normal-form of a given string value that is valid for slugs.

    Convert all non-ascii to valid characters, whenever possible, using
    unicode 'NFKC' normalization and lower-case the result.  Replace unwanted
    characters by the value of `replacement` (remove extra when repeated).

    Default valid characters are ``[_a-z0-9]``.  Extra arguments
    `invalid_chars` and `valid_chars` can modify this standard behaviour, see
    next:

    :param value: The source value to slugify.

    :param replacement: A character to be used as replacement for unwanted
           characters.  Could be both, the first extra positional argument, or
           as a keyword argument.  Default value is a hyphen ('-').

           There will be a contradiction if this argument contains any invalid
           character (see `invalid_chars`).  ``None``, or ``False``, will be
           converted converted to an empty string for backward compatibility
           with old versions of this function, but not use this, will be
           deprecated.

    :param invalid_chars: Characters to be considered invalid.  There is a
           default set of valid characters which are kept in the resulting
           slug.  Characters given in this parameter are removed from the
           resulting valid character set (see `valid_chars`).

           Extra argument values can be used for compatibility with
           `invalid_underscore` argument in deprecated `normalize_slug`
           function:

           - ``True`` is a synonymous of underscore ``"_"``.

           - ``False`` or ``None``: An empty set.

           Could be given as a name argument or in the second extra positional
           argument.  Default value is an empty set.

    :param valid_chars: A collection of extra valid characters.  Could be
           either a valid string, any iterator of strings, or ``None`` to use
           only default valid characters.  Non-ASCII characters are ignored.

    :param encoding: If `value` is not a text (unicode), it is decoded before
           `ASCII normalization <force_ascii>`:func:.

    Examples::

      >>> slugify('  Á.e i  Ó  u  ') == 'a-e-i-o-u'
      True

      >>> slugify(' Á.e i  Ó  u  ', '.', invalid_chars='AU') == 'e.i.o'
      True

      >>> slugify('  Á.e i  Ó  u  ', valid_chars='.') == 'a.e-i-o-u'
      True

      >>> slugify('_x', '_') == '_x'
      True

      >>> slugify('-x', '_') == 'x'
      True

      >>> slugify(None) == 'none'
      True

      >>> slugify(1 == 1)  == 'true'
      True

      >>> slugify(1.0) == '1-0'
      True

      >>> slugify(135) == '135'
      True

      >>> slugify(123456, '', invalid_chars='52') == '1346'
      True

      >>> slugify('_x', '_') == '_x'
      True

    .. versionchanged:: 1.5.5 Added the `invalid_underscore` parameter.

    .. versionchanged:: 1.6.6 Replaced the `invalid_underscore` paremeter by
       `invalids`.  Added the `valids` parameter.

    .. versionchanged:: 1.7.2 Clarified the role of `invalids` with regards to
       `replacement`.

    .. versionchanged:: 1.8.0 Deprecate the `invalids` paremeter name in favor
       of `invalid_chars`, also deprecate the `valids` paremeter name in favor
       of `valid_chars`.

    .. versionchanged:: 1.8.7 Add parameter 'encoding'.

    .. versionchanged:: 2.1.0 Remove deprecated parameters `invalids` and
       `valids`.

    """
    import re

    from .params import ParamManager
    from .values import compose, istype
    from .values.simple import not_false, ascii_coerce

    _str = compose(not_false(""), istype(str))
    _ascii = compose(_str, ascii_coerce)
    _set = compose(_ascii, lambda v: "".join(set(v)))

    # local functions
    def _normalize(v):
        return force_ascii(v, encoding=encoding).lower()

    def _set(v):
        return re.escape("".join(set(_normalize(v))))

    getarg = ParamManager(args, kwds)
    replacement = getarg("replacement", 0, default="-", coercers=(str,))
    invalid_chars = getarg("invalid_chars", "invalid", 0, default="", coercers=_ascii)
    valid_chars = getarg("valid_chars", "valid", 0, default="", coercers=_ascii)
    encoding = getarg("encoding", default=None)
    replacement = args[0] if args else kwds.pop("replacement", "-")
    # TODO: check unnecessary arguments, raising errors
    if replacement in (None, False):
        # for backward compatibility
        replacement = ""
    elif isinstance(replacement, str):
        replacement = _normalize(replacement)
    else:
        raise TypeError(
            'slugify() replacement "{}" must be a string or None,'
            ' not "{}".'.format(replacement, type(replacement))
        )
    if invalid_chars is True:
        # Backward compatibility with former `invalid_underscore` argument
        invalid_chars = "_"
    elif invalid_chars in {None, False}:
        invalid_chars = ""
    else:
        if not isinstance(invalid_chars, str):
            invalid_chars = "".join(invalid_chars)
        invalid_chars = _set(invalid_chars)
    if invalid_chars:
        invalid_regex = re.compile(r"[{}]+".format(invalid_chars))
        if invalid_regex.search(replacement):
            raise ValueError(
                'slugify() replacement "{}" must not contain '
                "any invalid character.".format(replacement)
            )
    else:
        invalid_regex = None
    if valid_chars is None:
        valid_chars = ""
    else:
        if not isinstance(valid_chars, str):
            valid_chars = "".join(valid_chars)
        valid_chars = _set(valid_chars)
        valid_chars = _set(re.sub(r"[0-9a-z]+", "", valid_chars))
    valid_chars = re.compile(r"[^_0-9a-z{}]+".format(valid_chars))
    # calculate result
    repl = "\t" if replacement else ""
    res = valid_chars.sub(repl, _normalize(value))
    if invalid_regex:
        res = invalid_regex.sub(repl, res)
    if repl:
        # convert two or more replacements in only one instance
        r = r"{}".format(re.escape(repl))
        res = re.sub(r"({r}){{2,}}".format(r=r), repl, res)
        # remove start and end more replacement instances
        res = re.sub(r"(^{r}+|{r}+$)".format(r=r), "", res)
        res = re.sub(r"[\t]", replacement, res)
    return res


def error2str(error):
    """Convert an error to string."""
    if isinstance(error, str):
        return error
    elif isinstance(error, BaseException):
        tname = type(error).__name__
        res = str(error)
        if tname in res:
            return res
        else:
            return ": ".join((tname, res)) if res else tname
    elif isinstance(error, type) and issubclass(error, BaseException):
        return error.__name__
    else:
        prefix = str("unknown error: ")
        cls = error if isinstance(error, type) else type(error)  # force type
        tname = cls.__name__
        if cls is error:
            res = tname
        else:
            res = str(error)
            if tname not in res:
                res = str("{}({})").format(tname, res) if res else tname
        return prefix + res


def make_a10z(string: str) -> str:
    """Utility to find out that "internationalization" is "i18n".

    Examples::

       >>> print(make_a10z('parametrization'))
       p13n
    """
    return string[0] + str(len(string[1:-1])) + string[-1]


@deprecated(slugify)
def normalize_slug(value: Any, *args, **kwds) -> str:
    return slugify(value, *args, **kwds)


del deprecated, import_deprecated<|MERGE_RESOLUTION|>--- conflicted
+++ resolved
@@ -34,19 +34,11 @@
 
 # TODO: Functions starting with 'cut_' must be reviewed, maybe migrated to
 # some module dedicated to "string trimming".
-<<<<<<< HEAD
-def cut_prefix(value: str, prefix: str) -> str:
-    """Removes the leading `prefix` if exists, else return `value`
-    unchanged.
-=======
->>>>>>> ed7d168e
-
-
 try:
     cut_prefix = str.removeprefix
 except AttributeError:
 
-    def cut_prefix(value, prefix):
+    def cut_prefix(value: str, prefix: str) -> str:
         """Removes the leading `prefix` if exists, else return `value`
         unchanged.
 
@@ -80,17 +72,11 @@
     return result
 
 
-<<<<<<< HEAD
-def cut_suffix(value: str, suffix: str) -> str:
-    """Removes the tailing `suffix` if exists, else return `value`
-    unchanged.
-=======
 try:
     cut_suffix = str.removesuffix
 except AttributeError:
->>>>>>> ed7d168e
-
-    def cut_suffix(value, suffix):
+
+    def cut_suffix(value: str, suffix: str) -> str:
         """Removes the tailing `suffix` if exists, else return `value`
         unchanged.
 
