--- conflicted
+++ resolved
@@ -794,13 +794,8 @@
     return res if res is not Unset else default
 
 
-<<<<<<< HEAD
 def pop_first_of(source, *keys, default=None):
     '''Similar to `get_first_of`:func: using as `source` either an object or a
-=======
-def pop_first_of(source, *keys, **kwargs):
-    """Similar to `get_first_of`:func: using as `source` either an object or a
->>>>>>> a085a963
     mapping and deleting the first attribute or key.
 
     Examples::
@@ -850,11 +845,7 @@
             probe = next(source, None)
     else:
         res = inner(source)
-<<<<<<< HEAD
     return res if res is not Unset else default
-=======
-    return res if res is not Unset else kwargs.get("default", None)
->>>>>>> a085a963
 
 
 def popattr(obj, name, default=None):
@@ -1374,7 +1365,7 @@
 
     .. versionchanged:: 1.7.0 `defaults` is now keyword only.
 
-    """
+    '''
     from xotl.tools.future.collections import MutableMapping, Mapping
     from xotl.tools.symbols import Undefined
     from xotl.tools.validators.identifiers import is_valid_identifier
@@ -1432,13 +1423,8 @@
     return target
 
 
-<<<<<<< HEAD
 def extract_attrs(obj, *names, default=Unset):
-    '''Extracts all `names` from an object.
-=======
-def extract_attrs(obj, *names, **kwargs):
     """Extracts all `names` from an object.
->>>>>>> a085a963
 
     If `obj` is a Mapping, the names will be search in the keys of the `obj`;
     otherwise the names are considered regular attribute names.
@@ -1454,14 +1440,7 @@
     .. versionchanged:: 1.5.3 Each `name` may be a path like in
        `get_traverser`:func:, but only "." is allowed as separator.
 
-<<<<<<< HEAD
-    '''
-=======
-    """
-    default = kwargs.pop("default", Unset)
-    if kwargs:
-        raise TypeError("Invalid keyword arguments for `extract_attrs`")
->>>>>>> a085a963
+    """
     getter = get_traverser(*names, default=default)
     return getter(obj)
 
@@ -1495,13 +1474,8 @@
     return _traverser(obj)
 
 
-<<<<<<< HEAD
-def get_traverser(*paths, default=Unset, sep='.', getter=None):
-    '''Combines the power of `traverse`:func: with the expectations from both
-=======
-def get_traverser(*paths, **kw):
+def get_traverser(*paths, default=Unset, sep=".", getter=None):
     """Combines the power of `traverse`:func: with the expectations from both
->>>>>>> a085a963
     `operator.itemgetter`:func: and `operator.attrgetter`:func:.
 
     :param paths: Several paths to extract.
@@ -1516,13 +1490,7 @@
     """
     from xotl.tools.params import check_count
 
-<<<<<<< HEAD
     def _traverser(path, default=default, sep=sep, getter=getter):
-=======
-    check_count(paths, 1, caller="get_traverser")
-
-    def _traverser(path, default=Unset, sep=".", getter=None):
->>>>>>> a085a963
         if not getter:
             getter = lambda o, a, default=None: smart_getter(o)(a, default)
 
