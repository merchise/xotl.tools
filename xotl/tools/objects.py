#!/usr/bin/env python
# -*- coding: utf-8 -*-
# ---------------------------------------------------------------------
# Copyright (c) Merchise Autrement [~º/~] and Contributors
# All rights reserved.
#
# This is free software; you can do what the LICENCE file allows you to.
#

"""Several utilities for objects in general."""

import sys
from contextlib import contextmanager

from xotl.tools.deprecation import deprecated
from xotl.tools.symbols import Unset

__docstring_format__ = "rst"


_INVALID_CLASS_TYPE_MSG = "``cls`` must be a class not an instance"


def _len(x):
    "Safe length"
    return len(x) if x else 0


# TODO: Deprecate these two functions, can be used to always return True or
# False
def _true(*args, **kwargs):
    return True


def _false(*args, **kwargs):
    return False


class SafeDataItem:
    """A data descriptor that is safe.

    A *safe descriptor* never uses internal special methods ``__getattr__``
    and ``__getattribute__`` to obtain its value.  Also allow to define a
    constructor or a default value for the first time the attribute is read
    without a prior value assigned.

    Need to be used only in scenarios where descriptor instance values must be
    accessed safely in '__getattr__' implementations.

    This class only can be instanced inner a class context in one of the
    following scenarios::

    1. As a normal descriptor not associated with a constructor method::

        >>> from xotl.tools.objects import SafeDataItem as safe
        >>> class Foobar:
        ...     safe('mapping', dict)
        >>> f = Foobar()
        >>> f.mapping
        {}

    2. As a normal descriptor but associated with a constructor method::

        >>> class Foobar:
        ...     @safe.property
        ...     def mapping(self):
        ...         return {'this': self}
        >>> f = Foobar()
        >>> f.mapping['this'] is f
        True

    3. As a slot.  In this case generate an internal slot and a safe
       descriptor to access it::

        >>> class Foobar:
        ...     __slots__ = safe.slot('mapping', dict)
        >>> f = Foobar()
        >>> f.mapping
        {}

    """

    def __init__(self, *args, **kwargs):
        """Creates a new safe descriptor.

        Arguments are parsed to discover:

        - An attribute name if a string with a valid identifier is given as a
          positional argument.

        - A constructor for initial or default value when the descriptor is
          read without being assigned.  Positional argument with a callable.

        - Default literal value is given using a keyword argument with any of
          the following names: `default`, `value` or `initial_value`.  If this
          argument is given the constructor callable is invalid.

        - A checker for value validity with the keyword argument with any of
          the following names: `validator`, `checker` or `check`.  The checker
          could be a type, a tuple of types, a function receiving the value
          and return True or False, or a list containing arguments to use
          `xotl.tools.validators.check`:func:.

        - Boolean `False` to avoid assigning the descriptor in the class
          context with the keyword argument `do_assigning`.  Any other value
          but `False` is invalid because this concept is implicitly required
          and use a `False` value is allowed but discouraged.

        See :meth:`__parse_arguments` for more information.

        """
        self.__parse_arguments(*args, **kwargs)
        if self.do_assigning:
            cls_locals = self._get_class_context()
            current = cls_locals.get(self.attr_name)
            if not isinstance(current, SafeDataItem):
                cls_locals[self.attr_name] = self
            else:
                msg = "class `%s` has already an assigned descriptor with the same name `%s`"
                type_name = type(self).__name__
                raise AttributeError(msg % (type_name, self.attr_name))

    @staticmethod
    def slot(slot_name, *args, **kwargs):
        """Generate an internal slot and this descriptor to access it.

        This must appears in a slots declaration::

          class Foobar:
              __slots__ = (SafeDataItem.slot('mapping', dict), ...)

        This method return the inner slot name, argument passed is used for
        the safe descriptor.  In the example above the slot descriptor will be
        `__mapping__` and `mapping` the safe descriptor.

        """
        self = SafeDataItem(slot_name, *args, **kwargs)
        return self.inner_name

    @staticmethod
    def property(*args, **kwargs):
        """Descriptor to access a property value based in a method.

        There are two ways of use this method:

        - With only one positional and no keyword arguments.  The positional
          argument must be a method which is assumed as the constructor of the
          original property value.  Method name is used as the attribute name.
          In this case it returns a safe descriptor::

            >>> from xotl.tools.objects import SafeDataItem as safe
            >>> class Foobar:
            ...     @safe.property
            ...     def mapping(self):
            ...         'To generate a safe `mapping` descriptor.'
            ...         return {'this': self}
            >>> f = Foobar()
            >>> f.mapping['this'] is f
            True

        - With no positional and with keyword arguments.  In this case it
          returns a decorator that receive one single argument (the method)
          and return the safe descriptor::

            >>> class Foobar:
            ...     @safe.property(kind='class')
            ...     def mapping(cls):
            ...         'To generate a safe `mapping` descriptor.'
            ...         return {'this': cls}
            >>> f = Foobar()
            >>> f.mapping['this'] is Foobar
            True


        Returns the safe descriptor instance if only the method is given, or a
        closure if additional keyword arguments are given.

        Additional keyword argument `kind` could be 'normal' (for normal
        methods), 'static' (for static methods), and 'class' (for class
        methods)::

        """

        def inner(method):
            from types import FunctionType as function

            from xotl.tools.validators import check

            FUNC_KINDS = ("normal", "static", "class")
            FUNC_TYPES = (function, staticmethod, classmethod)
            IN_FUNC_TYPES = FUNC_KINDS.__contains__
            KIND_NAME = "kind"
            kind = kwargs.pop(KIND_NAME, FUNC_KINDS[0])
            if check(kind, IN_FUNC_TYPES) and check(method, FUNC_TYPES):
                kwargs["do_assigning"] = False

                def init():
                    from sys import _getframe

                    obj = _getframe(1).f_locals["obj"]
                    if kind == FUNC_KINDS[0]:
                        return method(obj)
                    elif kind == FUNC_KINDS[1]:
                        return method()
                    else:
                        return method(type(obj))

                init.__name__ = method.__name__
                return SafeDataItem(init, **kwargs)

        if kwargs:
            return inner
        elif len(args) == 1:
            return inner(args[0])
        else:
            msg = "expected only one positional argument, got %s"
            raise TypeError(msg % len(args))

    def __get__(self, obj, owner):
        if obj is not None:
            from xotl.tools.future.inspect import get_attr_value

            res = get_attr_value(obj, self.inner_name, Unset)
            if res is not Unset:
                return res
            elif self.init is not Unset:
                res = self.init()
                self.__set__(obj, res)
                return res
            elif self.default is not Unset:
                res = self.default
                self.__set__(obj, res)
                return res
            else:
                msg = "'{}' object has no attribute '{}'"
                type_name = type(obj).__name__
                raise AttributeError(msg.format(type_name, self.attr_name))
        else:
            return self

    def __set__(self, obj, value):
        object.__setattr__(obj, self.inner_name, value)

    def __delete__(self, obj):
        object.__delattr__(obj, self.inner_name)

    def _get_class_context(self):
        "Get the class variable context"
        from sys import _getframe

        frame = _getframe(1)
        i, MAX = 0, 5
        res = None
        while not res and (i < MAX):
            aux = frame.f_locals
            if "__module__" in aux:
                res = aux
            else:
                frame = frame.f_back
                i += 1
        if res:
            return res
        else:
            msg = "Invalid `SafeDataItem(%s)` call, must be used in a class " "context."
            raise TypeError(msg % self.attr_name)

    def _unique_name(self):
        """Generate a unique new name."""
        from time import time

        from xotl.tools.bases import int2str

        return "_%s" % int2str(int(1000000 * time()))

    def __parse_arguments(self, *args, **kwargs):
        """Assign parsed arguments to the just created instance."""
        from xotl.tools.validators import is_valid_identifier, predicate

        self.attr_name = Unset
        self.init = Unset
        self.default = Unset
        self.do_assigning = True
        self.validator = True
        for i, arg in enumerate(args):
            if self.attr_name is Unset and is_valid_identifier(arg):
                self.attr_name = arg
            elif self.init is Unset and callable(arg):
                self.init = arg
            else:
                msg = (
                    "Invalid positional arguments: %s at %s\n"
                    "Valid arguments are the attribute name and a "
                    "callable constructor for initial value."
                )
                raise ValueError(msg % (args[i:], i))
        bads = {}
        for key in kwargs:
            value = kwargs[key]
            if (
                self.default is Unset
                and self.init is Unset
                and key in ("default", "value", "initial_value")
            ):
                self.default = value
            elif self.validator is True and key in ("validator", "checker", "check"):
                self.validator = value
            elif self.do_assigning is True and key == "do_assigning" and value is False:
                self.do_assigning = False
            else:
                bads[key] = value
        self.validator = predicate(self.validator)
        if bads:
            msg = "Invalid keyword arguments: %s\n" "See constructor documentation for more info."
            raise ValueError(msg % bads)
        if self.attr_name is Unset:
            from xotl.tools.names import nameof

            if self.init is not Unset:
                if isinstance(self.init, type):
                    self.attr_name = str("_%s" % self.init.__name__)
                else:
                    self.attr_name = nameof(self.init, safe=True)
            else:
                self.attr_name = self._unique_name()
        self.inner_name = str("__%s__" % self.attr_name.strip("_"))


def smart_getter(obj, strict=False):
    """Returns a smart getter for `obj`.

    If `obj` is a mapping, it returns the ``.get()`` method bound to the
    object `obj`, otherwise it returns a partial of ``getattr`` on `obj`.

    :param strict: Set this to True so that the returned getter checks that
                   keys/attrs exists.  If `strict` is True the getter may
                   raise a KeyError or an AttributeError.

    .. versionchanged:: 1.5.3 Added the parameter `strict`.

    """
    from xotl.tools.future.collections import Mapping

    if isinstance(obj, Mapping):
        if not strict:
            return obj.get
        else:

            def getter(key, default=Unset):
                "Get the given key. Raise an error when it doesn't exists."
                try:
                    return obj[key]
                except KeyError:
                    if default is Unset:
                        raise
                    else:
                        return default

            return getter
    else:
        if not strict:

            def getter(attr, default=None):
                "Get the given attr. Return default if it doesn't exists."
                return getattr(obj, attr, default)

            return getter
        else:

            def getter(attr, default=Unset):
                "Get the given attr. Raise an error when it doesn't exists."
                try:
                    return getattr(obj, attr)
                except AttributeError:
                    if default is Unset:
                        raise
                    else:
                        return default

            return getter


def smart_setter(obj):
    """Returns a smart setter for `obj`.

    If `obj` is a mutable mapping, it returns the ``.__setitem__()`` method
    bound to the object `obj`, otherwise it returns a partial of ``setattr``
    on `obj`.

    .. versionadded:: 1.8.2

    """
    from xotl.tools.future.collections import MutableMapping
    from xotl.tools.future.functools import partial

    if isinstance(obj, MutableMapping):
        return obj.__setitem__
    else:
        return partial(setattr, obj)


def smart_getter_and_deleter(obj):
    """Returns a function that get and deletes either a key or an attribute of
    obj depending on the type of `obj`.

    If `obj` is a `collections.Mapping` it must be a
    `collections.MutableMapping`.

    """
    from collections.abc import Mapping, MutableMapping
    from functools import partial

    if isinstance(obj, Mapping) and not isinstance(obj, MutableMapping):
        raise TypeError("If `obj` is a Mapping it must be a MutableMapping")
    if isinstance(obj, MutableMapping):
        return lambda key, default=None: obj.pop(key, default)
    else:
        return partial(popattr, obj)


# TODO: [med] See the get_traverser.  I think the function is actually
# a subtype of that.  Also, this method sticks with the getter for the
# top object, see the failing companion test in this commit.
def multi_getter(source, *ids):
    """Get values from `source` of all given `ids`.

    :param source: Any object but dealing with differences between mappings
           and other object types.

    :param ids: Identifiers to get values from `source`.

           An ID item could be:

           - a string: is considered a key, if `source` is a mapping, or an
             attribute name if `source` is an instance of any other type.

           - a collection of strings: find the first valid value in `source`
             evaluating each item in this collection using the above logic.

    Example::

      >>> d = {'x': 1, 'y': 2, 'z': 3}
      >>> list(multi_getter(d, 'a', ('y', 'x'), ('x', 'y'), ('a', 'z', 'x')))
      [None, 2, 1, 3]

      >>> next(multi_getter(d, ('y', 'x'), ('x', 'y')), '---')
      2

      >>> next(multi_getter(d, 'a', ('b', 'c'), ('e', 'f')), '---') is None
      True

    .. versionadded:: 1.7.1

    """
    getter = smart_getter(source)

    def first(a):
        return next((i for i in map(getter, a) if i is not None), None)

    def get(a):
        from xotl.tools.values.simple import logic_iterable_coerce as many

        return first(a) if many(a) else getter(a)

    return (get(aux) for aux in ids)


def mass_setattr(obj, **attrs):
    """Set all given attributes and return the same object."""
    # See 'xotl.tools.decorator.constant_bagger' ;)
    for attr in attrs:
        setattr(obj, attr, attrs[attr])
    return obj


def is_private_name(name):
    """Return if `name` is private or not."""
    prefix = "__"
    return name.startswith(prefix) and not name.endswith(prefix)


def fix_private_name(cls, name):
    """Correct a private name with Python conventions, return the same value if
    name is not private.

    """
    if is_private_name(name):
        return str("_%s%s" % (cls.__name__, name))
    else:
        return name


# TODO: @med, @manu, Decide if it's best to create a
# 'xotl.tools.future.inspect' that extends the standard library module
# 'inspect' and place this signature-dealing functions there.  Probably, to be
# consistent, this imposes a refactoring of some of 'xotl.tools.future.types'
# and move all the "is_classmethod", "is_staticmethod" and inspection-related
# functions there.
def get_method_function(cls, method_name):
    """Get definition function given in its `method_name`.

    There is a difference between the result of this function and
    ``getattr(cls, method_name)`` because the last one return the unbound
    method and this a python function.

    """
    if not isinstance(cls, type):
        cls = cls.__class__
    mro = cls.mro()
    i, res = 0, None
    while not res and (i < len(mro)):
        sc = mro[i]
        method = sc.__dict__.get(method_name)
        if callable(method):
            res = method
        else:
            i += 1
    return res


def build_documentation(cls, get_doc=None, deep=1):
    """Build a proper documentation from a class `cls`.

    Classes are recursed in MRO until process all levels (`deep`)
    building the resulting documentation.

    The function `get_doc` get the documentation of a given class. If
    no function is given, then attribute ``__doc__`` is used.

    """
    from xotl.tools.future.codecs import safe_decode

    assert isinstance(cls, type), _INVALID_CLASS_TYPE_MSG
    if deep < 1:
        deep = 1
    get_doc = get_doc or (lambda c: c.__doc__)
    mro = cls.mro()
    i, level, used, res = 0, 0, {}, ""
    while (level < deep) and (i < len(mro)):
        sc = mro[i]
        doc = get_doc(sc)
        if doc:
            doc = safe_decode(doc).strip()
            key = sc.__name__
            docs = used.setdefault(key, set())
            if doc not in docs:
                docs.add(doc)
                if res:
                    res += "\n\n"
                res += "=== <%s> ===\n\n%s" % (key, doc)
                level += 1
        i += 1
    return res


def fix_class_documentation(
    cls,
    ignore=None,
    min_length=10,
    deep=1,
    default=None,
):
    """Fix the documentation for the given class using its super-classes.

    This function may be useful for shells or Python Command Line Interfaces
    (CLI).

    If `cls` has an invalid documentation, super-classes are recursed
    in MRO until a documentation definition was made at any level.

    :param ignore: could be used to specify which classes to ignore by
                   specifying its name in this list.

    :param min_length: specify that documentations with less that a number of
                       characters, also are ignored.

    """
    assert isinstance(cls, type), _INVALID_CLASS_TYPE_MSG
    if _len(cls.__doc__) < min_length:
        ignore = ignore or ()

        def get_doc(c):
            if (c.__name__ not in ignore) and _len(c.__doc__) >= min_length:
                return c.__doc__
            else:
                return None

        doc = build_documentation(cls, get_doc, deep)
        if doc:
            cls.__doc__ = doc
        elif default:
            cls.__doc__ = default(cls) if callable(default) else default


def fix_method_documentation(cls, method_name, ignore=None, min_length=10, deep=1, default=None):
    """Fix the documentation for the given class using its super-classes.

    This function may be useful for shells or Python Command Line Interfaces
    (CLI).

    If `cls` has an invalid documentation, super-classes are recursed in MRO
    until a documentation definition was made at any level.

    :param ignore: could be used to specify which classes to ignore by
                   specifying its name in this list.

    :param min_length: specify that documentations with less that a number of
                       characters, also are ignored.

    """
    assert isinstance(cls, type), _INVALID_CLASS_TYPE_MSG
    method = get_method_function(cls, method_name)
    if method and _len(method.__doc__) < min_length:
        ignore = ignore or ()

        def get_doc(c):
            if c.__name__ not in ignore:
                method = c.__dict__.get(method_name)
                if callable(method) and _len(method.__doc__) >= min_length:
                    return method.__doc__
                else:
                    return None
            else:
                return None

        doc = build_documentation(cls, get_doc, deep)
        if doc:
            method.__doc__ = doc
        elif default:
            method.__doc__ = default(cls) if callable(default) else default


def fulldir(obj):
    """Return a set with all attribute names defined in `obj`"""
    from xotl.tools.future.inspect import _static_getmro, get_attr_value

    def getdir(o):
        return set(get_attr_value(o, "__dict__", {}))

    if isinstance(obj, type):
        res = set.union(getdir(cls) for cls in _static_getmro(obj))
    else:
        res = getdir(obj)
    return res if isinstance(obj, type) else res | set(dir(type(obj)))


def xdir(obj, getter=None, filter=None, _depth=0):
    """Return all ``(attr, value)`` pairs from `obj` make ``filter(attr, value)``
    True.

    :param obj: The object to be instrospected.

    :param filter: A filter that will be passed both the attribute
       name and it's value as two positional arguments. It should return True
       for attrs that should be yielded.

       If None, all pairs will match.

    :param getter: A function with the same signature that
                   ``getattr`` to be used to get the values from `obj`.  If
                   None, use `getattr`:func:.

    .. versionchanged:: 1.8.1 Removed deprecated `attr_filter` and
       `value_filter` arguments.

    """
    getter = getter or getattr
    attrs = dir(obj)
    res = ((a, getter(obj, a)) for a in attrs)
    if filter:
        res = ((a, v) for a, v in res if filter(a, v))
    return res


def fdir(obj, getter=None, filter=None):
    """Similar to `xdir`:func: but yields only the attributes names."""
    full = xdir(obj, getter=getter, filter=filter, _depth=1)
    return (attr for attr, _v in full)


def validate_attrs(source, target, force_equals=(), force_differents=()):
    """Makes a 'comparison' of `source` and `target` by its attributes (or
    keys).

    This function returns True if and only if both of these tests
    pass:

    - All attributes in `force_equals` are equal in `source` and `target`

    - All attributes in `force_differents` are different in `source` and
      `target`

    For instance::

        >>> class Person:
        ...    def __init__(self, **kwargs):
        ...        for which in kwargs:
        ...            setattr(self, which, kwargs[which])

        >>> source = Person(name='Manuel', age=33, sex='male')
        >>> target = {'name': 'Manuel', 'age': 4, 'sex': 'male'}

        >>> validate_attrs(source, target, force_equals=('sex',),
        ...                force_differents=('age',))
        True

        >>> validate_attrs(source, target, force_equals=('age',))
        False

    If both `force_equals` and `force_differents` are empty it will
    return True::

        >>> validate_attrs(source, target)
        True

    """
    from operator import eq, ne

    res = True
    tests = ((eq, force_equals), (ne, force_differents))
    j = 0
    get_from_source = smart_getter(source)
    get_from_target = smart_getter(target)
    while res and (j < len(tests)):
        passed, attrs = tests[j]
        i = 0
        while res and (i < len(attrs)):
            attr = attrs[i]
            if passed(get_from_source(attr), get_from_target(attr)):
                i += 1
            else:
                res = False
        j += 1
    return res


# Mark this so that informed people may use it.
validate_attrs._positive_testing = True


def iterate_over(source, *keys):
    """Yields pairs of (key, value) for of all `keys` in `source`.

    If any `key` is missing from `source` is ignored (not yielded).

    If `source` is a `collection
    <xotl.tools.values.simple.logic_collection_coerce>`:func:, iterate over
    each of the items searching for any of keys.  This is not recursive.

    If no `keys` are provided, return an "empty" iterator -- i.e will raise
    StopIteration upon calling `next`.

    .. versionadded:: 1.5.2

    """
    from xotl.tools.values.simple import logic_collection_coerce, nil

    def inner(source):
        get = smart_getter(source)
        for key in keys:
            val = get(key, Unset)
            if val is not Unset:
                yield key, val

    def when_collection(source):
        for generator in map(inner, source):
            for key, val in generator:
                yield key, val

    if logic_collection_coerce(source) is not nil:
        res = when_collection(source)
    else:
        res = inner(source)
    return res


def get_first_of(source, *keys, default=None, pred=None):
    """Return the value of the first occurrence of any of the specified `keys`
    in `source` that matches `pred` (if given).

    Both `source` and `keys` has the same meaning as in `iterate_over`:func:.

    :param default: A value to be returned if no key is found in `source`.

    :param pred:  A function that should receive a single value and return
                  False if the value is not acceptable, and thus
                  `get_first_of` should look for another.

    .. versionchanged:: 1.5.2  Added the `pred` option.

    """
    _key, res = next(
        ((k, val) for k, val in iterate_over(source, *keys) if not pred or pred(val)),
        (Unset, Unset),
    )
    return res if res is not Unset else default


def pop_first_of(source, *keys, default=None):
    """Similar to `get_first_of`:func: using as `source` either an object or a
    mapping and deleting the first attribute or key.

    Examples::

        >>> somedict = dict(bar='bar-dict', eggs='eggs-dict')

        >>> class Foo: pass
        >>> foo = Foo()
        >>> foo.bar = 'bar-obj'
        >>> foo.eggs = 'eggs-obj'

        >>> pop_first_of((somedict, foo), 'eggs')
        'eggs-dict'

        >>> pop_first_of((somedict, foo), 'eggs')
        'eggs-obj'

        >>> pop_first_of((somedict, foo), 'eggs') is None
        True

        >>> pop_first_of((foo, somedict), 'bar')
        'bar-obj'

        >>> pop_first_of((foo, somedict), 'bar')
        'bar-dict'

        >>> pop_first_of((foo, somedict), 'bar') is None
        True

    """
    from xotl.tools.values.simple import logic_collection_coerce, nil

    def inner(source):
        get = smart_getter_and_deleter(source)
        res, i = Unset, 0
        while (res is Unset) and (i < len(keys)):
            res = get(keys[i], Unset)
            i += 1
        return res

    if logic_collection_coerce(source) is not nil:
        res = Unset
        source = iter(source)
        probe = next(source, None)
        while res is Unset and probe:
            res = inner(probe)
            probe = next(source, None)
    else:
        res = inner(source)
    return res if res is not Unset else default


def popattr(obj, name, default=None):
    """Looks for an attribute in the `obj` and returns its value and removes
    the attribute. If the attribute is not found, `default` is returned
    instead.

    Examples::

        >>> class Foo:
        ...   a = 1
        >>> foo = Foo()
        >>> foo.a = 2
        >>> popattr(foo, 'a')
        2
        >>> popattr(foo, 'a')
        1
        >>> popattr(foo, 'a') is None
        True

    """
    res = getattr(obj, name, Unset)
    if res is Unset:
        res = default
    else:
        try:
            delattr(obj, name)
        except AttributeError:
            try:
                delattr(obj.__class__, name)
            except AttributeError:
                pass
    return res


class lazy:
    """Marks a value as a lazily evaluated value. See `setdefaultattr`:func:."""

    def __init__(self, value, *args, **kwargs):
        self.value = value
        self.args = args
        self.kwargs = kwargs

    def __call__(self):
        res = self.value
        if callable(res):
            return res(*self.args, **self.kwargs)
        else:
            return res


def iter_branch_subclasses(cls, include_this=True, without_duplicates=False):
    """Internal function, see `get_branch_subclasses`:func:."""

    def _iter(cls):
        children = type.__subclasses__(cls)
        if children:
            for sc in children:
                yield from iter_branch_subclasses(sc)
        elif include_this:
            yield cls

    if without_duplicates:
        from xotl.tools.future.itertools import iter_without_duplicates

        return iter_without_duplicates(_iter(cls))
    else:
        return _iter(cls)


def get_branch_subclasses(cls, *, include_this=False, without_duplicates=False):
    """Similar to `type.__subclasses__`:meth: but recursive.

    Only return sub-classes in branches (those with no sub-classes).  Return a list of all classes
    reachable from `cls`.

    The same class can be included more than once if there are two different paths from `cls` to
    that class::

           >>> class Foo: pass
           >>> class Bar(Foo): pass
           >>> class Baz(Foo): pass
           >>> class Final(Bar, Baz): pass

           >>> get_branch_subclasses(Foo) == [Final, Final]
           True


    You can set `without_duplicates` to True to avoid this::

           >>> get_branch_subclasses(Foo, without_duplicates=True) == [Final]
           True

    .. versionadded:: 1.7.0

    .. versionchanged:: 2.1.5 Add keyword-only argument `include_this`.

    .. versionchanged:: 2.2.5 Add keyword-only argument `without_duplicates`.

    """
    return list(
        iter_branch_subclasses(
            cls,
            include_this=include_this,
            without_duplicates=without_duplicates,
        )
    )


def FinalSubclassEnumeration(superclass, *, dynamic=True):
    """A final sub-class enumeration.

    Return a enumeration-like class (i.e has ``__members__`` and each
    attribute) that enumerates the **final** subclasses of a given superclass
    (not including `superclass`).

    If `dynamic` is True, don't cache the subclasses; i.e if a new subclass is
    created after the enumeration, the __members__ dictionary will change.

    The resulting enumeration class has a method ``invalidate_cache()`` which
    allows non-dynamic classes to update its underlying cache.

    .. versionadded:: 2.1.0

    """

    class enumtype(type):
        @property
        def __members__(self):
            if self._cached_members is None or self._dynamic:
                result = {
                    c.__name__: c for c in iter_branch_subclasses(superclass, include_this=False)
                }
                if not self._dynamic:
                    self._cached_members = dict(result)
            else:
                result = dict(self._cached_members)
            return result

        def __getattr__(self, attr):
            result = self.__members__.get(attr, None)
            if result is None:
                raise AttributeError(attr)
            else:
                return result

        def __dir__(self):
            return list(self.__members__.keys()) + ["__members__"]

        def invalidate_cache(self):
            self._cached_members = None

    class enumeration(metaclass=enumtype):
        _dynamic = dynamic
        _cached_members = None

    return enumeration


# TODO: Check `xotl.tools.future.types.DynamicClassAttribute`:class: for more
# information and to compare with this one.
class xproperty(property):
    """Descriptor that gets values the same for instances and for classes.

    Example of its use::

        >>> class Foobar:
        ...     _x = 'in the class'
        ...
        ...     def __init__(self):
        ...         self._x = 'in the instance'
        ...
        ...     @xproperty
        ...     def x(self):
        ...         return self._x

        >>> f = Foobar()

        >>> Foobar.x
        'in the class'

        >>> f.x
        'in the instance'

    X-properties are always read-only, if attribute values must be set or
    deleted, a metaclass must be defined.

    .. versionadded:: 1.8.0

    """

    def __init__(self, fget, doc=None):
        if fget is not None:
            super().__init__(fget, doc=doc)
        else:
            raise TypeError('xproperty() the "fget" argument is requiered')

    def __get__(self, instance, owner):
        return self.fget(instance if instance is not None else owner)


<<<<<<< HEAD
class classproperty(property):
    """A descriptor that behaves like property for instances but for classes.
=======
if (3, 9) <= sys.version_info < (3, 11):

    def classproperty(*args, **kwargs):
        return classmethod(property(*args, **kwargs))

else:

    class classproperty(property):
        def __get__(self, instance, owner):
            obj = type(instance) if instance is not None else owner
            return super().__get__(obj, owner)

        def __set__(self, instance, value):
            obj = instance if isinstance(instance, type) else type(instance)
            super().__set__(obj, value)

        def __delete__(self, instance):
            obj = instance if isinstance(instance, type) else type(instance)
            super().__delete__(obj)


classproperty.__doc__ = """A descriptor that behaves like property for instances but for classes.
>>>>>>> f2b138ec

    Example of its use::

        class Foobar:
            @classproperty
            def getx(cls):
                return cls._x

    A writable `classproperty` is difficult to define, and it's not intended
    for that case because 'setter', and 'deleter' decorators can't be used for
    obvious reasons.  For example::

        class Foobar:
            x = 1
            def __init__(self, x=2):
                self.x = x
            def _get_name(cls):
                return str(cls.x)
            def _set_name(cls, x):
                cls.x = int(x)
            name = classproperty(_get_name, _set_name)

    In Python 3.9, and 3.10 this is actually the composition of `classmethod`:any: to
    `property`:any: (i.e same as ``lambda *a, **kw: classmethod(property(*a, **kw))``).  In Python
    3.11 we use our own implementation because of `deprecation of their combination`__ in Python
    3.11.

    __ https://docs.python.org/3.11/library/functions.html?highlight=classmethod#classmethod

    .. versionadded:: 1.4.1

    .. versionchanged:: 1.8.0 Inherits from `property`

    .. versionchanged:: 2.11.0 Changed to be ``compose(classmethod, property)`` in Python 3.9+.

    .. versionchanged:: 3.0.0 Revert composition of `classmethod` and `property` in Python 3.9+.
       Python 3.11 removed this possibility, so we might be better off with a unique implementation
       of this pattern.

    """

    def __get__(self, instance, owner):
        obj = type(instance) if instance is not None else owner
        return super().__get__(obj, owner)

    def __set__(self, instance, value):
        obj = instance if isinstance(instance, type) else type(instance)
        super().__set__(obj, value)

    def __delete__(self, instance):
        obj = instance if isinstance(instance, type) else type(instance)
        super().__delete__(obj)


class staticproperty(property):
    """A descriptor that behaves like properties for instances but static.

    Example of its use::

        class Foobar:
            @staticproperty
            def getx():
                return 'this is static'

    A writable `staticproperty` is difficult to define, and it's not intended
    for that case because 'setter', and 'deleter' decorators can't be used for
    obvious reasons.  For example::

        class Foobar:
            x = 1
            def __init__(self, x=2):
                self.x = x
            def _get_name():
                return str(Foobar.x)
            def _set_name(x):
                Foobar.x = int(x)
            name = staticproperty(_get_name, _set_name)

    .. versionadded:: 1.8

    """

    def __get__(self, instance, owner):
        if self.fget is not None:
            return self.fget()
        else:
            raise AttributeError("unreadable attribute")

    def __set__(self, instance, value):
        if self.fset is not None:
            self.fset(value)
        else:
            raise AttributeError("can't set attribute")

    def __delete__(self, instance):
        if self.fdel is not None:
            self.fdel()
        else:
            raise AttributeError("can't delete attribute")


try:
    from functools import cached_property

    class memoized_property(cached_property):
        def __init__(self, func, doc=None):
            super().__init__(func)
            self.__doc__ = doc or func.__doc__
            self.__name__ = func.__name__

        def reset(self, instance):
            """Clear the cached value of `instance`."""
            instance.__dict__.pop(self.__name__, None)

except ImportError:
    # The following is extracted from the SQLAlchemy project's codebase, merit and
    # copyright goes to SQLAlchemy authors.
    #
    # Copyright (C) 2005-2011 the SQLAlchemy authors and contributors
    #
    # This module is part of SQLAlchemy and is released under the MIT License:
    # http://www.opensource.org/licenses/mit-license.php
    #
    class memoized_property:
        def __init__(self, fget, doc=None):
            self.fget = fget
            self.__doc__ = doc or fget.__doc__
            self.__name__ = fget.__name__

        def __get__(self, obj, cls):
            if obj is None:
                return self
            obj.__dict__[self.__name__] = result = self.fget(obj)
            return result

        def reset(self, instance):
            """Clear the cached value of `instance`."""
            instance.__dict__.pop(self.__name__, None)


def setdefaultattr(obj, name, value):
    """Sets the attribute name to value if it is not set::

        >>> class Someclass: pass
        >>> inst = Someclass()
        >>> setdefaultattr(inst, 'foo', 'bar')
        'bar'

        >>> inst.foo
        'bar'

        >>> inst.spam = 'egg'
        >>> setdefaultattr(inst, 'spam', 'with ham')
        'egg'

    .. versionadded: 1.2.1 If you want the value to be lazily evaluated you
       may provide a lazy-lambda::

        >>> inst = Someclass()
        >>> inst.a = 1
        >>> def setting_a():
        ...    print('Evaluating!')
        ...    return 'a'

        >>> setdefaultattr(inst, 'a', lazy(setting_a))
        1

        >>> setdefaultattr(inst, 'ab', lazy(setting_a))
        Evaluating!
        'a'

    """
    res = getattr(obj, name, Unset)
    if res is Unset:
        if isinstance(value, lazy):
            value = value()
        setattr(obj, name, value)
        res = value
    return res


def adapt_exception(value, **kwargs):
    """Like PEP-246, Object Adaptation, with ``adapt(value, Exception,
    None)``.

    If the value is not an exception is expected to be a tuple/list which
    contains an Exception type as its first item.

    .. versionchanged:: 1.8.0 Moved from `xotl.tools.data`:mod: module.

    """
    isi, ebc = isinstance, Exception  # TODO: Maybe must be `BaseException`
    issc = lambda maybe, cls: isi(maybe, type) and issubclass(maybe, cls)
    if isi(value, ebc) or issc(value, ebc):
        return value
    elif isi(value, (tuple, list)) and len(value) > 0 and issc(value[0], ebc):
        map = lambda x: x.format(**kwargs) if isinstance(x, str) else x
        ecls = value[0]
        return ecls(*(map(x) for x in value[1:]))
    else:
        return None


def copy_class(
    cls,
    meta=None,
    ignores=None,
    new_attrs=None,
    new_name=None,
):
    """Copies a class definition to a new class.

    The returned class will have the same name, bases and module of `cls`.

    :param meta: If None, the `type(cls)` of the class is used to build the
                 new class, otherwise this must be a *proper* metaclass.

    :param ignores: A sequence of attributes names that should not be copied
        to the new class.

        An item may be callable accepting a single argument `attr` that must
        return a non-null value if the the `attr` should be ignored.

    :param new_attrs: New attributes the class must have. These will take
                      precedence over the attributes in the original class.

    :type new_attrs: dict

    :param new_name: The name for the copy.  If not provided the name will
                     copied.

    .. versionadded:: 1.4.0

    .. versionchanged:: 1.7.1 The `ignores` argument must an iterable of
       strings or callables.  Removed the glob-pattern and regular expressions
       as possible values.  They are all possible via the callable variant.

    .. versionadded:: 1.7.1 The `new_name` argument.

    """
    from types import new_class

    from xotl.tools.future.types import MemberDescriptorType

    def _get_ignored(what):
        if callable(what):
            return what
        else:
            return lambda s: s == what

    if not meta:
        meta = type(cls)
    if ignores:
        ignores = tuple(_get_ignored(i) for i in ignores)
        ignored = lambda name: any(ignore(name) for ignore in ignores)
    else:
        ignored = None
    valid_names = ("__class__", "__mro__", "__name__", "__weakref__", "__dict__")
    attrs = {
        name: value
        for name, value in cls.__dict__.items()
        if name not in valid_names
        # Must remove member descriptors, otherwise the old's class
        # descriptor will override those that must be created here.
        if not isinstance(value, MemberDescriptorType)
        if ignored is None or not ignored(name)
    }
    if new_attrs:
        attrs.update(new_attrs)

    def exec_body(ns):  # noqa: E306 new-line before def
        ns.update(attrs)

    name = new_name if new_name else cls.__name__
    result = new_class(name, cls.__bases__, {"metaclass": meta}, exec_body)
    return result


# Real signature is (*sources, target, *, default=None) where target is a
# positional argument, and not a keyword.
# TODO: First look up "target" in keywords and then in positional arguments.
def smart_copy(*args, defaults=None):
    """Copies the first apparition of attributes (or keys) from `sources` to
    `target`.

    :param sources: The objects from which to extract keys or attributes.

    :param target: The object to fill.

    :param defaults: Default values for the attributes to be copied as
                     explained below. Defaults to False.

    :type defaults: Either a bool, a dictionary, an iterable or a callable.

    Every `sources` and `target` are always positional arguments. There should
    be at least one source. `target` will always be the last positional
    argument.

    If `defaults` is a dictionary or an iterable then only the names provided
    by itering over `defaults` will be copied. If `defaults` is a dictionary,
    and one of its key is not found in any of the `sources`, then the value of
    the key in the dictionary is copied to `target` unless:

    - It's the value `~xotl.tools.symbols.Undefined`:obj:.

    - An exception object

    - A sequence with is first value being a subclass of Exception. In which
      case `adapt_exception`:class: is used.

    In these cases a KeyError is raised if the key is not found in the
    sources.

    If `defaults` is an iterable and a key is not found in any of the sources,
    None is copied to `target`.

    If `defaults` is a callable then it should receive one positional
    arguments for the current `attribute name` and several keyword arguments
    (we pass ``source``) and return either True or False if the attribute
    should be copied.

    If `defaults` is False (or None) only the attributes that do not start
    with a "_" are copied, if it's True all attributes are copied.

    When `target` is not a mapping only valid Python identifiers will be
    copied.

    Each `source` is considered a mapping if it's an instance of
    `collections.Mapping` or a `MappingProxyType`.

    The `target` is considered a mapping if it's an instance of
    `collections.MutableMapping`.

    :returns: `target`.

    .. versionchanged:: 1.7.0 `defaults` is now keyword only.

    """
    from xotl.tools.future.collections import Mapping, MutableMapping
    from xotl.tools.symbols import Undefined
    from xotl.tools.validators.identifiers import is_valid_identifier
    from xotl.tools.values.simple import logic_iterable_coerce, nil

    *sources, target = args
    if not sources:
        raise TypeError("smart_copy() requires at least one source")
    if isinstance(target, (bool, type(None), int, float, str)):
        raise TypeError(
            "target should be a mutable object, not " "{}".format(type(target).__name__)
        )
    if isinstance(target, MutableMapping):

        def setter(key, val):
            target[key] = val

    else:

        def setter(key, val):
            if is_valid_identifier(key):
                setattr(target, key, val)

    _mapping = isinstance(defaults, Mapping)
    if _mapping or logic_iterable_coerce(defaults) is not nil:
        for key, val in ((key, get_first_of(sources, key, default=Unset)) for key in defaults):
            if val is Unset:
                if _mapping:
                    val = defaults.get(key, None)
                else:
                    val = None
                exc = adapt_exception(val, key=key)
                if exc or val is Undefined:
                    raise KeyError(key)
            setter(key, val)
    else:
        keys = []
        for source in sources:
            get = smart_getter(source)
            items = source if isinstance(source, Mapping) else dir(source)
            for key in items:
                private = isinstance(key, str) and key.startswith("_")
                if (defaults is False or defaults is None) and private:
                    copy = False
                elif callable(defaults):
                    copy = defaults(key, source=source)
                else:
                    copy = True
                if key not in keys:
                    keys.append(key)
                    if copy:
                        setter(key, get(key))
    return target


def extract_attrs(obj, *names, default=Unset):
    """Extracts all `names` from an object.

    If `obj` is a Mapping, the names will be search in the keys of the `obj`;
    otherwise the names are considered regular attribute names.

    If `default` is Unset and any name is not found, an AttributeError is
    raised, otherwise the `default` is used instead.

    Returns a tuple if there are more that one name, otherwise returns a
    single value.

    .. versionadded:: 1.4.0

    .. versionchanged:: 1.5.3 Each `name` may be a path like in
       `get_traverser`:func:, but only "." is allowed as separator.

    """
    getter = get_traverser(*names, default=default)
    return getter(obj)


def traverse(obj, path, default=Unset, sep=".", getter=None):
    """Traverses an object's hierarchy by performing an attribute get at each
    level.

    This helps getting an attribute that is buried down several levels
    deep. For example::

       traverse(request, 'session.somevalue')

    If `default` is not provided (i.e is `~xotl.tools.symbols.Unset`:obj:) and
    any component in the path is not found an AttributeError exceptions is
    raised.

    You may provide `sep` to change the default separator.

    You may provide a custom `getter`.  By default, does an
    `smart_getter`:func: over the objects. If provided `getter` should have
    the signature of `getattr`:func:.

    See `get_traverser`:func: if you need to apply the same path(s) to several
    objects.  Actually this is equivalent to::

        get_traverser(path, default=default, sep=sep, getter=getter)(obj)

    """
    _traverser = get_traverser(path, default=default, sep=sep, getter=getter)
    return _traverser(obj)


def get_traverser(*paths, default=Unset, sep=".", getter=None):
    """Combines the power of `traverse`:func: with the expectations from both
    `operator.itemgetter`:func: and `operator.attrgetter`:func:.

    :param paths: Several paths to extract.

    Keyword arguments has the same meaning as in `traverse`:func:.

    :returns: A function the when invoked with an `object` traverse the object
              finding each `path`.

    .. versionadded:: 1.5.3

    """

    def _traverser(path, default=default, sep=sep, getter=getter):
        if not getter:
            getter = lambda o, a, default=None: smart_getter(o)(a, default)

        def inner(obj):
            found = object()
            current = obj
            attrs = path.split(sep)
            while current is not found and attrs:
                attr = attrs.pop(0)
                current = getter(current, attr, found)
            if current is found:
                if default is Unset:
                    raise AttributeError(attr)
                else:
                    return default
            else:
                return current

        return inner

    if len(paths) == 1:
        result = _traverser(paths[0], default=default)
    else:
        _traversers = tuple(_traverser(path, default=default) for path in paths)

        def _result(obj):
            return tuple(traverse(obj) for traverse in _traversers)

        result = _result
    return result


def dict_merge(*dicts, **others):
    """Merges several dicts into a single one.

    Merging is similar to updating a dict, but if values are non-scalars they
    are also merged is this way:

    - Any two `sequences <collection.Sequence>`:class: or :class:`sets
      <collections.Set>` are joined together.

    - Any two mappings are recursively merged.

    - Other types are just replaced like in `update`:func:.

    If for a single key two values of incompatible types are found, raise a
    TypeError.  If the values for a single key are compatible but different
    (i.e a list an a tuple) the resultant type will be the type of the first
    apparition of the key, unless for mappings which are always cast to dicts.

    No matter the types of `dicts` the result is always a dict.

    Without arguments, return the empty dict.

    """
    from collections.abc import Container, Mapping, Sequence, Set

    if others:
        dicts = dicts + (others,)
    dicts = list(dicts)
    result = {}
    collections = (Set, Sequence)
    while dicts:
        current = dicts.pop(0)
        for key, val in current.items():
            if isinstance(val, Mapping):
                val = {key: val[key] for key in val}
            value = result.setdefault(key, val)
            if value is not val:
                if all(isinstance(v, collections) for v in (value, val)):
                    join = get_first_of((value,), "__add__", "__or__")
                    if join:
                        constructor = type(value)
                        value = join(constructor(val))
                    else:
                        raise ValueError("Invalid value for key '%s'" % key)
                elif all(isinstance(v, Mapping) for v in (value, val)):
                    value = dict_merge(value, val)
                elif all(not isinstance(v, Container) for v in (value, val)):
                    value = val
                else:
                    raise TypeError("Found incompatible values for key '%s'" % key)
                result[key] = value
    return result


@contextmanager
def save_attributes(obj, *attrs, getter=smart_getter, setter=smart_setter):
    r"""A context manager that restores `obj` attributes at exit.

    We deal with `obj`\ 's attributes with `smart_getter`:func: and
    `smart_setter`:func:.  You can override passing keyword `getter` and
    `setter`.  They must take the object and return a callable to get/set the
    its attributes.

    Basic example::

      >>> from xotl.tools.future.types import SimpleNamespace as new
      >>> obj = new(a=1, b=2)

      >>> with save_attributes(obj, 'a'):
      ...    obj.a = 2
      ...    obj.b = 3

      >>> obj.a
      1

      >>> obj.b
      3

    Depending on the behavior of `getter` and or the object itself, it may be
    an error to get an attribute or key that does not exists.

    ::

      >>> getter = lambda o: lambda a: getattr(o, a)
      >>> with save_attributes(obj, 'c', getter=getter):   # doctest: +ELLIPSIS
      ...    pass
      Traceback (...)
      ...
      AttributeError: ...

    Beware, however, that `smart_getter`:func: is non-strict by default and it
    returns None for a non-existing key or attribute.  In this case, we
    attempt to set that attribute or key at exit::

      >>> with save_attributes(obj, 'x'):
      ...   pass

      >>> obj.x is None
      True

    But, then, setting the value may fail::

      >>> obj = object()
      >>> with save_attribute(obj, 'x'):  # doctest: +ELLIPSIS
      ...   pass
      Traceback (...)
      ...
      AttributeError: ...

    .. versionadded:: 1.8.2

    """
    from xotl.tools.params import check_count

    check_count(attrs, 1)
    get_ = getter(obj)
    set_ = setter(obj)
    props = {attr: get_(attr) for attr in attrs}
    try:
        yield obj
    finally:
        for attr, val in props.items():
            set_(attr, val)


@contextmanager
def temp_attributes(obj, attrs, getter=smart_getter, setter=smart_setter):
    """A context manager that temporarily sets attributes.

    `attrs` is a dictionary containing the attributes to set.

    Keyword arguments `getter` and `setter` have the same meaning as in
    `save_attributes`:func:.  We also use the `setter` to set the values
    provided in `attrs`.

    .. versionadded:: 1.8.5

    """
    set_ = setter(obj)
    with save_attributes(obj, *tuple(attrs.keys()), getter=getter, setter=setter):
        for attr, value in attrs.items():
            set_(attr, value)
        yield


def import_object(name, package=None, sep=".", default=None, **kwargs):
    """Get symbol by qualified name.

    The name should be the full dot-separated path to the class::

        modulename.ClassName

    Example::

        celery.concurrency.processes.TaskPool
                                    ^- class name

    or using ':' to separate module and symbol::

        celery.concurrency.processes:TaskPool

    Examples::

        >>> import_object('celery.concurrency.processes.TaskPool')
        <class 'celery.concurrency.processes.TaskPool'>

        # Does not try to look up non-string names.
        >>> from celery.concurrency.processes import TaskPool
        >>> import_object(TaskPool) is TaskPool
        True

    """
    import importlib

    imp = importlib.import_module
    if not isinstance(name, str):
        return name  # already a class
    sep = ":" if ":" in name else sep
    module_name, _, cls_name = name.rpartition(sep)
    if not module_name:
        cls_name, module_name = None, package if package else cls_name
    try:
        module = imp(module_name, package=package, **kwargs)
        return getattr(module, cls_name) if cls_name else module
    except (ImportError, AttributeError):
        if default is None:
            raise
    return default


def delegator(attribute, attrs_map, metaclass=type):
    """Create a base class that delegates attributes to another object.

    The returned base class contains a `delegated attribute descriptor
    <DelegatedAttribute>`:class: for each key in `attrs_map`.

    :param attribute: The attribute of the delegating object that holds the
                      delegated attributes.

    :param attrs_map: A map of attributes to delegate.  The keys are the
                      attribute names the delegating object attributes, and
                      the values the attribute names of the delegated object.

    Example:

        >>> class Bar:
        ...     x = 'bar'

        >>> class Foo(delegator('egg', {'x1': 'x'})):
        ...     def __init__(self):
        ...         self.egg = Bar()

        >>> foo = Foo()
        >>> foo.x1
        'bar'

    .. versionadded:: 1.9.3

    """
    descriptors = {key: DelegatedAttribute(attribute, attr) for key, attr in attrs_map.items()}
    return metaclass("delegator", (object,), descriptors)


class DelegatedAttribute:
    """A delegator data descriptor.

    When accessed the descriptor finds the `delegated_attr` in the instance's
    value given by attribute `target_name`.

    If the instance has no attribute with name `target_name`, raise an
    AttributeError.

    If the target object does not have an attribute with name `delegate_attr`
    and `default` is `~xotl.tools.symbols.Unset`:data:, raise an
    AttributeError.  If `default` is not Unset, return `default`.

    .. versionadded:: 1.9.3

    """

    def __init__(self, target_name, delegated_attr, default=Unset):
        self.target_name = target_name
        self.attr = delegated_attr
        self.default = default

    def __get__(self, instance, owner):
        if instance is not None:
            target = getattr(instance, self.target_name)
            try:
                return getattr(target, self.attr)
            except AttributeError:
                if self.default is not Unset:
                    return self.default
                else:
                    raise
        else:
            return self

    def __repr__(self):
        return "<DelegatedAttr '%s.%s'>" % (self.target_name, self.attr)


del contextmanager, deprecated, sys<|MERGE_RESOLUTION|>--- conflicted
+++ resolved
@@ -310,7 +310,10 @@
                 bads[key] = value
         self.validator = predicate(self.validator)
         if bads:
-            msg = "Invalid keyword arguments: %s\n" "See constructor documentation for more info."
+            msg = (
+                "Invalid keyword arguments: %s\n"
+                "See constructor documentation for more info."
+            )
             raise ValueError(msg % bads)
         if self.attr_name is Unset:
             from xotl.tools.names import nameof
@@ -591,7 +594,9 @@
             cls.__doc__ = default(cls) if callable(default) else default
 
 
-def fix_method_documentation(cls, method_name, ignore=None, min_length=10, deep=1, default=None):
+def fix_method_documentation(
+    cls, method_name, ignore=None, min_length=10, deep=1, default=None
+):
     """Fix the documentation for the given class using its super-classes.
 
     This function may be useful for shells or Python Command Line Interfaces
@@ -978,7 +983,8 @@
         def __members__(self):
             if self._cached_members is None or self._dynamic:
                 result = {
-                    c.__name__: c for c in iter_branch_subclasses(superclass, include_this=False)
+                    c.__name__: c
+                    for c in iter_branch_subclasses(superclass, include_this=False)
                 }
                 if not self._dynamic:
                     self._cached_members = dict(result)
@@ -1048,33 +1054,8 @@
         return self.fget(instance if instance is not None else owner)
 
 
-<<<<<<< HEAD
 class classproperty(property):
     """A descriptor that behaves like property for instances but for classes.
-=======
-if (3, 9) <= sys.version_info < (3, 11):
-
-    def classproperty(*args, **kwargs):
-        return classmethod(property(*args, **kwargs))
-
-else:
-
-    class classproperty(property):
-        def __get__(self, instance, owner):
-            obj = type(instance) if instance is not None else owner
-            return super().__get__(obj, owner)
-
-        def __set__(self, instance, value):
-            obj = instance if isinstance(instance, type) else type(instance)
-            super().__set__(obj, value)
-
-        def __delete__(self, instance):
-            obj = instance if isinstance(instance, type) else type(instance)
-            super().__delete__(obj)
-
-
-classproperty.__doc__ = """A descriptor that behaves like property for instances but for classes.
->>>>>>> f2b138ec
 
     Example of its use::
 
@@ -1097,10 +1078,8 @@
                 cls.x = int(x)
             name = classproperty(_get_name, _set_name)
 
-    In Python 3.9, and 3.10 this is actually the composition of `classmethod`:any: to
-    `property`:any: (i.e same as ``lambda *a, **kw: classmethod(property(*a, **kw))``).  In Python
-    3.11 we use our own implementation because of `deprecation of their combination`__ in Python
-    3.11.
+    Notice that in all Python versions (including 3.9 and 3.10) we use our own implementation
+    because of `deprecation of the combination of classmethod and property`__ in Python 3.11.
 
     __ https://docs.python.org/3.11/library/functions.html?highlight=classmethod#classmethod
 
@@ -1438,7 +1417,9 @@
 
     _mapping = isinstance(defaults, Mapping)
     if _mapping or logic_iterable_coerce(defaults) is not nil:
-        for key, val in ((key, get_first_of(sources, key, default=Unset)) for key in defaults):
+        for key, val in (
+            (key, get_first_of(sources, key, default=Unset)) for key in defaults
+        ):
             if val is Unset:
                 if _mapping:
                     val = defaults.get(key, None)
@@ -1786,7 +1767,9 @@
     .. versionadded:: 1.9.3
 
     """
-    descriptors = {key: DelegatedAttribute(attribute, attr) for key, attr in attrs_map.items()}
+    descriptors = {
+        key: DelegatedAttribute(attribute, attr) for key, attr in attrs_map.items()
+    }
     return metaclass("delegator", (object,), descriptors)
 
 
