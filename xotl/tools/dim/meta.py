--- conflicted
+++ resolved
@@ -204,14 +204,10 @@
             other = type(self)(other, Signature())
         if isinstance(other, Quantity):
             return downgrade_to_scalar(
-<<<<<<< HEAD
-                type(self)(self.magnitude * other.magnitude, self.signature * other.signature)
-=======
                 type(self)(
                     self.magnitude * other.magnitude,
                     self.signature * other.signature,
                 )
->>>>>>> 4e5357b4
             )
         else:
             raise OperandTypeError("*", self, other)
@@ -232,14 +228,10 @@
             other = type(self)(other, Signature())
         if isinstance(other, Quantity):
             return downgrade_to_scalar(
-<<<<<<< HEAD
-                type(self)(self.magnitude / other.magnitude, self.signature / other.signature)
-=======
                 type(self)(
                     self.magnitude / other.magnitude,
                     self.signature / other.signature,
                 )
->>>>>>> 4e5357b4
             )
         else:
             raise OperandTypeError("/", self, other)
@@ -251,14 +243,10 @@
             other = type(self)(other, Signature())
         if isinstance(other, Quantity):
             return downgrade_to_scalar(
-<<<<<<< HEAD
-                type(self)(self.magnitude // other.magnitude, self.signature / other.signature)
-=======
                 type(self)(
                     self.magnitude // other.magnitude,
                     self.signature / other.signature,
                 )
->>>>>>> 4e5357b4
             )
         else:
             raise OperandTypeError("//", self, other)
@@ -267,14 +255,10 @@
         if isinstance(other, BareReal):
             other = type(self)(other, Signature())
             return downgrade_to_scalar(
-<<<<<<< HEAD
-                type(self)(other.magnitude / self.magnitude, other.signature / self.signature)
-=======
                 type(self)(
                     other.magnitude / self.magnitude,
                     other.signature / self.signature,
                 )
->>>>>>> 4e5357b4
             )
         else:
             raise OperandTypeError("/", other, self)
@@ -285,14 +269,10 @@
         if isinstance(other, BareReal):
             other = type(self)(other, Signature())
             return downgrade_to_scalar(
-<<<<<<< HEAD
-                type(self)(other.magnitude // self.magnitude, other.signature / self.signature)
-=======
                 type(self)(
                     other.magnitude // self.magnitude,
                     other.signature / self.signature,
                 )
->>>>>>> 4e5357b4
             )
         else:
             raise OperandTypeError("//", other, self)
@@ -639,13 +619,7 @@
         if isinstance(other, Dimension):
             return self._signature_ == other._signature_
         else:
-<<<<<<< HEAD
-            raise TypeError(
-                "incomparable types '%s' and '%s'" % (type(self).__name__, type(other).__name__)
-            )
-=======
             return NotImplemented
->>>>>>> 4e5357b4
 
 
 class Signature:
