#!/usr/bin/env python
# -*- encoding: utf-8 -*-
# ---------------------------------------------------------------------
# xoutil.eight.meta
# ---------------------------------------------------------------------
<<<<<<< HEAD
# Copyright (c) 2015-2016 Merchise and Contributors
=======
# Copyright (c) 2015-2017 Merchise and Contributors
>>>>>>> f033ca4f
# All rights reserved.
#
# This is free software; you can redistribute it and/or modify it under
# the terms of the LICENCE attached in the distribution package.
#
# Created on 2015-02-25

'''Implements the metaclass() function using the Py3k syntax.

'''

from . import _py3
from ._meta import Mixin    # noqa

if _py3:
    from ._meta3 import metaclass
else:
    from ._meta2 import metaclass


metaclass.__doc__ = '''Define the metaclass of a class.

    .. versionadded:: 1.7.0  It's available as
       `xoutil.objects.metaclass`:func: since 1.4.1.  That alias is now
       deprecated and will be removed in 1.8.

    This function allows to define the metaclass of a class equally in Python
    2 and 3.

    Usage::

     >>> class Meta(type):
     ...   pass

     >>> class Foobar(metaclass(Meta)):
     ...   pass

     >>> class Spam(metaclass(Meta), dict):
     ...   pass

     >>> type(Spam) is Meta
     True

     >>> Spam.__bases__ == (dict, )
     True

    .. versionadded:: 1.5.5 The `kwargs` keywords arguments with support for
       ``__prepare__``.

    Metaclasses are allowed to have a ``__prepare__`` classmethod to return
    the namespace into which the body of the class should be evaluated.  See
    :pep:`3115`.

    .. warning:: The :pep:`3115` is not possible to implement in Python 2.7.

       Despite our best efforts to have a truly compatible way of creating
       meta classes in both Python 2.7 and 3.0+, there is an inescapable
       difference in Python 2.7.  The :pep:`3115` states that ``__prepare__``
       should be called before evaluating the body of the class.  This is not
       possible in Python 2.7, since ``__new__`` already receives the
       attributes collected in the body of the class.  So it's always too late
       to call ``__prepare__`` at this point and the Python 2.7 interpreter
       does not call it.

       Our approach for Python 2.7 is calling it inside the ``__new__`` of a
       "side" metaclass that is used for the base class returned.  This means
       that ``__prepare__`` is called **only** for classes that use the
       `metaclass`:func: directly.  In the following hierarchy::

         class Meta(type):
              @classmethod
              def __prepare__(cls, name, bases, **kwargs):
                  from xoutil.future.collections import OrderedDict
                  return OrderedDict()

         class Foo(metaclass(Meta)):
              pass

         class Bar(Foo):
              pass

       when creating the class ``Bar`` the ``__prepare__()`` class method is
       not called in Python 2.7!

    .. seealso:: `xoutil.future.types.prepare_class`:func: and
       `xoutil.future.types.new_class`:func:.

    .. warning::

       You should always place your metaclass declaration *first* in the list
       of bases. Doing otherwise triggers *twice* the metaclass' constructors
       in Python 3.1 or less.

       If your metaclass has some non-idempotent side-effect (such as
       registration of classes), then this would lead to unwanted double
       registration of the class::

        >>> class BaseMeta(type):
        ...     classes = []
        ...     def __new__(cls, name, bases, attrs):
        ...         res = super(BaseMeta, cls).__new__(cls, name, bases, attrs)
        ...         cls.classes.append(res)   # <-- side effect
        ...         return res

        >>> class Base(metaclass(BaseMeta)):
        ...     pass

        >>> class SubType(BaseMeta):
        ...     pass

        >>> class Egg(metaclass(SubType), Base):   # <-- metaclass first
        ...     pass

        >>> Egg.__base__ is Base   # <-- but the base is Base
        True

        >>> len(BaseMeta.classes) == 2
        True

        >>> class Spam(Base, metaclass(SubType)):
        ...     'Like "Egg" but it will be registered twice in Python 2.x.'

       In this case the registration of Spam ocurred twice::

        >>> BaseMeta.classes  # doctest: +SKIP
        [<class Base>, <class Egg>, <class Spam>, <class Spam>]

       Bases, however, are just fine::

        >>> Spam.__bases__ == (Base, )
        True

    .. versionadded:: 1.7.1 Now are accepted atypical meta-classes, for
       example functions or any callable with the same arguments as those that
       type accepts (class name, tuple of base classes, attributes mapping).

'''<|MERGE_RESOLUTION|>--- conflicted
+++ resolved
@@ -3,11 +3,7 @@
 # ---------------------------------------------------------------------
 # xoutil.eight.meta
 # ---------------------------------------------------------------------
-<<<<<<< HEAD
-# Copyright (c) 2015-2016 Merchise and Contributors
-=======
-# Copyright (c) 2015-2017 Merchise and Contributors
->>>>>>> f033ca4f
+# Copyright (c) 2015-2017 Merchise Autrement [~º/~] and Contributors
 # All rights reserved.
 #
 # This is free software; you can redistribute it and/or modify it under
