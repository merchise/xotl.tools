--- conflicted
+++ resolved
@@ -140,10 +140,6 @@
        example functions or any callable with the same arguments as those that
        type accepts (class name, tuple of base classes, attributes mapping).
 
-<<<<<<< HEAD
-'''
-=======
 '''
 
-metaclass.__module__ = __name__
->>>>>>> 08a57c01
+metaclass.__module__ = __name__