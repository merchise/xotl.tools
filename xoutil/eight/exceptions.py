#!/usr/bin/env python
# -*- encoding: utf-8 -*-
# ---------------------------------------------------------------------
# xoutil.eight.exceptions
# ---------------------------------------------------------------------
# Copyright (c) 2015 Merchise and Contributors
# All rights reserved.
#
# This is free software; you can redistribute it and/or modify it under the
# terms of the LICENCE attached (see LICENCE file) in the distribution
# package.
#
# Created on 2015-10-14

'''Compatibility exceptions between Python 2 and 3.

Python 2 defines an module named `exceptions` but Python 3 doesn't.  Also,
there are some exception classes defined in Python 2 but not in Python 3.

In Python, `with_traceback` method will be assigned to function similar that
in Python 3, the problem is to use the raise statement with this syntax.  To
accomplish with similar syntax in Python 2 or 3, use the new created
`BaseException.throw`:meth:.

'''

from __future__ import (division as _py3_division,
                        print_function as _py3_print,
                        absolute_import as _py3_abs_import)


from . import _py3, exec_


try:
    from exceptions import StandardError
except ImportError:
    StandardError = Exception

try:
    BaseException = BaseException
except NameError:
    BaseException = StandardError


<<<<<<< HEAD
try:
    with_traceback = BaseException.with_traceback
except AttributeError:
    from ._past2 import throw

    def with_traceback(self, tb):
        '''set self.__traceback__ to tb and return self.'''
        self.__traceback__ = tb
        return self
else:
    def throw(self, tb=None):
        '''Syntax unify with Python 3 for ``raise error.with_traceback(tb)``.

        Instead of use the Python `raise` statement, use ``throw(error, tb)``.

        '''
        if not tb:
            # realize if a previous `with_traceback` was called.
            tb = getattr(self, '__traceback__', None)
        raise self.with_traceback(tb) if tb else self
=======
if _py3:
    def reraise(tp, value, tb=None):
        if value.__traceback__ is not tb:
            raise value.with_traceback(tb)
        raise value
else:
    exec_("""def reraise(tp, value, tb=None): raise tp, value, tb""")

reraise.__doc__ = '''Raise an exception with a traceback.

In Python 2.7 this is the same as::

    raise T, V, tb

In Python 3+ this is::

    raise T(V).with_traceback(tb)

.. versionadded: 1.7.1

'''

del _py3, exec_
>>>>>>> 2fb6d331
<|MERGE_RESOLUTION|>--- conflicted
+++ resolved
@@ -43,7 +43,6 @@
     BaseException = StandardError
 
 
-<<<<<<< HEAD
 try:
     with_traceback = BaseException.with_traceback
 except AttributeError:
@@ -63,29 +62,4 @@
         if not tb:
             # realize if a previous `with_traceback` was called.
             tb = getattr(self, '__traceback__', None)
-        raise self.with_traceback(tb) if tb else self
-=======
-if _py3:
-    def reraise(tp, value, tb=None):
-        if value.__traceback__ is not tb:
-            raise value.with_traceback(tb)
-        raise value
-else:
-    exec_("""def reraise(tp, value, tb=None): raise tp, value, tb""")
-
-reraise.__doc__ = '''Raise an exception with a traceback.
-
-In Python 2.7 this is the same as::
-
-    raise T, V, tb
-
-In Python 3+ this is::
-
-    raise T(V).with_traceback(tb)
-
-.. versionadded: 1.7.1
-
-'''
-
-del _py3, exec_
->>>>>>> 2fb6d331
+        raise self.with_traceback(tb) if tb else self