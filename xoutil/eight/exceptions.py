#!/usr/bin/env python
# -*- coding: utf-8 -*-
# ---------------------------------------------------------------------
# Copyright (c) Merchise Autrement [~º/~] and Contributors
# All rights reserved.
#
# This is free software; you can do what the LICENCE file allows you to.
#

'''Solve compatibility issues for exceptions handling.

This module tries to solve, as much as possible, differences between how the
`raise``, and ``try ... except`` statements are executed between Python
versions 2 and 3.  See `Exception Chaining and Embedded Tracebacks
<3134>`:pep:.

First issue is that before Python 3, module `exceptions` was defined, but not
anymore.  We decided not to implement this concept in `xoutil.future`:mod:
package because all these exception classes are built-ins in both Python major
versions, so use any of them directly.  But `StandardError`:class: is
undefined in Python 3, we introduce it here.

Raising an exception it's the biggest difference between both major versions,
starting with that there is no way to achieve syntax compatibility.  In
Python 2 the syntax for ``raise`` is::

  "raise" [type ["," value ["," traceback]]]

and in Python 3::

  "raise" [error[.with_traceback(traceback)] ["from" cause]]

There are two partial solutions in this module:

- Using the function `throw`:func: function instead the ``raise`` statement::

    throw([error[, traceback=traceback[, cause=cause]]])

  This is suitable only when you need the trace-back information is fully
  tracked when you raise the exception (see below).

- Using the function `grab`:func: the context_ attributes are assigned, but
  the trace-back information is not tracked in the system call context.

    raise grab(error[, traceback=traceback[, cause=cause]])

.. _context:

Python 3 is consistent by always assigning context information in the
following scenarios:

1. If an exception is raised inside an exception handler or a finally clause:
   the previous exception is then attached as the new exception's
   ``__context__`` attribute.  This is guaranteed in Python 2 using either the
   `grab`:func: function or the `throw`:func: function.

2. Clause ``from`` is used for exception chaining, the expression must be
   another exception instance or class, which will be attached to the newly
   raised exception in the ``__cause__`` attribute.  This information is
   printed when the raised exception is not handled, but in Python 2 this
   information can be custom managed by using either `grab`:func: or
   `throw`:func: function.

3. Trace-back information is automatically attached to the attribute
   ``__traceback__`` when an exception is raised.  You can set your own
   trace-back using the ``with_traceback`` method (or in the compatibility
   function `throw`:func: using ``traceback`` argument).  This can be
   partially guaranteed in Python 2 by using the `catch`:func: function in
   some exception handler or finally clause.

'''

from __future__ import (division as _py3_division,
                        print_function as _py3_print,
                        absolute_import as _py3_abs_import)

from xoutil.symbols import Unset

try:
    StandardError    # noqa
except NameError:
    StandardError = Exception

try:
    BaseException    # noqa
except NameError:
    BaseException = StandardError


try:
    with_traceback = BaseException.with_traceback    # only in python 3
    _py3 = True
except AttributeError:
    _py3 = False

    def with_traceback(self, tb):
        '''set self.__traceback__ to `tb` and return self.'''
        from types import TracebackType
        if tb is None or isinstance(tb, TracebackType):
            self.__traceback__ = tb
            return self
        else:
            raise TypeError('__traceback__ must be a traceback or None')


def _force_error(error):
    if isinstance(error, type) and issubclass(error, BaseException):
        error = error()
    return error


def grab(error, traceback=Unset, cause=Unset):
    '''Prepare an error with traceback, and context to raise it.'''
    error = _force_error(error)
    if traceback is not Unset:
        error = with_traceback(error, traceback)
    if cause is not Unset:
        error.__cause__ = _force_error(cause)
    if not _py3 and error is not None:
        from ._errors2 import _fix_context
        _fix_context(error, context=catch())
    return error


def throw(error=Unset, traceback=Unset, cause=Unset):
    '''Unify syntax for raising an error with trace-back information.

    Instead of using the Python ``raise`` statement, use ``throw``::

      "raise" [error[.with_traceback(traceback)] ["from" cause]]

    becomes::

       throw([error, [traceback=traceback, ][cause=cause]])

    If `traceback` argument is not given, it is looked up in the error.


    '''
    if error is Unset:
        if traceback is Unset and cause is Unset:
            import sys
            _, error, traceback = sys.exc_info()
        else:
            raise SyntaxError('invalid syntax')
    if error is None:
        raise RuntimeError('No active exception to re-raise')
    else:
        error = grab(error, traceback=traceback, cause=cause)
        if _py3:
            if cause is None:
                raise error
            else:
                from ._errors3 import raise3
                raise3(error)
        elif error.__traceback__ is None:
            raise error
        else:
            from ._errors2 import raise2
            raise2(error)


def catch(base=Unset):
    '''Fix ``sys.exc_info`` context in Python 2.

    :param base: A subclass of `BaseException`:class: or Unset.

    Next example of Python 3 doesn't work in Python 2::

      >>> def test():
      ...     try:
      ...         try:
      ...             1/0
      ...         except Exception as error:
      ...             raise RuntimeError('xxx') from error
      ...     except Exception as error:
      ...         return error

      >>> error = test()

      >>> error.__context__ is error.__cause__
      True

      >>> isinstance(error.__cause__, ZeroDivisionError)
      True

    In this case, we can solve most issues by two replacements (``throw`` and
    ``catch``)::

      >>> def test():
      ...     try:
      ...         try:
      ...             1/0
      ...         except catch(Exception) as error:
      ...             throw(RuntimeError('xxx'), cause=error)
      ...     except catch(Exception) as error:
      ...         return error

    If base is unset, the catched system error value is returned, so never use
    this function as::

      >>> try:
      ...     1/0
      ... except catch():
      ...     pass

    '''
<<<<<<< HEAD
    if tb is None:
        tb = traceof(error)
        if tb is None:
            error = catch(error)
            tb = error.__traceback__
    if tb is None:
        raise error
    raise error.with_traceback(tb)
=======
    if not _py3:
        import sys
        from ._errors2 import _fix_context
        _, error, traceback = sys.exc_info()
        if error is not None:
            _fix_context(error, traceback=traceback)
            if base is Unset:
                base = error
    return base


def catch_traceback(error, traceback):
    '''Catch a trace-back information in a corresponding error.'''
    if not _py3 and error is not None:
        from ._errors2 import _fix_context
        _fix_context(error, traceback=traceback)
>>>>>>> 81843abc


def traceof(error):
    '''Get the trace-back information of the given `error`.

    Python 3 is consistent by always assigning the trace-back information in
    the attribute ``__traceback__``, but in Python 2 it's a "little tricky" to
    obtain a good solution, and not always, only in some contexts.

    Returns None if it could not be found.

    '''
    if not _py3:
        from ._errors2 import _catch
        _catch(error)
    return error.__traceback__<|MERGE_RESOLUTION|>--- conflicted
+++ resolved
@@ -205,16 +205,6 @@
       ...     pass
 
     '''
-<<<<<<< HEAD
-    if tb is None:
-        tb = traceof(error)
-        if tb is None:
-            error = catch(error)
-            tb = error.__traceback__
-    if tb is None:
-        raise error
-    raise error.with_traceback(tb)
-=======
     if not _py3:
         import sys
         from ._errors2 import _fix_context
@@ -231,7 +221,6 @@
     if not _py3 and error is not None:
         from ._errors2 import _fix_context
         _fix_context(error, traceback=traceback)
->>>>>>> 81843abc
 
 
 def traceof(error):
