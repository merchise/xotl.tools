--- conflicted
+++ resolved
@@ -107,7 +107,6 @@
     return typeof(obj).__name__
 
 
-<<<<<<< HEAD
 try:
     __intern = intern
 
@@ -120,8 +119,6 @@
     from sys import intern    # noqa
 
 
-=======
->>>>>>> 82219553
 if _py3:
     input = input
     range = range
@@ -158,21 +155,11 @@
 
 
 try:
-<<<<<<< HEAD
    import __builtin__    # noqa
    builtins = __builtin__
 except ImportError:
     import builtins    # noqa
     __builtin__ = builtins
-=======
-    __builtin__
-except NameError:
-    # Probably PyPy
-    try:
-        import builtins as __builtin__    # Making sure in some Py3 versions
-    except ImportError:
-        import __builtin__    # noqa
-builtins = __builtin__    # noqa
 
 
 try:
@@ -186,20 +173,6 @@
 
         '''
         return any('__call__' in cls.__dict__ for cls in type(obj).__mro__)
-
-
-try:
-    __intern = getattr(__builtin__, 'intern')    # noqa
-
-    def intern(string):
-        # Avoid problems in Python 2.x when using unicode by default.
-        return __intern(str(str() + string))
-
-    intern.__doc__ = __intern.__doc__
-except AttributeError:
-    from sys import intern    # noqa
-
->>>>>>> 82219553
 
 
 try:
