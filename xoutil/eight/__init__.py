#!/usr/bin/env python
# -*- encoding: utf-8 -*-
# ---------------------------------------------------------------------
# xoutil.eight
# ---------------------------------------------------------------------
# Copyright (c) 2015-2017 Merchise Autrement [~º/~] and Contributors
# All rights reserved.
#
# This is free software; you can redistribute it and/or modify it under
# the terms of the LICENCE attached in the distribution package.
#
# Created on 2015-02-26

'''Python 2 and Python 3 compatibility.

The name comes from (Manu's idea') "2 raised to the power of 3".

There is an existing library written by "Benjamin Peterson" named six_, both
(`xoutil.eight` and `six`) can be used together since this module don't claim
to be a replacement of six_, just some extra extensions.  Nevertheless, there
are some simple definitions that even when are in six_ also are defined here.

This package also fixes some issues from PyPy interpreter.

.. _six: https://pypi.python.org/pypi/six

'''

from __future__ import (division as _py3_division,
                        print_function as _py3_print,
                        absolute_import)

from xoutil.versions import python_version

<<<<<<< HEAD
# Python versions

_py2 = sys.version_info[0] == 2
_py3 = sys.version_info[0] == 3
_py33 = sys.version_info >= (3, 3, 0)
_py34 = sys.version_info >= (3, 4, 0)
_pypy = sys.version.find('PyPy') >= 0

del sys
=======
>>>>>>> d2a627ca

try:
    from hashlib import sha1 as sha    # noqa
except ImportError:
    from sha import sha    # noqa

try:
    base_string = basestring
    string_types = (str, unicode)
except NameError:
    base_string = str
    string_types = (str, )

if python_version == 3:
    integer_types = int,
    long_int = int
    class_types = type,
    text_type = str
    unichr = chr
else:
    from types import ClassType
    integer_types = (int, long)
    long_int = long
    class_types = (type, ClassType)
    text_type = unicode
    unichr = unichr
    del ClassType

binary_type = bytes
UnicodeType = text_type
StringTypes = string_types

#: Define a tuple with both base types in Python 2 and containing only `type`
#: in Python 3.
ClassTypes = class_types


try:
    buffer
except NameError:
    # The `memoryview`:class: API is similar but not exactly the same as that
    # of `buffer`.
    buffer = memoryview
<<<<<<< HEAD
=======


# Python versions
# TODO: deprecate all this in favor of direct use of 'python_version'

_pyver = python_version.to_float()
_py2 = python_version == 2
_py3 = python_version == 3
_py33 = python_version >= 3.3
_py34 = python_version >= 3.4
_pypy = python_version.pypy
>>>>>>> d2a627ca


def typeof(obj):
    '''Obtain the object's type (compatible with Python 2**3).'''
    if _py3:
        return type(obj)
    else:
        from types import InstanceType
        return obj.__class__ if isinstance(obj, InstanceType) else type(obj)


def force_type(obj):
    '''Ensure return a valid type from `obj`.

    If `obj` is already a "type", return itself, else obtain its type.

    '''
    return obj if isinstance(obj, class_types) else typeof(obj)


def type_name(obj):
    '''Return the type name.'''
    return typeof(obj).__name__


try:
    __intern = intern
except NameError:
    from sys import intern as __intern    # noqa


def intern(string):
    # Avoid problems in Python 2.x when using unicode
    if not isinstance(string, str):
        string = string.encode('utf-8')
    return __intern(string)

# Avoid a Sphinx error
intern.__doc__ = __intern.__doc__.replace("``", '"').replace("''", '"')

if _py3:
    input = input
    range = range
else:
    range = xrange
    input = raw_input

if _py3:    # future_builtins definitions
    ascii = ascii    # noqa
    hex, oct, filter, map, zip = hex, oct, filter, map, zip
else:
    from future_builtins import *    # noqa


def iterkeys(d):
    '''Return an iterator over the keys of a dictionary.'''
    return (d.keys if _py3 else d.iterkeys)()


def itervalues(d):
    '''Return an iterator over the values of a dictionary.'''
    return (d.values if _py3 else d.itervalues)()


def iteritems(d):
    '''Return an iterator over the (key, value) pairs of a dictionary.'''
    return (d.items if _py3 else d.iteritems)()


if _py3:
    from io import StringIO
else:
    from StringIO import StringIO    # noqa


try:
   import __builtin__    # noqa
   builtins = __builtin__
except ImportError:
    import builtins    # noqa
    __builtin__ = builtins


try:
    callable = getattr(__builtin__, 'callable')    # noqa
except AttributeError:
    def callable(obj):
        '''Return whether `obj` is callable (i.e., some kind of function).

        Note that classes are callable, as are instances of classes with a
        __call__() method.

        '''
        return any('__call__' in cls.__dict__ for cls in type(obj).__mro__)


try:
    exec_ = getattr(builtins, 'exec')    # noqa
except AttributeError:
    def exec_(_code_, _globs_=None, _locs_=None):
        """Execute code in a namespace."""
        import sys
        if _globs_ is None:
            frame = sys._getframe(1)
            _globs_ = frame.f_globals
            if _locs_ is None:
                _locs_ = frame.f_locals
            del frame
        elif _locs_ is None:
            _locs_ = _globs_
        exec("""exec _code_ in _globs_, _locs_""")


try:
    execfile = getattr(__builtin__, 'execfile')  # noqa
except AttributeError:
    def execfile(filename, globals=None, locals=None):
        """Read and execute a Python script from a file.

        The globals and locals are dictionaries, defaulting to the current
        globals and locals.  If only globals is given, locals defaults to it.

        """
        import sys
        if globals is None:
            frame = sys._getframe(1)
            globals = frame.f_globals
            if locals is None:
                locals = frame.f_locals
            del frame
        elif locals is None:
            locals = globals
        with open(filename, "r") as f:
            source = f.read()
            code = compile(source, filename, 'exec')
            return exec_(code, globals, locals)<|MERGE_RESOLUTION|>--- conflicted
+++ resolved
@@ -32,18 +32,6 @@
 
 from xoutil.versions import python_version
 
-<<<<<<< HEAD
-# Python versions
-
-_py2 = sys.version_info[0] == 2
-_py3 = sys.version_info[0] == 3
-_py33 = sys.version_info >= (3, 3, 0)
-_py34 = sys.version_info >= (3, 4, 0)
-_pypy = sys.version.find('PyPy') >= 0
-
-del sys
-=======
->>>>>>> d2a627ca
 
 try:
     from hashlib import sha1 as sha    # noqa
@@ -87,8 +75,6 @@
     # The `memoryview`:class: API is similar but not exactly the same as that
     # of `buffer`.
     buffer = memoryview
-<<<<<<< HEAD
-=======
 
 
 # Python versions
@@ -100,7 +86,6 @@
 _py33 = python_version >= 3.3
 _py34 = python_version >= 3.4
 _pypy = python_version.pypy
->>>>>>> d2a627ca
 
 
 def typeof(obj):
