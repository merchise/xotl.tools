#!/usr/bin/env python
# -*- coding: utf-8 -*-
# ---------------------------------------------------------------------
# xoutil.fp
# ---------------------------------------------------------------------
<<<<<<< HEAD
# Copyright (c) 2017 Merchise Autrement [~º/~] and Contributors
=======
# Copyright (c) 2016-2017 Merchise Autrement [~º/~] and Contributors
>>>>>>> 7230d68e
# All rights reserved.
#
# This is free software; you can redistribute it and/or modify it under the
# terms of the LICENCE attached (see LICENCE file) in the distribution
# package.
#
# Created on 2017-03-17

'''Advanced functional programming in Python.

'''

<<<<<<< HEAD
from __future__ import (division as _py3_division,
                        print_function as _py3_print,
                        absolute_import as _py3_abs_import)
=======
This module will add some more concepts to be used in programming styles
looking to be as close as possible with "purity" (you tell what a problem is
instead of what to do to solve it).  Also, purely means that a function has no
side effects.

.. versionadded:: 1.8.0

'''
>>>>>>> 7230d68e
<|MERGE_RESOLUTION|>--- conflicted
+++ resolved
@@ -3,11 +3,7 @@
 # ---------------------------------------------------------------------
 # xoutil.fp
 # ---------------------------------------------------------------------
-<<<<<<< HEAD
 # Copyright (c) 2017 Merchise Autrement [~º/~] and Contributors
-=======
-# Copyright (c) 2016-2017 Merchise Autrement [~º/~] and Contributors
->>>>>>> 7230d68e
 # All rights reserved.
 #
 # This is free software; you can redistribute it and/or modify it under the
@@ -18,19 +14,10 @@
 
 '''Advanced functional programming in Python.
 
-'''
-
-<<<<<<< HEAD
-from __future__ import (division as _py3_division,
-                        print_function as _py3_print,
-                        absolute_import as _py3_abs_import)
-=======
-This module will add some more concepts to be used in programming styles
-looking to be as close as possible with "purity" (you tell what a problem is
-instead of what to do to solve it).  Also, purely means that a function has no
-side effects.
-
 .. versionadded:: 1.8.0
 
 '''
->>>>>>> 7230d68e
+
+from __future__ import (division as _py3_division,
+                        print_function as _py3_print,
+                        absolute_import as _py3_abs_import)