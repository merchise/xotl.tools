#!/usr/bin/env python
# -*- coding: utf-8 -*-
<<<<<<< HEAD
# Copyright (c) 2012-2015 Merchise Autrement and Contributors
=======
# Copyright (c) 2015 Merchise and Contributors
# Copyright (c) 2013, 2014 Merchise Autrement and Contributors
# Copyright (c) 2012 Manuel Vazquez
>>>>>>> f3025c36

# TODO:  Take this out of xoutil.
from multiprocessing import Pool, cpu_count
from itertools import count, islice, repeat

try:
    from itertools import izip as zip
except ImportError:
    pass


def gcd(a, b):
    while a % b != 0:
        a, b = b, a % b
    return b


def job(args):
    which, show = args
    try:
        result = gcd(which, which + 2 ** 37 - 73)
        if show and result != 1:
            print(which, result)
    except KeyboardInterrupt:
        pass


if __name__ == '__main__':
    from datetime import datetime
    import argparse

    cpus = max(cpu_count() - 1, 1)
    parser = argparse.ArgumentParser('Run several workers calculating GCD '
                                     'for large numbers. Uses multiprocessing '
                                     'to test several CPUs.')
    parser.add_argument('--show', help='Whether to print or not the gcds',
                        action='store_true', dest='show', default=False)
    parser.add_argument('--workers',
                        help='Number of workers. Defaults to %d.' % cpus,
                        type=int, action='store', dest='workers',
                        default=cpus)
    parser.add_argument('--size',
                        help='The magnitude of the test. Represents how many '
                             'cycles are processed, exactly 10**MAGNITUDE; '
                             'so be nice!', type=int, action='store',
                        dest='magnitude', default=6)
    args = parser.parse_args()

    pool = Pool(processes=args.workers)
    start = datetime.now()
    try:
        print('Working...')
        pool.imap(job, zip(islice(count(2 ** 1028 + 1), 10 ** args.magnitude),
                           repeat(args.show)), chunksize=1024)
        pool.close()
        pool.join()
    except KeyboardInterrupt:
        pool.terminate()
        pool.join()
    end = datetime.now()
    total_seconds = (end - start).total_seconds()
    print('All workers (%d) finished in %f seconds' %
          (args.workers, total_seconds))<|MERGE_RESOLUTION|>--- conflicted
+++ resolved
@@ -1,12 +1,8 @@
 #!/usr/bin/env python
 # -*- coding: utf-8 -*-
-<<<<<<< HEAD
-# Copyright (c) 2012-2015 Merchise Autrement and Contributors
-=======
 # Copyright (c) 2015 Merchise and Contributors
 # Copyright (c) 2013, 2014 Merchise Autrement and Contributors
 # Copyright (c) 2012 Manuel Vazquez
->>>>>>> f3025c36
 
 # TODO:  Take this out of xoutil.
 from multiprocessing import Pool, cpu_count
