--- conflicted
+++ resolved
@@ -1587,12 +1587,7 @@
         '''
         return len(self.inner.maps) - 1
 
-<<<<<<< HEAD
-    # TODO: Plan to rename to `push_level`.
-    def push(self, *args, **kwargs):
-=======
     def push_level(self, *args, **kwargs):
->>>>>>> d1a3dcba
         '''Pushes a whole new level to the stacked dict.
 
         :param args: Several mappings from which the new level will be
@@ -1607,10 +1602,6 @@
         self.update(*args, **kwargs)
         return self.level
 
-<<<<<<< HEAD
-    # TODO: Plan to rename to `pop_level`.
-    def pop(self):
-=======
     @deprecated(push_level)
     def push(self, *args, **kwargs):
         '''Don't use thid method, use new `push_level`:meth: instead.'''
@@ -1638,7 +1629,6 @@
             return super(StackedDict, self).pop(*args)
 
     def pop_level(self):
->>>>>>> d1a3dcba
         '''Pops the last pushed level and returns the whole level.
 
         If there are no levels in the stacked dict, a TypeError is raised.
