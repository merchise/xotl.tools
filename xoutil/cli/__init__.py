--- conflicted
+++ resolved
@@ -3,12 +3,7 @@
 # ---------------------------------------------------------------------
 # xoutil.cli
 # ---------------------------------------------------------------------
-<<<<<<< HEAD
 # Copyright (c) 2013-2017 Merchise Autrement [~º/~] and Contributors
-=======
-# Copyright (c) 2015-2017 Merchise and Contributors
-# Copyright (c) 2013, 2014 Merchise Autrement and Contributors
->>>>>>> 08451187
 # All rights reserved.
 #
 # This is free software; you can redistribute it and/or modify it under
@@ -164,11 +159,7 @@
     @staticmethod
     def _settle_cache(target, source, recursed=None):
         '''`target` is a mapping to store result commands'''
-<<<<<<< HEAD
-        # TODO: Convert check based in argument "recursed" in a decorator
-=======
         import sys
->>>>>>> 08451187
         if recursed is None:
             recursed = set()
         from xoutil.names import nameof
