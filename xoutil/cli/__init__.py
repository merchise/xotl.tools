#!/usr/bin/env python
# -*- encoding: utf-8 -*-
# ---------------------------------------------------------------------
# xoutil.cli
# ---------------------------------------------------------------------
# Copyright (c) 2013-2017 Merchise Autrement [~º/~] and Contributors
# All rights reserved.
#
# This is free software; you can redistribute it and/or modify it under
# the terms of the LICENCE attached in the distribution package.
#
# Created on 2013-05-03

'''Tools for Command-Line Interface (CLI) applications.

CLI is a mean of interaction with a computer program where the user (or
client) issues commands to the program in the form of successive lines of text
(command lines).

Commands can be registered by:

  - sub-classing the `Command`:class:,
  - using `~abc.ABCMeta.register`:meth: ABC mechanism for virtual sub-classes,
  - redefining `~`Command.sub_commands`` class method.

.. versionadded:: 1.4.1

'''

from __future__ import (division as _py3_division,
                        print_function as _py3_print,
                        absolute_import as _py3_abs_import)

from xoutil.eight.abc import abstractmethod, ABC
from xoutil.objects import staticproperty
from xoutil.cli.tools import command_name, program_name


class Command(ABC):
    '''Base for all commands.

    '''
    __settings__ = {
        # 'default_command' : None
    }

    @classmethod
    def cli_name(cls):
        '''Calculate the command name.

<<<<<<< HEAD
        Standard method uses `~xoutil.cli.tools.hyphen_name`.  Redefine it
=======
        Standard method uses `~xoutil.future.string.hyphen_name`.  Redefine it
>>>>>>> 3ca9b73e
        to obtain a different behaviour.

        Example::

            >>> class MyCommand(Command):
            ...     pass

            >>> MyCommand.cli_name() == 'my-command'
            True

        '''
        from xoutil.eight import string_types
<<<<<<< HEAD
        from xoutil.cli.tools import hyphen_name
=======
        from xoutil.future.string import hyphen_name
>>>>>>> 3ca9b73e
        unset = object()
        names = ('command_cli_name', '__command_name__')
        i, res = 0, unset
        while i < len(names) and res is unset:
            name = names[i]
            res = getattr(cls, names[i], unset)
            if res is unset:
                i += 1
            elif not isinstance(res, string_types):
                msg = "Attribute '{}' must be a string.".format(name)
                raise TypeError(msg)
        if res is unset:
            res = hyphen_name(cls.__name__)
        return res

    def __str__(self):
        return command_name(type(self))

    def __repr__(self):
        return '<command: %s>' % command_name(type(self))

    @staticproperty
    def registry():
        '''Obtain all registered commands.'''
        name = '__registry__'
        res = getattr(Command, name, {})
        if not res:
            Command._settle_cache(res, Command)
            assert res.pop(command_name(Command), None) is None
            Command._check_help(res)
            setattr(Command, name, res)
        return res

    @abstractmethod
    def run(self, args=None):
        '''Must return a valid value for "sys.exit"'''
        raise NotImplementedError

    @classmethod
    def get_setting(cls, name, *default):
        unset = object()
        aux = len(default)
        if aux == 0:
            default = unset
        elif aux == 1:
            default = default[0]
        else:
            msg = 'get_setting() takes at most 3 arguments ({} given)'
            raise TypeError(msg.format(aux + 2))
        res = cls.__settings__.get(name, default)
        if res is not unset:
            return res
        else:
            raise KeyError(name)

    @classmethod
    def set_setting(cls, name, value):
        cls.__settings__[name] = value    # TODO: Check type

    @classmethod
    def set_default_command(cls, cmd=None):
        '''Default command is called when no one is specified.

        A command is detected when its name appears as the first command-line
        argument.

        To specify a default command, use this method with the command as a
        string (the command name) or the command class.

        If the command is specified, then the calling class is the selected
        one.

        For example::

            >>> Command.set_default_command('server')  # doctest: +SKIP
            >>> Server.set_default_command()           # doctest: +SKIP
            >>> Command.set_default_command(Server)    # doctest: +SKIP

        '''
        if cls is Command:
            if cmd is not None:
                from xoutil.eight import string_types as text
                name = cmd if isinstance(cmd, text) else command_name(cmd)
            else:
                # TODO: consider reset to None
                raise ValueError('missing command specification!')
        else:
            if cmd is None:
                name = command_name(cls)
            else:
                raise ValueError('redundant command specification', cls, cmd)

        Command.set_setting('default_command', name)

    @staticmethod
    def _settle_cache(target, source, recursed=None):
        '''`target` is a mapping to store result commands'''
        # TODO: Convert check based in argument "recursed" in a decorator
        import sys
        if recursed is None:
            recursed = set()
        from xoutil.names import nameof
        name = nameof(source, inner=True, full=True)
        if name not in recursed:
            recursed.add(name)
            sub_commands = type.__subclasses__(source)
            sub_commands.extend(getattr(source, '_abc_registry', ()))
            cmds = getattr(source, '__commands__', None)
            if cmds:
                from collections import Iterable
                if not isinstance(cmds, Iterable):
                    cmds = cmds()
                sub_commands.extend(cmds)
            if sub_commands:
                for cmd in sub_commands:
                    Command._settle_cache(target, cmd, recursed=recursed)
            else:   # Only branch commands are OK to execute
                if sys.version_info < (3, 0):
                    from types import MethodType as ValidMethodType
                else:
                    from types import FunctionType as ValidMethodType
                assert isinstance(source.run, ValidMethodType), \
                    'Invalid type %r for source %r' % (type(source.run).__name__, source)
                target[command_name(source)] = source
        else:
            raise ValueError('Reused class "%s"!' % name)

    @staticmethod
    def _check_help(target):
        '''Check that correct help command is present.'''
        name = HELP_NAME
        hlp = target[name]
        if hlp is not Help and not getattr(hlp, '__overwrite__', False):
            target[name] = Help


class Help(Command):
    '''Show all commands.

    Define the class attribute `__order__` to sort commands in special command
    "help".

    Commands could define its help in the first line of a sequence of
    documentations until found:

      - command class,
      - "run" method,
      - definition module.

    This command could not be overwritten unless using the class attribute:

       __override__ = True

    '''

    __order__ = -9999

    @classmethod
    def get_arg_parser(cls):
        '''This is an example on how to build local argument parser.

        Use class method "get

        '''
        # TODO: Use 'add_subparsers' in this logic (see 'backlog.org').
        res = getattr(cls, '_arg_parser')
        if not res:
            from argparse import ArgumentParser
            res = ArgumentParser()
            cls._arg_parser = res
        return res

    def run(self, args=[]):
        print('The most commonly used "%s" commands are:' % program_name())
        cmds = Command.registry
        ordered = [(getattr(cmds[cmd], '__order__', 0), cmd) for cmd in cmds]
        ordered.sort()
        max_len = len(max(ordered, key=lambda x: len(x[1]))[1])
        for _, cmd in ordered:
            cmd_class = cmds[cmd]
            doc = self._strip_doc(cmd_class.__doc__)
            if not doc:
                doc = self._strip_doc(cmd_class.run.__doc__)
            if not doc:
                import sys
                mod_name = cmd_class.__module__
                module = sys.modules.get(mod_name, None)
                if module:
                    doc = self._strip_doc(module.__doc__)
                    doc = '"%s"' % (doc if doc else mod_name)
                else:
                    doc = '"%s"' % mod_name
            head = ' '*3 + cmd + ' '*(2 + max_len - len(cmd))
            print(head, doc)

    @staticmethod
    def _strip_doc(doc):
        if doc:
            doc = str('%s' % doc).strip()
            return str(doc.split('\n')[0].strip('''"' \t\n\r'''))
        else:
            return ''


HELP_NAME = command_name(Help)

# TODO: Create "xoutil.config" here

del abstractmethod, ABC
del staticproperty<|MERGE_RESOLUTION|>--- conflicted
+++ resolved
@@ -48,11 +48,7 @@
     def cli_name(cls):
         '''Calculate the command name.
 
-<<<<<<< HEAD
         Standard method uses `~xoutil.cli.tools.hyphen_name`.  Redefine it
-=======
-        Standard method uses `~xoutil.future.string.hyphen_name`.  Redefine it
->>>>>>> 3ca9b73e
         to obtain a different behaviour.
 
         Example::
@@ -65,11 +61,7 @@
 
         '''
         from xoutil.eight import string_types
-<<<<<<< HEAD
         from xoutil.cli.tools import hyphen_name
-=======
-        from xoutil.future.string import hyphen_name
->>>>>>> 3ca9b73e
         unset = object()
         names = ('command_cli_name', '__command_name__')
         i, res = 0, unset
