--- conflicted
+++ resolved
@@ -121,10 +121,6 @@
 
     '''
     from xoutil.eight import string_types
-<<<<<<< HEAD
-    from xoutil.future.string import hyphen_name
-=======
->>>>>>> 0c15c559
     unset = object()
     names = ('command_cli_name', '__command_name__')
     i, res = 0, unset
