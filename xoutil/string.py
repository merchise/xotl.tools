#!/usr/bin/env python
# -*- encoding: utf-8 -*-
# ---------------------------------------------------------------------
# xoutil.string
# ---------------------------------------------------------------------
# Copyright (c) 2015 Merchise and Contributors
# Copyright (c) 2013, 2014 Merchise Autrement and Contributors
# Copyright (c) 2012 Medardo Rodriguez
# All rights reserved.
#
# Author: Medardo Rodríguez
# Contributors: see CONTRIBUTORS and HISTORY file
#
# This is free software; you can redistribute it and/or modify it under the
# terms of the LICENCE attached (see LICENCE file) in the distribution
# package.
#
# Created on Feb 17, 2012

'''Exposes all original `string` module functionalities, with some general
additions.

In this module `str` and `unicode` types are not used because Python 2.x and
Python 3.x treats strings differently.  `bytes` and `text_type` will be used
instead with the following conventions:

- In Python 2.x `str` is synonym of `bytes` and both (`unicode` and 'str') are
  both string types inheriting form `basestring`.

- In Python 3.x `str` is always unicode but `unicode` and `basestring` types
  doesn't exists. `bytes` type can be used as an array of one byte each item.

  Many methods are readjusted to these conditions.

'''

from __future__ import (division as _py3_division,
                        print_function as _py3_print,
                        # unicode_literals as _py3_unicode,
                        absolute_import as _py3_abs_imports)

from xoutil.deprecation import deprecated as _deprecated
from xoutil.eight import _py3

from xoutil.modules import copy_members as _copy_python_module_members
_pm = _copy_python_module_members()

Formatter = _pm.Formatter     # Redundant but needed to avoid IDE errors

del _copy_python_module_members, _pm


def force_encoding(encoding=None):
    '''Validates an encoding value; if None use `locale.getlocale()[1]`; else
    return the same value.

    .. versionadded:: 1.2.0

    '''
    # TODO: Maybe use only `sys.getdefaultencoding()`
    import locale
    return encoding or locale.getpreferredencoding() or 'UTF-8'


def safe_decode(s, encoding=None):
    '''Similar to bytes `decode` method returning unicode.

    Decodes `s` using the given `encoding`, or determining one from the system.

    Returning type depend on python version; if 2.x is `unicode` if 3.x `str`.

    .. versionadded:: 1.1.3

    '''
    from xoutil.eight import text_type
    if isinstance(s, text_type):
        return s
    else:
        encoding = force_encoding(encoding)
        try:
            # In Python 3 str(b'm') returns the string "b'm'" and not just "m",
            # this fixes this.
            return text_type(s, encoding, 'replace')
        except:
            # For numbers and other stuff.
            return text_type(s)


def safe_encode(u, encoding=None):
    '''Similar to unicode `encode` method returning bytes.

    Encodes `u` using the given `encoding`, or determining one from the system.

    Returning type is always `bytes`; but in python 2.x is also `str`.

    .. versionadded:: 1.1.3

    '''
    # TODO: This is not nice for Python 3, bytes is not valid string any more
    #       See :func:`json.encoder.py_encode_basestring_ascii` of Python 2.x
<<<<<<< HEAD
=======
    from xoutil.eight import string_types, text_type
>>>>>>> d1a3dcba
    if isinstance(u, bytes):
        return u
    else:
        encoding = force_encoding(encoding)
        try:
            if isinstance(u, string_types):
                # In Python 2.x bytes does not allows an encoding argument.
                return bytes(u)
            else:
                return text_type(u).encode(encoding, 'replace')
        except:
            return text_type(u).encode(encoding, 'replace')


def safe_str(obj=str()):
    '''Convert to normal string type in a safe way.

    Most of our Python 2.x code uses unicode as normal string, also in
    Python 3 converting bytes or byte-arrays to strings includes the "b"
    prefix in the resulting value.

    This function is useful in some scenarios that require `str` type (for
    example attribute ``__name__`` in functions and types).

    As ``str is bytes`` in Python2, using str(value) assures correct these
    scenarios in most cases, but in other is not enough, for example::

      >>> from xoutil.string import safe_str as sstr
      >>> def inverted_partial(func, *args, **keywords):
      ...     def inner(*a, **kw):
      ...         a += args
      ...         kw.update(keywords)
      ...         return func(*a, **kw)
      ...     inner.__name__ = sstr(func.__name__.replace('lambda', u'λ'))
      ...     return inner

    .. versionadded:: 1.7.0

    '''
    if _py3:
        if isinstance(obj, (bytes, bytearray)):
            return safe_decode(obj)
        else:
            return str(obj)
    else:
        try:
            return str(obj)
        except UnicodeEncodeError:
            # assert isinstance(value, unicode)
            return safe_encode(obj)


def safe_join(separator, iterable, encoding=None):
    '''Similar to `join` method in string objects `separator.join(iterable)`, a
    string which is the concatenation of the strings in the `iterable` with
    `separator` as intermediate between elements. Return unicode or bytes
    depending on type of `separator` and each item in `iterable`.

    `encoding` is used in case of error to concatenate bytes + unicode.

    This function must be deprecated in Python 3.

    .. versionadded:: 1.1.3

    .. warning:: The `force_separator_type` was removed in version 1.2.0.

    '''
    try:
        return separator.join(iterable)
    except:
        pass
    encoding = force_encoding(encoding)
    empty = True
    for item in iterable:
        if empty:
            res = item
            empty = False
        else:
            for tail in (separator, item):
                try:
                    res += tail
                except:
                    res = (safe_decode(res, encoding) +
                           safe_decode(item, encoding))
    return res if not empty else type(separator)()


# Makes explicit the deprecation warning for py3k.
if _py3:
    safe_join = _deprecated('builtin join method of str',
                            'safe_join is deprecated for Python 3. Use '
                            'builtin join method of str.')(safe_join)


def safe_strip(value):
    '''Removes the leading and tailing space-chars from `value` if string, else
    return `value` unchanged.

    .. versionadded:: 1.1.3

    '''
    from xoutil.eight import string_types
    return value.strip() if isinstance(value, string_types) else value


def cut_prefix(value, prefix):
    '''Removes the leading `prefix` if exists, else return `value`
    unchanged.

    '''
    from xoutil.eight import text_type as str, binary_type as bytes
    if isinstance(value, str) and isinstance(prefix, bytes):
        prefix = safe_decode(prefix)
    elif isinstance(value, bytes) and isinstance(prefix, str):
        prefix = safe_encode(prefix)
    return value[len(prefix):] if value.startswith(prefix) else value


def cut_any_prefix(value, *prefixes):
    '''Apply `cut_prefix`:func: for the first matching prefix.'''
    result = prev = value
    i, top = 0, len(prefixes)
    while i < top and result == prev:
        prefix, i = prefixes[i], i + 1
        prev, result = result, cut_prefix(prev, prefix)
    return result


def cut_prefixes(value, *prefixes):
    '''Apply `cut_prefix`:func: for all provided prefixes in order.'''
    result = value
    for prefix in prefixes:
        result = cut_prefix(result, prefix)
    return result


def cut_suffix(value, suffix):
    '''Removes the tailing `suffix` if exists, else return `value`
    unchanged.

    '''
    from xoutil.eight import text_type as str, binary_type as bytes
    if isinstance(value, str) and isinstance(suffix, bytes):
        suffix = safe_decode(suffix)
    elif isinstance(value, bytes) and isinstance(suffix, str):
        suffix = safe_encode(suffix)
    return value[:-len(suffix)] if value.endswith(suffix) else value


def cut_any_suffix(value, *suffixes):
    '''Apply `cut_suffix`:func: for the first matching suffix.'''
    result = prev = value
    i, top = 0, len(suffixes)
    while i < top and result == prev:
        suffix, i = suffixes[i], i + 1
        prev, result = result, cut_suffix(prev, suffix)
    return result


def cut_suffixes(value, *suffixes):
    '''Apply `cut_suffix`:func: for all provided suffixes in order.'''
    result = value
    for suffix in suffixes:
        result = cut_suffix(result, suffix)
    return result


def capitalize_word(value):
    'Capitalizes the first char of value'
    if value and value[0].islower():
        return value[0].upper() + value[1:]
    else:
        return value


def capitalize(value, title=True):
    '''Capitalizes value according to whether it should be title-like.

    Title-like means it will capitalize every word but the 3-letters or less
    unless its the first word::

        >>> capitalize('a group is its own worst enemy')
        'A Group is its own Worst Enemy'

    (This may be odd because, in the example above, own should be capitalized.)

    Return bytes or unicode depending on type of `value`.

        >>> from xoutil.eight import text_type
        >>> type(capitalize(text_type('something'))) is text_type
        True

        >>> type(capitalize(str('something'))) is str
        True

    '''
    tstr = type(value)
    space, empty = tstr(' '), tstr('')
    words = value.split() if value else None
    if words:
        count = len(words) if title else 1
        for i in range(count):
            word = words[i]
            if len(word) > 3 or i == 0:
                word = capitalize_word(word)
                words[i] = word
        return space.join(words)
    else:
        return empty


def hyphen_name(name):
    '''Convert a name, normally an identifier, to a hyphened slug.

    All transitions from lower to upper capitals (or from digits to letters)
    are joined with a hyphen.

    Also, all invalid characters (those invalid in Python identifiers) are
    converted to hyphens.

    For example::

      >>> hyphen_name('BaseNode') == 'base-node'
      True

    '''
    import re
    regex = re.compile('([a-z0-9][A-Z]|[a-zA-Z][0-9]|[0-9][a-z])')
    parts = []
    for m in reversed(list(regex.finditer(name))):
        i, f = m.span()
        name, tail = name[:i + 1], name[i + 1:]
        parts.insert(0, tail)
    parts.insert(0, name)
    name = '-'.join(parts)
    return safe_str(normalize_slug(name, '-', '_'))


# TODO: Document and fix all these "normalize_..." functions
def normalize_unicode(value):
    # FIXME: i18n
    if (value is None) or (value is str('')):
        return ''
    elif value is True:
        return safe_decode('Sí')
    elif value is False:
        return safe_decode('No')
    else:
        return safe_decode(value)


def normalize_name(value):
    return capitalize(normalize_unicode(value))


def normalize_title(value):
    return capitalize(normalize_unicode(value), True)


def normalize_str(value):
    import re
    is_bytes = isinstance(value, bytes)
    regex, sep = r'(\S+)\s*', ' '
    if is_bytes:
        regex, sep = bytes(regex), bytes(sep)
    regex = re.compile(regex)
    matches = regex.findall(value)
    names = (m.capitalize() if len(m) >= 3 else m.lower() for m in matches)
    return sep.join(names)


def normalize_ascii(value):
    '''Return the string normal form for the `value`

    Convert all non-ascii to valid characters using unicode 'NFKC'
    normalization.

    '''
    import unicodedata
    from xoutil.eight import text_type
    if not isinstance(value, text_type):
        value = safe_decode(value)
    res = unicodedata.normalize('NFKD', value).encode('ascii', 'ignore')
    return safe_str(res)


def normalize_slug(value, replacement='-', invalids=None, valids=None):
    '''Return the string normal form, valid for slugs, for the `value`

    Convert all non-ascii to valid characters using unicode 'NFKC'
    normalization.

    Lower-case the result.

    Replace unwanted characters by `replacement`, repetition of given pattern
    will be converted to only one instance.

    ``[_a-z0-9]`` are assumed as valid characters.  Extra arguments can modify
    this standard behaviour:

    :param invalids: Any collection of characters added to these that are
           normally invalids (non-ascii or not included in valid characters).
           Boolean ``True`` can be passed as a synonymous of ``"_"`` for
           compatibility with old ``invalid_underscore`` argument.  ``False``
           or ``None`` are assumed as an empty set for invalid characters.

    :param valids: A collection of extra valid characters (all non-ascii
           characters are ignored).  This parameter could be either a valid
           string, any iterator of valid strings of characters, or ``None`` to
           use only default valid characters (See above).

    Parameters `value` and `replacement` could be of any (non-string) type,
    these values are normalized and converted to lower-case ASCII strings.

    Examples::

      >>> normalize_slug('  Á.e i  Ó  u  ') == 'a-e-i-o-u'
      True

      >>> normalize_slug('  Á.e i  Ó  u  ', '.', invalids='AU') == 'e.i.o'
      True

      >>> normalize_slug('  Á.e i  Ó  u  ', valids='.') == 'a.e-i-o-u'
      True

      >>> normalize_slug('_x', '_') == '_x'
      True

      >>> normalize_slug('-x', '_') == 'x'
      True

      >>> normalize_slug(None) == 'none'
      True

      >>> normalize_slug(1 == 1)  == 'true'
      True

      >>> normalize_slug(1.0) == '1-0'
      True

      >>> normalize_slug(135) == '135'
      True

      >>> normalize_slug(123456, '', invalids='52') == '1346'
      True

      >>> normalize_slug('_x', '_') == '_x'
      True

    .. versionchanged:: 1.5.5 Added the `invalid_underscore` parameter.

    .. versionchanged:: 1.6.6 Replaced the `invalid_underscore` paremeter by
       `invalids`.  Added the `valids` parameter.

    '''
    import re
    from xoutil.eight import string_types
    # local functions
    _normalize = lambda v: normalize_ascii(v).lower()
    _set = lambda v: ''.join(set(v))
    _esc = lambda v: re.escape(_set(v))
    _from_iter = lambda v: ''.join(i for i in v)
    # check and adjust arguments
    if replacement in (None, False):
        replacement = ''
    elif isinstance(replacement, string_types):
        replacement = normalize_ascii(replacement)    # TODO: or _normalize?
    else:
        msg = '`replacement` (%s) must be a string or None, not `%s`.'
        raise TypeError(msg % (replacement, type(replacement)))
    if invalids is True:
        # Backward compatibility with former `invalid_underscore` argument
        invalids = '_'
    elif invalids in {None, False}:
        invalids = ''
    else:
        if not isinstance(invalids, string_types):
            invalids = _from_iter(invalids)
        invalids = _esc(_normalize(invalids))
    if valids is None:
        valids = ''
    else:
        if not isinstance(valids, string_types):
            valids = _from_iter(valids)
        valids = _esc(re.sub(r'[0-9a-b]+', '', _normalize(valids)))
    # calculate result
    res = _normalize(value)
    regex = re.compile(r'[^_a-z0-9%s]+' % valids)
    repl = '\t' if replacement else ''
    res = regex.sub(repl, res)
    if invalids:
        regex = re.compile(r'[%s]+' % invalids)
        res = regex.sub(repl, res)
    if repl:
        r = {'r': r'%s' % re.escape(repl)}
        regex = re.compile(r'(%(r)s){2,}' % r)
        res = regex.sub(repl, res)
        regex = re.compile(r'(^%(r)s+|%(r)s+$)' % r)
        res = regex.sub('', res)
        regex = re.compile(r'[\t]' % r)
        res = regex.sub(replacement, res)
    return res


def strfnumber(number, format_spec='%0.2f'):
    res = format_spec % number
    if '.' in res:
        res = res.rstrip('0')
        if res.endswith('.'):
            res = res[:-1]
    return res


def parse_boolean(value):
    '''Parse a boolean from any value given a special treatment to
    strings.

    >>> parse_boolean('trUe')
    True

    >>> parse_boolean('faLSe')
    False

    '''
    from xoutil.eight import string_types
    if isinstance(value, string_types):
        value = value.strip()
        if value:
            if value.isdigit():
                return bool(int(value))
            else:
                if isinstance(value, bytes):
                    falses = (b'false', b'no', b'not')
                else:
                    falses = ('false', 'no', 'not')
                return value.lower() not in falses
        else:
            return False
    else:
        return bool(value)


def parse_url_int(value, default=None):
    '''Parse an integer URL argument. Some operations treat simple
    arguments as a list of one element.

    '''
    # TODO: Move to `xoutil.web`
    if isinstance(value, (list, tuple, set)) and len(value) > 0:
        value = value[0]
    try:
        return int(safe_strip(value))
    except:
        return default


def error2str(error):
    '''Convert an error to string.'''
    from xoutil.eight import string_types
    from xoutil.types import type_coerce
    if isinstance(error, string_types):
        return safe_str(error)
    elif isinstance(error, BaseException):
        tname = type(error).__name__
        res = safe_str(error)
        if tname in res:
            return res
        else:
            return str(': ').join(tname, res) if res else tname
    elif issubclass(error, BaseException):
        return type(error).__name__
    else:
        prefix = str('unknown error: ')
        cls = type_coerce(error)
        tname = cls.__name__
        if cls is error:
            res = tname
        else:
            res = safe_str(error)
            if tname not in res:
                res = str('{}({})').format(tname, res) if res else tname
        return prefix + res


def force_str(value, encoding=None):
    '''Force to string, the type is different in Python 2 or 3 (bytes or
    unicode).

    :param value: The value to convert to `str`.
    :param encoding: The encoding which should be used if either encoding
                     or decoding should be performed on `value`.

                     The default is to use the same default as
                     :func:`safe_encode` or :func:`safe_decode`.

    .. versionadded:: 1.2.0

    '''
    if isinstance(value, str):
        return value
    elif str is bytes:      # Python 2
        return safe_encode(value, encoding)
    else:
        return safe_decode(value, encoding)


def make_a10z(string):
    '''Utility to find out that "internationalization" is "i18n".

    Examples::

       >>> print(make_a10z('parametrization'))
       p13n
    '''
    return string[0] + str(len(string[1:-1])) + string[-1]


from xoutil.eight import input

input = _deprecated(
    input,
    "xoutil.string.input is deprecated.  Use xoutil.eight.input"
)(input)<|MERGE_RESOLUTION|>--- conflicted
+++ resolved
@@ -98,10 +98,7 @@
     '''
     # TODO: This is not nice for Python 3, bytes is not valid string any more
     #       See :func:`json.encoder.py_encode_basestring_ascii` of Python 2.x
-<<<<<<< HEAD
-=======
     from xoutil.eight import string_types, text_type
->>>>>>> d1a3dcba
     if isinstance(u, bytes):
         return u
     else:
