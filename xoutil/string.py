#!/usr/bin/env python
# -*- encoding: utf-8 -*-
#----------------------------------------------------------------------
# xoutil.string
#----------------------------------------------------------------------
# Copyright (c) 2012 Merchise Autrement
# All rights reserved.
#
# Author: Medardo Rodríguez
# Contributors: see CONTRIBUTORS and HISTORY file
#
# This is free software; you can redistribute it and/or modify it under the
# terms of the LICENCE attached (see LICENCE file) in the distribution
# package.
#
# Created on Feb 17, 2012

'''
Expose all original `string` module functionalities, with some general
additions.

In this module `str` and `unicode` types are not used because Python 2.x and
Python 3.x treats strings differently, `bytes` and `_unicode` will be used
instead with the following conventions::

    - In Python 2.x `str` is synonym of `bytes` and both (`unicode` and 'str')
      are both string types inheriting form `basestring`.
      `_unicode` is synonym of `unicode`.

    - In Python 3.x `str` is always unicode but `unicode` and `basestring`
      types doesn't exists. `bytes` type can be used as an array of one byte
      each item.
      `_unicode` is synonym of `str`.
      Many methods are readjusted to these conditions.

'''

from __future__ import (division as _py3_division,
                        print_function as _py3_print,
                        unicode_literals as _py3_unicode,
                        absolute_import as _py3_abs_imports)

from string import *
from re import compile as _regex_compile

from xoutil.deprecation import deprecated as _deprecated
from xoutil.compat import (str_base as _str_base, _unicode,
                           ext_str_types as _ext_str_types)


__docstring_format__ = 'rst'
__author__ = 'manu'



def force_encoding(encoding=None):
    '''
    Validate an encoding value; if None use `sys.stdin.encoding or
    sys.getdefaultencoding(); else return the same value.
    '''
    # TODO: Maybe use only `sys.getdefaultencoding()`
    import sys
    return encoding or sys.stdin.encoding or sys.getdefaultencoding()


def safe_decode(s, encoding=None):
    '''
<<<<<<< HEAD
    Similar to bytes `decode` method returning unicode.

    Decodes `s` using the given `encoding`, or determining one from the system.

    Returning type depend on python version; if 2.x is `unicode` if 3.x `str`.

=======
    Similar to str "decode" method returning unicode.
    Decodes "s" using the codec registered for "encoding".

    .. versionadded:: 1.1.3
>>>>>>> 9bb51409
    '''
    if isinstance(s, _unicode):
        return s
    else:
        try:
            return _unicode(s)
        except:
            encoding = force_encoding(encoding)
            return bytes(s).decode(encoding, 'replace')


def safe_encode(u, encoding=None):
    '''
<<<<<<< HEAD
    Similar to unicode `encode` method returning bytes.

    Encodes `u` using the given `encoding`, or determining one from the system.

    Returning type is always `bytes`; but in python 2.x is also `str`.

=======
    Similar to unicode "encode" method returning srt.
    Encodes "u" using the codec registered for "encoding".

    .. versionadded:: 1.1.3
>>>>>>> 9bb51409
    '''
    if isinstance(u, bytes):
        return u
    else:
        try:
            return bytes(u)
        except:
            encoding = force_encoding(encoding)
            return _unicode(u).encode(encoding, 'replace')


def safe_join(separator, iterable, encoding=None):
    '''
    Similar to `join` method in string objects `separator.join(iterable)`, a
    string which is the concatenation of the strings in the `iterable` with
    `separator` as intermediate between elements. Return unicode or bytes
    depending on type of `separator` and each item in `iterable`.

    `encoding` is used in case of error to concatenate bytes + unicode.

<<<<<<< HEAD
=======
    "force_separator_type" only apply on error contexts.

    This function must be deprecated in Python 3.

    .. versionadded:: 1.1.3
>>>>>>> 9bb51409
    '''
    try:
        return separator.join(iterable)
    except:
        pass
    encoding = force_encoding(encoding)
    empty = True
    for item in iterable:
        if empty:
            res = item
            empty = False
        else:
            for tail in (separator, item):
                try:
                    res += tail
                except:
                    res = (safe_decode(res, encoding) +
                           safe_decode(item, encoding))
    return res if not empty else type(separator)()


def safe_strip(value):
    '''
<<<<<<< HEAD
    Removes the leading and tailing space-chars from `value` if string, else
    return `value` unchanged.
=======
    Removes the leading and trailing space-chars from value if it's a string.

    .. versionadded:: 1.1.3
>>>>>>> 9bb51409
    '''
    return value.strip() if isinstance(value, _ext_str_types) else value


def cut_prefix(value, prefix):
    '''
    Removes the leading `prefix` if exists, else return `value` unchanged.
    '''
    return value[len(prefix):] if value.startswith(prefix) else value


def cut_suffix(value, suffix):
    '''
    Removes the tailing `suffix` if exists, else return `value` unchanged.
    '''
    return value[:-len(suffix)] if value.endswith(suffix) else value


def capitalize_word(value):
    'Capitalizes the first char of value'
    if value and value[0].islower():
        return value[0].upper() + value[1:]
    else:
        return value


def capitalize(value, title=True):
    '''
    Capitalizes value according to whether it should be title-like.

    Title-like means it will capitalize every word but the 3-letters or less
    unless its the first word::

        >>> capitalize('a group is its own worst enemy')
        'A Group is its own Worst Enemy'

    (This may be odd because, in the example above, own should be capitalized.)

    Return bytes or unicode depending on type of `value`.

        >>> type(capitalize(u'something')) is _unicode
        True

        >>> type(capitalize('something')) is str
        True
    '''
    space, empty = (' ', '') if isinstance(value, _unicode) else (b' ', b'')
    words = value.split() if value else None
    if words:
        count = len(words) if title else 1
        for i in range(count):
            word = words[i]
            if len(word) > 3 or i == 0:
                word = capitalize_word(word)
                words[i] = word
        return space.join(words)
    else:
        return empty


def normalize_unicode(value):
    # FIXME: i18n
    if (value is None) or (value is b''):
        return ''
    elif value is True:
        return 'Sí'
    elif value is False:
        return 'No'
    else:
        return safe_decode(value)


def normalize_name(value):
    return capitalize(normalize_unicode(value))


def normalize_title(value):
    return capitalize(normalize_unicode(value), True)


def normalize_str(value):
    is_bytes = isinstance(value, bytes)
    regex, sep = (b'(\S+)\s*', b' ') if is_bytes else ('(\S+)\s*', ' ')
    regex = _regex_compile(regex)
    matches = regex.findall(value)
    names = (m.capitalize() if len(m) >= 3 else m.lower() for m in matches)
    return sep.join(names)


def strfnumber(number, format_spec='%0.2f'):
    res = format_spec % number
    if '.' in res:
        res = res.rstrip('0')
        if res.endswith('.'):
            res = res[:-1]
    return res


def parse_boolean(value):
    '''
    Parse a boolean from any value given a special treatment to strings.

    >>> parse_boolean('trUe')
    True

    >>> parse_boolean('faLSe')
    False
    '''
    if isinstance(value, _str_base):
        value = value.strip()
        if value:
            if value.isdigit():
                return bool(int(value))
            else:
                if isinstance(value, bytes):
                    falses = (b'false', b'no', b'not')
                else:
                    falses = ('false', 'no', 'not')
                return value.lower() not in falses
        else:
            return False
    else:
        return bool(value)


def parse_url_int(value, default=None):
    '''
    Parse an integer URL argument. Some operations treat simple arguments
    as a list of one element.
    '''
    if isinstance(value, (list, tuple, set)) and len(value) > 0:
        value = value[0]
    try:
        return int(safe_strip(value))
    except:
        return default


def force_str(value, encoding=None):
    '''
    Force to string, the type is different in Python 2 or 3 (bytes or unicode).
    '''
    if isinstance(value, str):
        return value
    elif str is bytes:      # Python 2
        return safe_encode(value, encoding)
    else:
        return safe_decode(value, encoding)


def normalize_to_str(value, encoding='utf-8'):
    if type(value) is bytes:
        return value
    elif type(value) is _unicode:
        return value.encode(encoding)

as_str = _deprecated('xoutil.string.normalize_to_str')(normalize_to_str)


class SafeFormatter(Formatter):
    '''
    Similar to original Formatter but allowing several extensions:

    - Configure initial mappings as constructor parameters.
    - Use "eval" function for keys not validated in standards ways.
    - Use safe instead standard join for return formated value.

    You can try for example::

        >>> f = SafeFormatter(x=1, y=2)
        >>> print(f.format('CWD: "{cwd}"; "x+1": {x+1}.', cwd=b'~/tmp/foóbar'))
        CWD: "~/tmp/foóbar"; "x+1": 2.

    .. versionadded:: 1.1.3
    '''

    USE_EVAL = True

    def __init__(self, *mappings, **kwargs):
        '''
        Initialize the formatter with several mapping objects.
        All mappings are considered at this level as "with permanent values",
        if dynamic mapping update is desired, redefine "_get_mapping" method.
        For use a list of dynamic mappings to evaluate each one separately use
        "_get_dynamic_mappings" returning any iterable; this last feature will
        never use the "eval" option.
        '''
        super(SafeFormatter, self).__init__()
        for mapping in mappings:
            kwargs.update(mapping)
        self.mapping = kwargs

    def get_value(self, key, args, kwargs):
        '''
        Use additional mappings, "eval" function and dynamic mappings.
        '''
        try:
            return super(SafeFormatter, self).get_value(key, args, kwargs)
        except:
            pass
        mapping = self._get_mapping()
        try:
            return mapping[key]
        except:
            pass
        if self.USE_EVAL:
            try:
                return eval(key, mapping, kwargs)
            except:
                pass
        for dmap in self._get_dynamic_mappings():
            if key in dmap:
                return dmap[key]
        return '<ERROR: `%s`?>' % key

    def _vformat(self, format_string, args, kwargs, used_args,
                 recursion_depth):
        '''
        Mostly copied from original but use safe instead standard join.
        '''
        if recursion_depth < 0:
            raise ValueError('Max string recursion exceeded')
        result = []
        for literal_text, field_name, format_spec, conversion in \
                                                    self.parse(format_string):
            # output the literal text
            if literal_text:
                result.append(literal_text)
            # if there's a field, output it
            if field_name is not None:
                # this is some markup, find the object and do the formatting
                # given the field_name, find the object it references and the
                # argument it came from
                obj, arg_used = self.get_field(field_name, args, kwargs)
                used_args.add(arg_used)
                # do any conversion on the resulting object
                obj = self.convert_field(obj, conversion)
                # expand the format spec, if needed
                format_spec = self._vformat(format_spec, args, kwargs,
                                            used_args, recursion_depth-1)
                # format the object and append to the result
                result.append(self.format_field(obj, format_spec))
        res = safe_join('', result)
        return res

    def format_field(self, value, format_spec):
        '''
        If standard "format" fails, use safe decoding.
        '''
        try:
            return format(value, format_spec)
        except:
            pass
        value = safe_decode(value)
        format_spec = safe_decode(format_spec)
        return format(value, format_spec)

    def _get_mapping(self):
        '''
        Redefine this in order to include dynamic mappings.
        '''
        return self.mapping

    def _get_dynamic_mappings(self):
        return ()<|MERGE_RESOLUTION|>--- conflicted
+++ resolved
@@ -65,19 +65,13 @@
 
 def safe_decode(s, encoding=None):
     '''
-<<<<<<< HEAD
     Similar to bytes `decode` method returning unicode.
 
     Decodes `s` using the given `encoding`, or determining one from the system.
 
     Returning type depend on python version; if 2.x is `unicode` if 3.x `str`.
 
-=======
-    Similar to str "decode" method returning unicode.
-    Decodes "s" using the codec registered for "encoding".
-
     .. versionadded:: 1.1.3
->>>>>>> 9bb51409
     '''
     if isinstance(s, _unicode):
         return s
@@ -91,19 +85,13 @@
 
 def safe_encode(u, encoding=None):
     '''
-<<<<<<< HEAD
     Similar to unicode `encode` method returning bytes.
 
     Encodes `u` using the given `encoding`, or determining one from the system.
 
     Returning type is always `bytes`; but in python 2.x is also `str`.
 
-=======
-    Similar to unicode "encode" method returning srt.
-    Encodes "u" using the codec registered for "encoding".
-
     .. versionadded:: 1.1.3
->>>>>>> 9bb51409
     '''
     if isinstance(u, bytes):
         return u
@@ -124,14 +112,13 @@
 
     `encoding` is used in case of error to concatenate bytes + unicode.
 
-<<<<<<< HEAD
-=======
+    "encoding" is used in case of error to concatenate str + unicode.
+
     "force_separator_type" only apply on error contexts.
 
     This function must be deprecated in Python 3.
 
     .. versionadded:: 1.1.3
->>>>>>> 9bb51409
     '''
     try:
         return separator.join(iterable)
@@ -155,14 +142,8 @@
 
 def safe_strip(value):
     '''
-<<<<<<< HEAD
     Removes the leading and tailing space-chars from `value` if string, else
     return `value` unchanged.
-=======
-    Removes the leading and trailing space-chars from value if it's a string.
-
-    .. versionadded:: 1.1.3
->>>>>>> 9bb51409
     '''
     return value.strip() if isinstance(value, _ext_str_types) else value
 
