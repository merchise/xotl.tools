--- conflicted
+++ resolved
@@ -3,11 +3,7 @@
 # ---------------------------------------------------------------------
 # xoutil.string
 # ---------------------------------------------------------------------
-<<<<<<< HEAD
-# Copyright (c) 2015-2016 Merchise and Contributors
-=======
 # Copyright (c) 2015, 2016 Merchise and Contributors
->>>>>>> 9a29359b
 # Copyright (c) 2013, 2014 Merchise Autrement and Contributors
 # Copyright (c) 2012 Medardo Rodriguez
 # All rights reserved.
