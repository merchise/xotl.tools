<<<<<<< HEAD
future/string.py
=======
#!/usr/bin/env python
# -*- encoding: utf-8 -*-
# ---------------------------------------------------------------------
# xoutil.string
# ---------------------------------------------------------------------
# Copyright (c) 2015-2016 Merchise and Contributors
# Copyright (c) 2013, 2014 Merchise Autrement and Contributors
# Copyright (c) 2012 Medardo Rodriguez
# All rights reserved.
#
# Author: Medardo Rodríguez
# Contributors: see CONTRIBUTORS and HISTORY file
#
# This is free software; you can redistribute it and/or modify it under the
# terms of the LICENCE attached (see LICENCE file) in the distribution
# package.
#
# Created on Feb 17, 2012

'''Exposes all original `string` module functionalities, with some general
additions.

In this module `str` and `unicode` types are not used because Python 2.x and
Python 3.x treats strings differently.  `bytes` and `text_type` will be used
instead with the following conventions:

- In Python 2.x `str` is synonym of `bytes` and both (`unicode` and 'str') are
  both string types inheriting form `basestring`.

- In Python 3.x `str` is always unicode but `unicode` and `basestring` types
  doesn't exists. `bytes` type can be used as an array of one byte each item.

  Many methods are readjusted to these conditions.

'''

from __future__ import (division as _py3_division,
                        print_function as _py3_print,
                        # unicode_literals as _py3_unicode,
                        absolute_import as _py3_abs_imports)

from xoutil.deprecation import deprecated as _deprecated
from xoutil.eight import _py3

from xoutil.modules import copy_members as _copy_python_module_members
_pm = _copy_python_module_members()

Formatter = _pm.Formatter     # Redundant but needed to avoid IDE errors

del _copy_python_module_members, _pm


def force_encoding(encoding=None):
    '''Validates an encoding value; if None use `locale.getlocale()[1]`; else
    return the same value.

    .. versionadded:: 1.2.0

    '''
    # TODO: Maybe use only `sys.getdefaultencoding()`
    import locale
    return encoding or locale.getpreferredencoding() or 'UTF-8'


def safe_decode(s, encoding=None):
    '''Similar to bytes `decode` method returning unicode.

    Decodes `s` using the given `encoding`, or determining one from the system.

    Returning type depend on python version; if 2.x is `unicode` if 3.x `str`.

    .. versionadded:: 1.1.3

    '''
    from xoutil.eight import text_type
    if isinstance(s, text_type):
        return s
    else:
        encoding = force_encoding(encoding)
        try:
            # In Python 3 str(b'm') returns the string "b'm'" and not just "m",
            # this fixes this.
            return text_type(s, encoding, 'replace')
        except LookupError:
            # The provided enconding is not know, try with no encoding.
            return safe_decode(s)
        except:
            # For numbers and other stuff.
            return text_type(s)


def safe_encode(u, encoding=None):
    '''Similar to unicode `encode` method returning bytes.

    Encodes `u` using the given `encoding`, or determining one from the system.

    Returning type is always `bytes`; but in python 2.x is also `str`.

    .. versionadded:: 1.1.3

    '''
    # TODO: This is not nice for Python 3, bytes is not valid string any more
    #       See :func:`json.encoder.py_encode_basestring_ascii` of Python 2.x
    from xoutil.eight import string_types, text_type
    if isinstance(u, bytes):
        return u
    else:
        encoding = force_encoding(encoding)
        try:
            try:
                if isinstance(u, string_types):
                    # In Python 2.x bytes does not allows an encoding argument.
                    return bytes(u)
                else:
                    return text_type(u).encode(encoding, 'replace')
            except:
                return text_type(u).encode(encoding, 'replace')
        except LookupError:
            return safe_encode(u)


def safe_str(obj=str()):
    '''Convert to normal string type in a safe way.

    Most of our Python 2.x code uses unicode as normal string, also in
    Python 3 converting bytes or byte-arrays to strings includes the "b"
    prefix in the resulting value.

    This function is useful in some scenarios that require `str` type (for
    example attribute ``__name__`` in functions and types).

    As ``str is bytes`` in Python2, using str(value) assures correct these
    scenarios in most cases, but in other is not enough, for example::

      >>> from xoutil.string import safe_str as sstr
      >>> def inverted_partial(func, *args, **keywords):
      ...     def inner(*a, **kw):
      ...         a += args
      ...         kw.update(keywords)
      ...         return func(*a, **kw)
      ...     inner.__name__ = sstr(func.__name__.replace('lambda', u'λ'))
      ...     return inner

    .. versionadded:: 1.7.0

    '''
    if _py3:
        if isinstance(obj, (bytes, bytearray)):
            return safe_decode(obj)
        else:
            return str(obj)
    else:
        try:
            return str(obj)
        except UnicodeEncodeError:
            # assert isinstance(value, unicode)
            return safe_encode(obj)


def safe_join(separator, iterable, encoding=None):
    '''Similar to `join` method in string objects `separator.join(iterable)`, a
    string which is the concatenation of the strings in the `iterable` with
    `separator` as intermediate between elements. Return unicode or bytes
    depending on type of `separator` and each item in `iterable`.

    `encoding` is used in case of error to concatenate bytes + unicode.

    This function must be deprecated in Python 3.

    .. versionadded:: 1.1.3

    .. warning:: The `force_separator_type` was removed in version 1.2.0.

    '''
    try:
        return separator.join(iterable)
    except:
        pass
    encoding = force_encoding(encoding)
    empty = True
    for item in iterable:
        if empty:
            res = item
            empty = False
        else:
            for tail in (separator, item):
                try:
                    res += tail
                except:
                    res = (safe_decode(res, encoding) +
                           safe_decode(item, encoding))
    return res if not empty else type(separator)()


# Makes explicit the deprecation warning for py3k.
if _py3:
    safe_join = _deprecated('builtin join method of str',
                            'safe_join is deprecated for Python 3. Use '
                            'builtin join method of str.')(safe_join)


def safe_strip(value):
    '''Removes the leading and tailing space-chars from `value` if string, else
    return `value` unchanged.

    .. versionadded:: 1.1.3

    '''
    from xoutil.eight import string_types
    return value.strip() if isinstance(value, string_types) else value


def cut_prefix(value, prefix):
    '''Removes the leading `prefix` if exists, else return `value`
    unchanged.

    '''
    from xoutil.eight import text_type as str, binary_type as bytes
    if isinstance(value, str) and isinstance(prefix, bytes):
        prefix = safe_decode(prefix)
    elif isinstance(value, bytes) and isinstance(prefix, str):
        prefix = safe_encode(prefix)
    return value[len(prefix):] if value.startswith(prefix) else value


def cut_any_prefix(value, *prefixes):
    '''Apply `cut_prefix`:func: for the first matching prefix.'''
    result = prev = value
    i, top = 0, len(prefixes)
    while i < top and result == prev:
        prefix, i = prefixes[i], i + 1
        prev, result = result, cut_prefix(prev, prefix)
    return result


def cut_prefixes(value, *prefixes):
    '''Apply `cut_prefix`:func: for all provided prefixes in order.'''
    result = value
    for prefix in prefixes:
        result = cut_prefix(result, prefix)
    return result


def cut_suffix(value, suffix):
    '''Removes the tailing `suffix` if exists, else return `value`
    unchanged.

    '''
    from xoutil.eight import text_type as str, binary_type as bytes
    if isinstance(value, str) and isinstance(suffix, bytes):
        suffix = safe_decode(suffix)
    elif isinstance(value, bytes) and isinstance(suffix, str):
        suffix = safe_encode(suffix)
    # Since value.endswith('') is always true but value[:-0] is actually
    # always value[:0], which is always '', we have to explictly test for
    # len(suffix)
    if len(suffix) > 0 and value.endswith(suffix):
        return value[:-len(suffix)]
    else:
        return value


def cut_any_suffix(value, *suffixes):
    '''Apply `cut_suffix`:func: for the first matching suffix.'''
    result = prev = value
    i, top = 0, len(suffixes)
    while i < top and result == prev:
        suffix, i = suffixes[i], i + 1
        prev, result = result, cut_suffix(prev, suffix)
    return result


def cut_suffixes(value, *suffixes):
    '''Apply `cut_suffix`:func: for all provided suffixes in order.'''
    result = value
    for suffix in suffixes:
        result = cut_suffix(result, suffix)
    return result


def capitalize_word(value):
    'Capitalizes the first char of value'
    if value and value[0].islower():
        return value[0].upper() + value[1:]
    else:
        return value


def capitalize(value, title=True):
    '''Capitalizes value according to whether it should be title-like.

    Title-like means it will capitalize every word but the 3-letters or less
    unless its the first word::

        >>> capitalize('a group is its own worst enemy')
        'A Group is its own Worst Enemy'

    (This may be odd because, in the example above, own should be capitalized.)

    Return bytes or unicode depending on type of `value`.

        >>> from xoutil.eight import text_type
        >>> type(capitalize(text_type('something'))) is text_type
        True

        >>> type(capitalize(str('something'))) is str
        True

    '''
    tstr = type(value)
    space, empty = tstr(' '), tstr('')
    words = value.split() if value else None
    if words:
        count = len(words) if title else 1
        for i in range(count):
            word = words[i]
            if len(word) > 3 or i == 0:
                word = capitalize_word(word)
                words[i] = word
        return space.join(words)
    else:
        return empty


def hyphen_name(name):
    '''Convert a name, normally an identifier, to a hyphened slug.

    All transitions from lower to upper capitals (or from digits to letters)
    are joined with a hyphen.

    Also, all invalid characters (those invalid in Python identifiers) are
    converted to hyphens.

    For example::

      >>> hyphen_name('BaseNode') == 'base-node'
      True

    '''
    import re
    regex = re.compile('([a-z0-9][A-Z]|[a-zA-Z][0-9]|[0-9][a-z])')
    parts = []
    for m in reversed(list(regex.finditer(name))):
        i, f = m.span()
        name, tail = name[:i + 1], name[i + 1:]
        parts.insert(0, tail)
    parts.insert(0, name)
    name = '-'.join(parts)
    return safe_str(normalize_slug(name, '-', '_'))


# TODO: Document and fix all these "normalize_..." functions
def normalize_unicode(value):
    # FIXME: i18n
    if (value is None) or (value is str('')):
        return ''
    elif value is True:
        return safe_decode('Sí')
    elif value is False:
        return safe_decode('No')
    else:
        return safe_decode(value)


def normalize_name(value):
    return capitalize(normalize_unicode(value))


def normalize_title(value):
    return capitalize(normalize_unicode(value), True)


def normalize_str(value):
    import re
    is_bytes = isinstance(value, bytes)
    regex, sep = r'(\S+)\s*', ' '
    if is_bytes:
        regex, sep = bytes(regex), bytes(sep)
    regex = re.compile(regex)
    matches = regex.findall(value)
    names = (m.capitalize() if len(m) >= 3 else m.lower() for m in matches)
    return sep.join(names)


def normalize_ascii(value):
    '''Return the string normal form for the `value`

    Convert all non-ascii to valid characters using unicode 'NFKC'
    normalization.

    '''
    import unicodedata
    from xoutil.eight import text_type
    if not isinstance(value, text_type):
        value = safe_decode(value)
    res = unicodedata.normalize('NFKD', value).encode('ascii', 'ignore')
    return safe_str(res)


def normalize_slug(value, replacement='-', invalids=None, valids=None):
    '''Return the string normal form, valid for slugs, for the `value`

    Convert all non-ascii to valid characters using unicode 'NFKC'
    normalization.

    Lower-case the result.

    Replace unwanted characters by `replacement`, repetition of given pattern
    will be converted to only one instance.

    ``[_a-z0-9]`` are assumed as valid characters.  Extra arguments can modify
    this standard behaviour:

    :param invalids: Any collection of characters added to these that are
           normally invalids (non-ascii or not included in valid characters).
           Boolean ``True`` can be passed as a synonymous of ``"_"`` for
           compatibility with old ``invalid_underscore`` argument.  ``False``
           or ``None`` are assumed as an empty set for invalid characters.

    :param valids: A collection of extra valid characters (all non-ascii
           characters are ignored).  This parameter could be either a valid
           string, any iterator of valid strings of characters, or ``None`` to
           use only default valid characters (See above).

    Parameters `value` and `replacement` could be of any (non-string) type,
    these values are normalized and converted to lower-case ASCII strings.

    Examples::

      >>> normalize_slug('  Á.e i  Ó  u  ') == 'a-e-i-o-u'
      True

      >>> normalize_slug('  Á.e i  Ó  u  ', '.', invalids='AU') == 'e.i.o'
      True

      >>> normalize_slug('  Á.e i  Ó  u  ', valids='.') == 'a.e-i-o-u'
      True

      >>> normalize_slug('_x', '_') == '_x'
      True

      >>> normalize_slug('-x', '_') == 'x'
      True

      >>> normalize_slug(None) == 'none'
      True

      >>> normalize_slug(1 == 1)  == 'true'
      True

      >>> normalize_slug(1.0) == '1-0'
      True

      >>> normalize_slug(135) == '135'
      True

      >>> normalize_slug(123456, '', invalids='52') == '1346'
      True

      >>> normalize_slug('_x', '_') == '_x'
      True

    .. versionchanged:: 1.5.5 Added the `invalid_underscore` parameter.

    .. versionchanged:: 1.6.6 Replaced the `invalid_underscore` paremeter by
       `invalids`.  Added the `valids` parameter.

    '''
    import re
    from xoutil.eight import string_types
    # local functions
    _normalize = lambda v: normalize_ascii(v).lower()
    _set = lambda v: ''.join(set(v))
    _esc = lambda v: re.escape(_set(v))
    _from_iter = lambda v: ''.join(i for i in v)
    # check and adjust arguments
    if replacement in (None, False):
        replacement = ''
    elif isinstance(replacement, string_types):
        replacement = normalize_ascii(replacement)    # TODO: or _normalize?
    else:
        msg = '`replacement` (%s) must be a string or None, not `%s`.'
        raise TypeError(msg % (replacement, type(replacement)))
    if invalids is True:
        # Backward compatibility with former `invalid_underscore` argument
        invalids = '_'
    elif invalids in {None, False}:
        invalids = ''
    else:
        if not isinstance(invalids, string_types):
            invalids = _from_iter(invalids)
        invalids = _esc(_normalize(invalids))
    if valids is None:
        valids = ''
    else:
        if not isinstance(valids, string_types):
            valids = _from_iter(valids)
        valids = _esc(re.sub(r'[0-9a-b]+', '', _normalize(valids)))
    # calculate result
    res = _normalize(value)
    regex = re.compile(r'[^_a-z0-9%s]+' % valids)
    repl = '\t' if replacement else ''
    res = regex.sub(repl, res)
    if invalids:
        regex = re.compile(r'[%s]+' % invalids)
        res = regex.sub(repl, res)
    if repl:
        r = {'r': r'%s' % re.escape(repl)}
        regex = re.compile(r'(%(r)s){2,}' % r)
        res = regex.sub(repl, res)
        regex = re.compile(r'(^%(r)s+|%(r)s+$)' % r)
        res = regex.sub('', res)
        regex = re.compile(r'[\t]' % r)
        res = regex.sub(replacement, res)
    return res


def strfnumber(number, format_spec='%0.2f'):
    res = format_spec % number
    if '.' in res:
        res = res.rstrip('0')
        if res.endswith('.'):
            res = res[:-1]
    return res


def parse_boolean(value):
    '''Parse a boolean from any value given a special treatment to
    strings.

    >>> parse_boolean('trUe')
    True

    >>> parse_boolean('faLSe')
    False

    '''
    from xoutil.eight import string_types
    if isinstance(value, string_types):
        value = value.strip()
        if value:
            if value.isdigit():
                return bool(int(value))
            else:
                if isinstance(value, bytes):
                    falses = (b'false', b'no', b'not')
                else:
                    falses = ('false', 'no', 'not')
                return value.lower() not in falses
        else:
            return False
    else:
        return bool(value)


def parse_url_int(value, default=None):
    '''Parse an integer URL argument. Some operations treat simple
    arguments as a list of one element.

    '''
    # TODO: Move to `xoutil.web`
    if isinstance(value, (list, tuple, set)) and len(value) > 0:
        value = value[0]
    try:
        return int(safe_strip(value))
    except:
        return default


def error2str(error):
    '''Convert an error to string.'''
    from xoutil.eight import string_types
    from xoutil.types import type_coerce
    if isinstance(error, string_types):
        return safe_str(error)
    elif isinstance(error, BaseException):
        tname = type(error).__name__
        res = safe_str(error)
        if tname in res:
            return res
        else:
            return str(': ').join(tname, res) if res else tname
    elif issubclass(error, BaseException):
        return type(error).__name__
    else:
        prefix = str('unknown error: ')
        cls = type_coerce(error)
        tname = cls.__name__
        if cls is error:
            res = tname
        else:
            res = safe_str(error)
            if tname not in res:
                res = str('{}({})').format(tname, res) if res else tname
        return prefix + res


def force_str(value, encoding=None):
    '''Force to string, the type is different in Python 2 or 3 (bytes or
    unicode).

    :param value: The value to convert to `str`.
    :param encoding: The encoding which should be used if either encoding
                     or decoding should be performed on `value`.

                     The default is to use the same default as
                     :func:`safe_encode` or :func:`safe_decode`.

    .. versionadded:: 1.2.0

    '''
    if isinstance(value, str):
        return value
    elif str is bytes:      # Python 2
        return safe_encode(value, encoding)
    else:
        return safe_decode(value, encoding)


def make_a10z(string):
    '''Utility to find out that "internationalization" is "i18n".

    Examples::

       >>> print(make_a10z('parametrization'))
       p13n
    '''
    return string[0] + str(len(string[1:-1])) + string[-1]


from xoutil.eight import input

input = _deprecated(
    input,
    "xoutil.string.input is deprecated.  Use xoutil.eight.input"
)(input)
>>>>>>> 9c0767a9
<|MERGE_RESOLUTION|>--- conflicted
+++ resolved
@@ -1,6 +1,3 @@
-<<<<<<< HEAD
-future/string.py
-=======
 #!/usr/bin/env python
 # -*- encoding: utf-8 -*-
 # ---------------------------------------------------------------------
@@ -636,5 +633,4 @@
 input = _deprecated(
     input,
     "xoutil.string.input is deprecated.  Use xoutil.eight.input"
-)(input)
->>>>>>> 9c0767a9
+)(input)