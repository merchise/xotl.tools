#!/usr/bin/env python
<<<<<<< HEAD
# -*- encoding: utf-8 -*-
# ---------------------------------------------------------------------
# xoutil.uuid
# ---------------------------------------------------------------------
# Copyright (c) 2013-2017 Merchise Autrement [~º/~] and Contributors
# Copyright (c) 2012 Medardo Rodríguez
=======
# -*- coding: utf-8 -*-
# ----------------------------------------------------------------------
# Copyright (c) Merchise Autrement [~º/~] and Contributors
>>>>>>> 0c15c559
# All rights reserved.
#
# This is free software; you can do what the LICENCE file allows you to.
#
<<<<<<< HEAD
# This is free software; you can redistribute it and/or modify it under the
# terms of the LICENCE attached (see LICENCE file) in the distribution
# package.
#
# Created on 2012-02-17

from __future__ import (division as _py3_division,
                        print_function as _py3_print,
                        absolute_import as _py3_abs_imports)

__all__ = ['uuid']

from xoutil.deprecation import deprecated
from xoutil.cl.ids import str_uuid


@deprecated(str_uuid)
def uuid(random=False):
    '''Return a "Global Unique ID" as a string.
=======

from __future__ import (division as _py3_division,
                        print_function as _py3_print,
                        absolute_import as _py3_import)
>>>>>>> 0c15c559

from xoutil.values.ids import str_uuid    # noqa

from xoutil.deprecation import deprecate_module
deprecate_module(replacement=str_uuid.__module__)
del deprecate_module


uuid = str_uuid    # noqa<|MERGE_RESOLUTION|>--- conflicted
+++ resolved
@@ -1,46 +1,15 @@
 #!/usr/bin/env python
-<<<<<<< HEAD
-# -*- encoding: utf-8 -*-
-# ---------------------------------------------------------------------
-# xoutil.uuid
-# ---------------------------------------------------------------------
-# Copyright (c) 2013-2017 Merchise Autrement [~º/~] and Contributors
-# Copyright (c) 2012 Medardo Rodríguez
-=======
 # -*- coding: utf-8 -*-
 # ----------------------------------------------------------------------
 # Copyright (c) Merchise Autrement [~º/~] and Contributors
->>>>>>> 0c15c559
 # All rights reserved.
 #
 # This is free software; you can do what the LICENCE file allows you to.
 #
-<<<<<<< HEAD
-# This is free software; you can redistribute it and/or modify it under the
-# terms of the LICENCE attached (see LICENCE file) in the distribution
-# package.
-#
-# Created on 2012-02-17
-
-from __future__ import (division as _py3_division,
-                        print_function as _py3_print,
-                        absolute_import as _py3_abs_imports)
-
-__all__ = ['uuid']
-
-from xoutil.deprecation import deprecated
-from xoutil.cl.ids import str_uuid
-
-
-@deprecated(str_uuid)
-def uuid(random=False):
-    '''Return a "Global Unique ID" as a string.
-=======
 
 from __future__ import (division as _py3_division,
                         print_function as _py3_print,
                         absolute_import as _py3_import)
->>>>>>> 0c15c559
 
 from xoutil.values.ids import str_uuid    # noqa
 
