--- conflicted
+++ resolved
@@ -71,13 +71,8 @@
 DEFAULT_WAIT_INTERVAL = 50 / 1000  # 50 ms
 
 
-<<<<<<< HEAD
-class StandardWait:
-    '''A standard constant wait algorithm.
-=======
-class ConstantWait(object):
+class ConstantWait:
     '''A constant wait algorithm.
->>>>>>> 801e9800
 
     Instances are callables that comply with the need of the `wait` argument
     for `retrier`:class:.  This callable always return the same `wait` value.
@@ -87,6 +82,9 @@
     .. versionadded:: 1.8.2
 
     .. versionchanged:: 1.9.1 Renamed; it was ``StandardWait``.  The old name
+       is kept as a deprecated alias.
+
+    .. versionchanged:: 2.0.1 Renamed; it was ``StandardWait``.  The old name
        is kept as a deprecated alias.
 
     '''
@@ -100,17 +98,13 @@
         return self.wait
 
 
-<<<<<<< HEAD
-class BackoffWait:
-=======
 StandardWait = deprecated(
     ConstantWait,
     'StandardWait is deprecated. Use ConstantWait instead'
 )(ConstantWait)
 
 
-class BackoffWait(object):
->>>>>>> 801e9800
+class BackoffWait:
     '''A wait algorithm with an exponential backoff.
 
     Instances are callables that comply with the need of the `wait` argument
