--- conflicted
+++ resolved
@@ -6,6 +6,9 @@
 # Copyright (c) 2012, 2014 Merchise Autrement
 # All rights reserved.
 #
+# Author: Medardo Rodríguez
+# Contributors: see CONTRIBUTORS and HISTORY file
+#
 # This is free software; you can redistribute it and/or modify it under the
 # terms of the LICENCE attached (see LICENCE file) in the distribution
 # package.
@@ -24,11 +27,8 @@
 from xoutil.deprecation import deprecated
 
 
-<<<<<<< HEAD
 __docstring_format__ = 'rst'
 
-=======
->>>>>>> 8d4b66b6
 
 _INVALID_CLASS_TYPE_MSG = '``cls`` must be a class not an instance'
 
