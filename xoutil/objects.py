--- conflicted
+++ resolved
@@ -3,12 +3,7 @@
 # ---------------------------------------------------------------------
 # xoutil.objects
 # ---------------------------------------------------------------------
-<<<<<<< HEAD
-# Copyright (c) 2013, 2016 Merchise Autrement [~º/~] and Contributors
-=======
-# Copyright (c) 2015-2016 Merchise and Contributors
-# Copyright (c) 2013, 2014 Merchise Autrement and Contributors
->>>>>>> 97941f01
+# Copyright (c) 2013-2017 Merchise Autrement [~º/~] and Contributors
 # Copyright (c) 2012 Medardo Rodriguez
 # All rights reserved.
 #
