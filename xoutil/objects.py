--- conflicted
+++ resolved
@@ -27,13 +27,10 @@
 from xoutil.eight import callable, string_types as str_base
 from xoutil.deprecation import deprecated
 
-<<<<<<< HEAD
 
 __docstring_format__ = 'rst'
 
 
-=======
->>>>>>> 9c0767a9
 _INVALID_CLASS_TYPE_MSG = '``cls`` must be a class not an instance'
 
 
@@ -599,7 +596,6 @@
 def fulldir(obj):
     '''Return a set with all attribute names defined in `obj`'''
     from xoutil.eight import typeof, class_types
-<<<<<<< HEAD
     from xoutil.future.inspect import get_attr_value, _static_getmro
 
     def getdir(o):
@@ -607,12 +603,6 @@
 
     if isinstance(obj, class_types):
         res = set.union(getdir(cls) for cls in _static_getmro(obj))
-=======
-    from xoutil.inspect import get_attr_value, _static_getmro as getmro
-    getdir = lambda o: set(get_attr_value(o, '__dict__', {}))
-    if isinstance(obj, class_types):
-        res = set.union(getdir(cls) for cls in getmro(obj))
->>>>>>> 9c0767a9
     else:
         res = getdir(obj)
     cls = typeof(obj)
@@ -1197,13 +1187,8 @@
     .. versionchanged:: 1.7.0 `defaults` is now keyword only.
 
     '''
-<<<<<<< HEAD
     from xoutil.future.collections import MutableMapping, Mapping
     from xoutil.types import Required
-=======
-    from collections import MutableMapping
-    from xoutil.types import is_collection, is_mapping, Required
->>>>>>> 9c0767a9
     from xoutil.validators.identifiers import is_valid_identifier
     from xoutil.cl.simple import logic_iterable_coerce, nil
     defaults = kwargs.pop('defaults', False)
