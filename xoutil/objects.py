#!/usr/bin/env python
# -*- encoding: utf-8 -*-
# ---------------------------------------------------------------------
# xoutil.objects
# ---------------------------------------------------------------------
# Copyright (c) 2015 Merchise and Contributors
# Copyright (c) 2013, 2014 Merchise Autrement and Contributors
# Copyright (c) 2012 Medardo Rodriguez
# All rights reserved.
#
# Author: Medardo Rodríguez
# Contributors: see CONTRIBUTORS and HISTORY file
#
# This is free software; you can redistribute it and/or modify it under the
# terms of the LICENCE attached (see LICENCE file) in the distribution
# package.
#
# Created 2012-02-17

'''Several utilities for objects in general.'''

from __future__ import (division as _py3_division,
                        print_function as _py3_print,
                        unicode_literals as _py3_unicode,
                        absolute_import)

from xoutil import Unset
<<<<<<< HEAD
from six import callable, string_types as str_base
from xoutil.deprecation import deprecated

# TODO: Deprecate all use of `metaclass` from `xoutil.objects`, instead use it
#       directly from `xoutil.eight.meta`.
from .eight.meta import metaclass    # noqa
=======
from xoutil.eight import callable, string_types as str_base
from xoutil.deprecation import deprecated

from .eight.meta import metaclass as _metaclass    # noqa
metaclass = deprecated('xoutil.eight.meta.metaclass')(_metaclass)

>>>>>>> d1a3dcba

__docstring_format__ = 'rst'


_INVALID_CLASS_TYPE_MSG = '``cls`` must be a class not an instance'

# Safe length
_len = lambda x: len(x) if x else 0

# These two functions can be use to always return True or False
# TODO: Deprecate both.
_true = lambda *args, **kwargs: True
_false = lambda *args, **kwargs: False


class SafeDataItem(object):
    '''A data descriptor that is safe.

    A *safe descriptor* never uses internal special methods ``__getattr__``
    and ``__getattribute__`` to obtain its value.  Also allow to define a
    constructor or a default value for the first time the attribute is read
    without a prior value assigned.

    Need to be used only in scenarios where descriptor instance values must be
    accessed safely in '__getattr__' implementations.

    This class only can be instanced inner a class context in one of the
    following scenarios::

    1. As a normal descriptor not associated with a constructor method::

        >>> from xoutil.objects import SafeDataItem as safe
        >>> class Foobar(object):
        ...     safe('mapping', dict)
        >>> f = Foobar()
        >>> f.mapping
        {}

    2. As a normal descriptor but associated with a constructor method::

        >>> class Foobar(object):
        ...     @safe.property
        ...     def mapping(self):
        ...         return {'this': self}
        >>> f = Foobar()
        >>> f.mapping['this'] is f
        True

    3. As a slot.  In this case generate an internal slot and a safe
       descriptor to access it::

        >>> class Foobar(object):
        ...     __slots__ = safe.slot('mapping', dict)
        >>> f = Foobar()
        >>> f.mapping
        {}

    '''

    def __init__(self, *args, **kwargs):
        '''Creates a new safe descriptor.

        Arguments are parsed to discover:

        - An attribute name if a string with a valid identifier is given as a
          positional argument.

        - A constructor for initial or default value when the descriptor is
          read without being assigned.  Positional argument with a callable.

        - Default literal value is given using a keyword argument with any of
          the following names: `default`, `value` or `initial_value`.  If this
          argument is given the constructor callable is invalid.

        - A checker for value validity with the keyword argument with any of
          the following names: `validator`, `checker` or `check`.  The checker
          could be a type, a tuple of types, a function receiving the value
          and return True or False, or a list containing arguments to use
          :func:`xoutil.validators.check`.

        - Boolean `False` to avoid assigning the descriptor in the class
          context with the keyword argument `do_assigning`.  Any other value
          but `False` is invalid because this concept is implicitly required
          and use a `False` value is allowed but discouraged.

        See :meth:`__parse_arguments` for more information.

        '''
        self.__parse_arguments(*args, **kwargs)
        if self.do_assigning:
            cls_locals = self._get_class_context()
            current = cls_locals.get(self.attr_name)
            if not isinstance(current, SafeDataItem):
                cls_locals[self.attr_name] = self
            else:
                msg = ('class `%s` has already an assigned descriptor with '
                       'the same name `%s`')
                type_name = type(self).__name__
                raise AttributeError(msg % (type_name, self.attr_name))

    @staticmethod
    def slot(slot_name, *args, **kwargs):
        '''Generate an internal slot and this descriptor to access it.

        This must appears in a slots declaration::

          class Foobar(object):
              __slots__ = (SafeDataItem.slot('mapping', dict), ...)

        This method return the inner slot name, argument passed is used for
        the safe descriptor.  In the example above the slot descriptor will be
        `__mapping__` and `mapping` the safe descriptor.

        '''
        self = SafeDataItem(slot_name, *args, **kwargs)
        return self.inner_name

    @staticmethod
    def property(*args, **kwargs):
        '''Descriptor to access a property value based in a method.

        There are two ways of use this method:

        - With only one positional and no keyword arguments.  The positional
          argument must be a method which is assumed as the constructor of the
          original property value.  Method name is used as the attribute name.
          In this case it returns a safe descriptor::

            >>> from xoutil.objects import SafeDataItem as safe
            >>> class Foobar(object):
            ...     @safe.property
            ...     def mapping(self):
            ...         'To generate a safe `mapping` descriptor.'
            ...         return {'this': self}
            >>> f = Foobar()
            >>> f.mapping['this'] is f
            True

        - With no positional and with keyword arguments.  In this case it
          returns a decorator that receive one single argument (the method)
          and return the safe descriptor::

            >>> class Foobar(object):
            ...     @safe.property(kind='class')
            ...     def mapping(cls):
            ...         'To generate a safe `mapping` descriptor.'
            ...         return {'this': cls}
            >>> f = Foobar()
            >>> f.mapping['this'] is Foobar
            True


        Returns the safe descriptor instance if only the method is given, or a
        closure if additional keyword arguments are given.

        Additional keyword argument `kind` could be 'normal' (for normal
        methods), 'static' (for static methods), and 'class' (for class
        methods)::

        '''
        def inner(method):
            from types import FunctionType as function
            from xoutil.validators import check
            FUNC_KINDS = ('normal', 'static', 'class')
            FUNC_TYPES = (function, staticmethod, classmethod)
            KIND_NAME = 'kind'
            kind = kwargs.pop(KIND_NAME, FUNC_KINDS[0])
            if (check(kind, lambda k: k in FUNC_KINDS)
                    and check(method, FUNC_TYPES)):
                kwargs['do_assigning'] = False

                def init():
                    from sys import _getframe
                    obj = _getframe(1).f_locals['obj']
                    if kind == FUNC_KINDS[0]:
                        return method(obj)
                    elif kind == FUNC_KINDS[1]:
                        return method()
                    else:
                        return method(type(obj))

                init.__name__ = method.__name__
                return SafeDataItem(init, **kwargs)

        if kwargs:
            return inner
        elif len(args) == 1:
            return inner(args[0])
        else:
            msg = 'expected only one positional argument, got %s'
            raise TypeError(msg % len(args))

    def __get__(self, obj, owner):
        if obj is not None:
            from xoutil.inspect import get_attr_value
            res = get_attr_value(obj, self.inner_name, Unset)
            if res is not Unset:
                return res
            elif self.init is not Unset:
                try:
                    res = self.init()
                except:
                    print('>>>', self.init, '::', type(self.init))
                    raise
                self.__set__(obj, res)
                return res
            elif self.default is not Unset:
                res = self.default
                self.__set__(obj, res)
                return res
            else:
                from xoutil.eight import typeof
                msg = "'%s' object has no attribute '%s'"
                raise AttributeError(msg % (typeof(obj).__name__,
                                            self.attr_name))
        else:
            return self

    def __set__(self, obj, value):
        object.__setattr__(obj, self.inner_name, value)

    def __delete__(self, obj):
        object.__delattr__(obj, self.inner_name)

    def _get_class_context(self):
        'Get the class variable context'
        from sys import _getframe
        frame = _getframe(1)
        i, MAX = 0, 5
        res = None
        while not res and (i < MAX):
            aux = frame.f_locals
            if '__module__' in aux:
                res = aux
            else:
                frame = frame.f_back
                i += 1
        if res:
            return res
        else:
            msg = ('Invalid `SafeDataItem(%s)` call, must be used in a class '
                   'context.')
            raise TypeError(msg % self.attr_name)

    def _unique_name(self):
        '''Generate a unique new name.'''
        from time import time
        from xoutil.bases import int2str
        return '_%s' % int2str(int(1000000*time()))

    def __parse_arguments(self, *args, **kwargs):
        '''Assign parsed arguments to the just created instance.'''
        from xoutil.validators import (is_valid_identifier, predicate)
        self.attr_name = Unset
        self.init = Unset
        self.default = Unset
        self.do_assigning = True
        self.validator = True
        for i, arg in enumerate(args):
            if self.attr_name is Unset and is_valid_identifier(arg):
                self.attr_name = arg
            elif self.init is Unset and callable(arg):
                self.init = arg
            else:
                msg = ('Invalid positional arguments: %s at %s\n'
                       'Valid arguments are the attribute name and a '
                       'callable constructor for initial value.')
                raise ValueError(msg % (args[i:], i))
        bads = {}
        for key in kwargs:
            value = kwargs[key]
            if (self.default is Unset and self.init is Unset and
                    key in ('default', 'value', 'initial_value')):
                self.default = value
            elif (self.validator is True and
                  key in ('validator', 'checker', 'check')):
                self.validator = value
            elif (self.do_assigning is True and key == 'do_assigning' and
                  value is False):
                self.do_assigning = False
            else:
                bads[key] = value
        self.validator = predicate(self.validator)
        if bads:
            msg = ('Invalid keyword arguments: %s\n'
                   'See constructor documentation for more info.')
            raise ValueError(msg % bads)
        if self.attr_name is Unset:
            from xoutil.names import nameof
            if self.init is not Unset:
                if isinstance(self.init, type):
                    self.attr_name = str('_%s' % self.init.__name__)
                else:
                    self.attr_name = nameof(self.init, safe=True)
            else:
                self.attr_name = self._unique_name()
        self.inner_name = str('__%s__' % self.attr_name.strip('_'))


def smart_getter(obj, strict=False):
    '''Returns a smart getter for `obj`.

    If `obj` is a mapping, it returns the ``.get()`` method bound to the
    object `obj`, otherwise it returns a partial of ``getattr`` on `obj`.

    :param strict: Set this to True so that the returned getter checks that
                   keys/attrs exists.  If `strict` is True the getter may
                   raise a KeyError or an AttributeError.

    .. versionchanged:: 1.5.3 Added the parameter `strict`.

    '''
    from .types import is_mapping
    if is_mapping(obj):
        if not strict:
            return obj.get
        else:
            def _get(key, default=Unset):
                try:
                    return obj[key]
                except KeyError:
                    if default is Unset:
                        raise
                    else:
                        return default
            return _get
    else:
        if not strict:
            return lambda attr, default=None: getattr(obj, attr, default)
        else:
            def _partial(attr, default=Unset):
                try:
                    return getattr(obj, attr)
                except AttributeError:
                    if default is Unset:
                        raise
                    else:
                        return default
            return _partial


def smart_getter_and_deleter(obj):
    '''Returns a function that get and deletes either a key or an attribute of
    obj depending on the type of `obj`.

    If `obj` is a `collections.Mapping` it must be a
    `collections.MutableMapping`.

    '''
    from collections import Mapping, MutableMapping
    from functools import partial
    if isinstance(obj, Mapping) and not isinstance(obj, MutableMapping):
        raise TypeError('If `obj` is a Mapping it must be a MutableMapping')
    if isinstance(obj, MutableMapping):
        return lambda key, default=None: obj.pop(key, default)
    else:
        return partial(popattr, obj)


def multi_getter(source, *ids):
    '''Get values from `source` of all given `ids`.

    :param source: Any object but dealing with differences between mappings
           and other object types.

    :param ids: Identifiers to get values from `source`.

           An ID item could be:

           - a string: is considered a key, if `source` is a mapping, or an
             attribute name if `source` is an instance of any other type.

           - a collection of strings: find the first valid value in `source`
             evaluating each item in this collection using the above logic.

    Example::

      >>> d = {'x': 1, 'y': 2, 'z': 3}
      >>> list(multi_getter(d, 'a', ('y', 'x'), ('x', 'y'), ('a', 'z', 'x')))
      [None, 2, 1, 3]

      >>> next(multi_getter(d, ('y', 'x'), ('x', 'y')), '---')
      2

      >>> next(multi_getter(d, 'a', ('b', 'c'), ('e', 'f')), '---') is None
      True

    .. versionadded:: 1.7.1

    '''
    from collections import Iterable as multi
    from xoutil.eight import string_types as strs
    getter = smart_getter(source)
    many = lambda a: isinstance(a, multi) and not isinstance(a, strs)
    first = lambda a: next((i for i in map(getter, a) if i is not None), None)
    get = lambda a: first(a) if many(a) else getter(a)
    return (get(aux) for aux in ids)


def is_private_name(name):
    '''Return if `name` is private or not.'''
    prefix = '__'
    return name.startswith(prefix) and not name.endswith(prefix)


def fix_private_name(cls, name):
    '''Correct a private name with Python conventions, return the same value if
    name is not private.

    '''
    if is_private_name(name):
        return str('_%s%s' % (cls.__name__, name))
    else:
        return name


# TODO: [med] [manu] Decide if it's best to create a 'xoutil.inspect' that
# extends the standard library module 'inspect' and place this
# signature-dealing functions there. Probably, to be consistent, this imposes a
# refactoring of some of 'xoutil.types' and move all the "is_classmethod",
# "is_staticmethod" and inspection-related functions there.
def get_method_function(cls, method_name):
    '''Get definition function given in its `method_name`.

    There is a difference between the result of this function and
    ``getattr(cls, method_name)`` because the last one return the unbound
    method and this a python function.

    '''
    if not isinstance(cls, type):
        cls = cls.__class__
    mro = cls.mro()
    i, res = 0, None
    while not res and (i < len(mro)):
        sc = mro[i]
        method = sc.__dict__.get(method_name)
        if callable(method):
            res = method
        else:
            i += 1
    return res


def build_documentation(cls, get_doc=None, deep=1):
    '''Build a proper documentation from a class `cls`.

    Classes are recursed in MRO until process all levels (`deep`)
    building the resulting documentation.

    The function `get_doc` get the documentation of a given class. If
    no function is given, then attribute ``__doc__`` is used.

    '''
    from xoutil.string import safe_decode
    assert isinstance(cls, type), _INVALID_CLASS_TYPE_MSG
    if deep < 1:
        deep = 1
    get_doc = get_doc or (lambda c: c.__doc__)
    mro = cls.mro()
    i, level, used, res = 0, 0, {}, ''
    while (level < deep) and (i < len(mro)):
        sc = mro[i]
        doc = get_doc(sc)
        if doc:
            doc = safe_decode(doc).strip()
            key = sc.__name__
            docs = used.setdefault(key, set())
            if doc not in docs:
                docs.add(doc)
                if res:
                    res += '\n\n'
                res += '=== <%s> ===\n\n%s' % (key, doc)
                level += 1
        i += 1
    return res


def fix_class_documentation(cls, ignore=None, min_length=10, deep=1,
                            default=None):
    '''Fix the documentation for the given class using its super-classes.

    This function may be useful for shells or Python Command Line Interfaces
    (CLI).

    If `cls` has an invalid documentation, super-classes are recursed
    in MRO until a documentation definition was made at any level.

    :param ignore: could be used to specify which classes to ignore by
                   specifying its name in this list.

    :param min_length: specify that documentations with less that a number of
                       characters, also are ignored.

    '''
    assert isinstance(cls, type), _INVALID_CLASS_TYPE_MSG
    if _len(cls.__doc__) < min_length:
        ignore = ignore or ()

        def get_doc(c):
            if (c.__name__ not in ignore) and _len(c.__doc__) >= min_length:
                return c.__doc__
            else:
                return None

        doc = build_documentation(cls, get_doc, deep)
        if doc:
            cls.__doc__ = doc
        elif default:
            cls.__doc__ = default(cls) if callable(default) else default


def fix_method_documentation(cls, method_name, ignore=None, min_length=10,
                             deep=1, default=None):
    '''Fix the documentation for the given class using its super-classes.

    This function may be useful for shells or Python Command Line Interfaces
    (CLI).

    If `cls` has an invalid documentation, super-classes are recursed in MRO
    until a documentation definition was made at any level.

    :param ignore: could be used to specify which classes to ignore by
                   specifying its name in this list.

    :param min_length: specify that documentations with less that a number of
                       characters, also are ignored.

    '''
    assert isinstance(cls, type), _INVALID_CLASS_TYPE_MSG
    method = get_method_function(cls, method_name)
    if method and _len(method.__doc__) < min_length:
        ignore = ignore or ()

        def get_doc(c):
            if (c.__name__ not in ignore):
                method = c.__dict__.get(method_name)
                if callable(method) and _len(method.__doc__) >= min_length:
                    return method.__doc__
                else:
                    return None
            else:
                return None

        doc = build_documentation(cls, get_doc, deep)
        if doc:
            method.__doc__ = doc
        elif default:
            method.__doc__ = default(cls) if callable(default) else default


def fulldir(obj):
    '''Return a set with all attribute names defined in `obj`'''
    from xoutil.inspect import get_attr_value
    res = set()
    if isinstance(obj, type):
        for cls in type.mro(obj):
            res |= set(get_attr_value(cls, '__dict__', {}))
    else:
        res |= set(get_attr_value(obj, '__dict__', {}))
    cls = type(obj)
    if cls is not type:
        res |= set(dir(cls))
    return res


# TODO: Fix signature after removal of attr_filter and value_filter
def xdir(obj, attr_filter=None, value_filter=None, getter=None, filter=None, _depth=0):
    '''Return all ``(attr, value)`` pairs from `obj` that ``attr_filter(attr)``
    and ``value_filter(value)`` are both True.

    :param obj: The object to be instrospected.

    :param filter: *optional* A filter that will be passed both the attribute
       name and it's value as two positional arguments. It should return True
       for attrs that should be yielded.

       .. note::

          If passed, both `attr_filter` and `value_filter` will be
          ignored.

    :param attr_filter: *optional* A filter for attribute names. *Deprecated
         since 1.4.1*

    :param value_filter: *optional* A filter for attribute values. *Deprecated
         since 1.4.1*

    :param getter: *optional* A function with the same signature that
                   ``getattr`` to be used to get the values from `obj`.

    .. deprecated:: 1.4.1 The use of params `attr_filter` and `value_filter`.

    '''
    getter = getter or getattr
    attrs = dir(obj)
    if attr_filter or value_filter:
        import warnings
        msg = ('Arguments of `attr_filter` and `value_filter` are deprecated. '
               'Use argument `filter` instead.')
        warnings.warn(msg, stacklevel=_depth + 1)
    if filter:
        attr_filter = None
        value_filter = None
    if attr_filter:
        attrs = (attr for attr in attrs if attr_filter(attr))
    res = ((a, getter(obj, a)) for a in attrs)
    if value_filter:
        res = ((a, v) for a, v in res if value_filter(v))
    if filter:
        res = ((a, v) for a, v in res if filter(a, v))
    return res


# TODO: Fix signature after removal of attr_filter and value_filter
def fdir(obj, attr_filter=None, value_filter=None, getter=None, filter=None):
    '''Similar to :func:`xdir` but yields only the attributes names.'''
    full = xdir(obj,
                filter=filter,
                attr_filter=attr_filter,
                value_filter=value_filter,
                getter=getter,
                _depth=1)
    return (attr for attr, _v in full)


def validate_attrs(source, target, force_equals=(), force_differents=()):
    '''Makes a 'comparison' of `source` and `target` by its attributes (or
    keys).

    This function returns True if and only if both of these tests
    pass:

    - All attributes in `force_equals` are equal in `source` and `target`

    - All attributes in `force_differents` are different in `source` and
      `target`

    For instance::

        >>> class Person(object):
        ...    def __init__(self, **kwargs):
        ...        for which in kwargs:
        ...            setattr(self, which, kwargs[which])

        >>> source = Person(name='Manuel', age=33, sex='male')
        >>> target = {'name': 'Manuel', 'age': 4, 'sex': 'male'}

        >>> validate_attrs(source, target, force_equals=('sex',),
        ...                force_differents=('age',))
        True

        >>> validate_attrs(source, target, force_equals=('age',))
        False

    If both `force_equals` and `force_differents` are empty it will
    return True::

        >>> validate_attrs(source, target)
        True

    '''
    from operator import eq, ne
    res = True
    tests = ((eq, force_equals), (ne, force_differents))
    j = 0
    get_from_source = smart_getter(source)
    get_from_target = smart_getter(target)
    while res and (j < len(tests)):
        passed, attrs = tests[j]
        i = 0
        while res and (i < len(attrs)):
            attr = attrs[i]
            if passed(get_from_source(attr), get_from_target(attr)):
                i += 1
            else:
                res = False
        j += 1
    return res

# Mark this so that informed people may use it.
validate_attrs._positive_testing = True


def iterate_over(source, *keys):
    '''Yields pairs of (key, value) for of all `keys` in `source`.

    If any `key` is missing from `source` is ignored (not yielded).

    If `source` is a `collection <xoutil.types.is_collection>`:func:, iterate
    over each of the items searching for any of keys.  This is not recursive.

    If no `keys` are provided, return an "empty" iterator -- i.e will raise
    StopIteration upon calling `next`.

    .. versionadded:: 1.5.2

    '''
    from xoutil.types import is_collection

    def inner(source):
        get = smart_getter(source)
        for key in keys:
            val = get(key, Unset)
            if val is not Unset:
                yield key, val

    def when_collection(source):
        from xoutil.iterators import map
        for generator in map(inner, source):
            for key, val in generator:
                yield key, val

    if is_collection(source):
        res = when_collection(source)
    else:
        res = inner(source)
    return res


def get_first_of(source, *keys, **kwargs):
    '''Return the value of the first occurrence of any of the specified `keys`
    in `source` that matches `pred` (if given).

    Both `source` and `keys` has the same meaning as in :func:`iterate_over`.

    :param default: A value to be returned if no key is found in `source`.

    :param pred:  A function that should receive a single value and return
                  False if the value is not acceptable, and thus
                  `get_first_of` should look for another.

    .. versionchanged:: 1.5.2  Added the `pred` option.

    '''
    default = kwargs.pop('default', None)
    pred = kwargs.pop('pred', None)
    if kwargs:
        raise TypeError('Invalid keywords %s for get_first_of' %
                        (kwargs.keys(), ))
    _key, res = next(((k, val) for k, val in iterate_over(source, *keys)
                      if not pred or pred(val)), (Unset, Unset))
    return res if res is not Unset else default


def pop_first_of(source, *keys, **kwargs):
    '''Similar to :func:`get_first_of` using as `source` either an object or a
    mapping and deleting the first attribute or key.

    Examples::

        >>> somedict = dict(bar='bar-dict', eggs='eggs-dict')

        >>> class Foo(object): pass
        >>> foo = Foo()
        >>> foo.bar = 'bar-obj'
        >>> foo.eggs = 'eggs-obj'

        >>> pop_first_of((somedict, foo), 'eggs')
        'eggs-dict'

        >>> pop_first_of((somedict, foo), 'eggs')
        'eggs-obj'

        >>> pop_first_of((somedict, foo), 'eggs') is None
        True

        >>> pop_first_of((foo, somedict), 'bar')
        'bar-obj'

        >>> pop_first_of((foo, somedict), 'bar')
        'bar-dict'

        >>> pop_first_of((foo, somedict), 'bar') is None
        True

    '''
    from xoutil.types import is_collection

    def inner(source):
        get = smart_getter_and_deleter(source)
        res, i = Unset, 0
        while (res is Unset) and (i < len(keys)):
            res = get(keys[i], Unset)
            i += 1
        return res

    if is_collection(source):
        res = Unset
        source = iter(source)
        probe = next(source, None)
        while res is Unset and probe:
            res = inner(probe)
            probe = next(source, None)
    else:
        res = inner(source)
    return res if res is not Unset else kwargs.get('default', None)


get_and_del_first_of = deprecated(pop_first_of)(pop_first_of)


@deprecated(get_first_of)
def smart_getattr(name, *sources, **kwargs):
    '''Gets an attr by `name` for the first source that has it.

    This is roughly that same as::

       get_first_of(sources, name, default=Unset, **kwargs)

    .. warning:: Deprecated since 1.5.1

    '''
    from xoutil.iterators import dict_update_new
    dict_update_new(kwargs, {'default': Unset})
    return get_first_of(sources, name, **kwargs)


def popattr(obj, name, default=None):
    '''Looks for an attribute in the `obj` and returns its value and removes
    the attribute. If the attribute is not found, `default` is returned
    instead.

    Examples::

        >>> class Foo(object):
        ...   a = 1
        >>> foo = Foo()
        >>> foo.a = 2
        >>> popattr(foo, 'a')
        2
        >>> popattr(foo, 'a')
        1
        >>> popattr(foo, 'a') is None
        True

    '''
    res = getattr(obj, name, Unset)
    if res is Unset:
        res = default
    else:
        try:
            delattr(obj, name)
        except AttributeError:
            try:
                delattr(obj.__class__, name)
            except AttributeError:
                pass
    return res

get_and_del_attr = deprecated(popattr)(popattr)


class lazy(object):
    '''Marks a value as a lazily evaluated value. See
    :func:`setdefaultattr`.

    '''
    def __init__(self, value, *args, **kwargs):
        self.value = value
        self.args = args
        self.kwargs = kwargs

    def __call__(self):
        res = self.value
        if callable(res):
            return res(*self.args, **self.kwargs)
        else:
            return res


# TODO: Implement this as an ABC
def mixin(base):
    '''Create a valid mixin base.

    If several mixins with the same base are used all-together in a class
    inheritance, Python generates ``TypeError: multiple bases have instance
    lay-out conflict``.  To avoid that, inherit from the class this function
    returns instead of desired `base`.

    '''
    org = "\n\nOriginal doc:\n\n%s" % base.__doc__ if base.__doc__ else ''
    doc = "Generated mixin base from %s.%s" % (repr(base), org)
    name = str('%s_base_mixin' % base.__name__)
    return type(name, (base,), {'__doc__': doc})


def iter_branch_subclasses(cls, include_this=True):
    '''Internal function, see `get_branch_subclasses`:func:.'''
    children = type.__subclasses__(cls)
    if children:
        for sc in children:
            for item in iter_branch_subclasses(sc):
                yield item
    elif include_this:
        yield cls


def get_branch_subclasses(cls):
    '''Similar to `type.__subclasses__`:meth: but recursive.

    Only return sub-classes in branches (those with no sub-classes).  Instead
    of returning a list, yield each valid value.

    .. versionadded:: 1.7.0

    '''
    return list(iter_branch_subclasses(cls, include_this=False))


class classproperty(object):
    '''A descriptor that behaves like property for instances but for classes.

    Example of its use::

        class Foobar(object):
            @classproperty
            def getx(cls):
                return cls._x

    Class properties are always read-only, if attribute values must be set or
    deleted, a metaclass must be defined.

    '''
    def __init__(self, fget):
        '''Create the class property descriptor.

          :param fget: is a function for getting the class attribute value

        '''
        self.__get = fget
        self.__name__ = fget.__name__
        self.__doc__ = fget.__doc__

    def __get__(self, instance, owner):
        cls = type(instance) if instance is not None else owner
        return self.__get(cls)


def setdefaultattr(obj, name, value):
    '''Sets the attribute name to value if it is not set::

        >>> class Someclass(object): pass
        >>> inst = Someclass()
        >>> setdefaultattr(inst, 'foo', 'bar')
        'bar'

        >>> inst.foo
        'bar'

        >>> inst.spam = 'egg'
        >>> setdefaultattr(inst, 'spam', 'with ham')
        'egg'

    (`New in version 1.2.1`). If you want the value to be lazily evaluated you
    may provide a lazy-lambda::

        >>> inst = Someclass()
        >>> inst.a = 1
        >>> def setting_a():
        ...    print('Evaluating!')
        ...    return 'a'

        >>> setdefaultattr(inst, 'a', lazy(setting_a))
        1

        >>> setdefaultattr(inst, 'ab', lazy(setting_a))
        Evaluating!
        'a'

    '''
    res = getattr(obj, name, Unset)
    if res is Unset:
        if isinstance(value, lazy):
            value = value()
        setattr(obj, name, value)
        res = value
    return res


def copy_class(cls, meta=None, ignores=None, new_attrs=None, new_name=None):
    '''Copies a class definition to a new class.

    The returned class will have the same name, bases and module of `cls`.

    :param meta: If None, the `type(cls)` of the class is used to build the
                 new class, otherwise this must be a *proper* metaclass.


    :param ignores: A sequence of attributes names that should not be copied
        to the new class.

        An item may be callable accepting a single argument `attr` that must
        return a non-null value if the the `attr` should be ignored.

    :param new_attrs: New attributes the class must have. These will take
                      precedence over the attributes in the original class.

    :type new_attrs: dict

    :param new_name: The name for the copy.  If not provided the name will
                     copied.

    .. versionadded:: 1.4.0

    .. versionchanged:: 1.7.1 The `ignores` argument must an iterable of
       strings or callables.  Removed the glob-pattern and regular expressions
       as possible values.  They are all possible via the callable variant.

    .. versionadded:: 1.7.1 The `new_name` argument.

    '''
    from xoutil.eight import iteritems, callable
    from xoutil.eight._types import new_class
    from xoutil.eight.types import MemberDescriptorType
    from xoutil.string import safe_str

    def _get_ignored(what):
        if callable(what):
            return what
        else:
            return lambda s: s == what

    if not meta:
        meta = type(cls)
<<<<<<< HEAD
    if isinstance(ignores, str_base):
        ignores = tuple((_get_regex(i) if isinstance(i, str_base) else i)
                        for i in (ignores, ))
        ignored = lambda name: any(ignore.match(name) for ignore in ignores)
=======
    if ignores:
        ignores = tuple(_get_ignored(i) for i in ignores)
        ignored = lambda name: any(ignore(name) for ignore in ignores)
>>>>>>> d1a3dcba
    else:
        ignored = None
    valids = ('__class__', '__mro__', '__name__', '__weakref__', '__dict__')
    attrs = {name: value
             for name, value in iteritems(cls.__dict__)
             if name not in valids
             # Must remove member descriptors, otherwise the old's class
             # descriptor will override those that must be created here.
             if not isinstance(value, MemberDescriptorType)
             if ignored is None or not ignored(name)}
    if new_attrs:
        attrs.update(new_attrs)
    exec_body = lambda ns: ns.update(attrs)
    if new_name:
        name = safe_str(new_name)
    else:
        name = cls.__name__
    result = new_class(name, cls.__bases__, {'metaclass': meta}, exec_body)
    return result


# Real signature is (*sources, target, *, default=None) where target is a
# positional argument, and not a keyword.
# TODO: First look up "target" in keywords and then in positional arguments.
def smart_copy(*args, **kwargs):
    '''Copies the first apparition of attributes (or keys) from `sources` to
    `target`.

    :param sources: The objects from which to extract keys or attributes.

    :param target: The object to fill.

    :param defaults: Default values for the attributes to be copied as
                     explained below. Defaults to False.

    :type defaults: Either a bool, a dictionary, an iterable or a callable.

    Every `sources` and `target` are always positional arguments. There should
    be at least one source. `target` will always be the last positional
    argument.

    If `defaults` is a dictionary or an iterable then only the names provided
    by itering over `defaults` will be copied. If `defaults` is a dictionary,
    and one of its key is not found in any of the `sources`, then the value of
    the key in the dictionary is copied to `target` unless:

    - It's the value :class:`xoutil.types.Required` or an instance of Required.

    - An exception object

    - A sequence with is first value being a subclass of Exception. In which
      case :class:`xoutil.data.adapt_exception` is used.

    In these cases a KeyError is raised if the key is not found in the sources.

    If `default` is an iterable and a key is not found in any of the sources,
    None is copied to `target`.

    If `defaults` is a callable then it should receive one positional arguments
    for the current `attribute name` and several keyword arguments (we pass
    ``source``) and return either True or False if the attribute should be
    copied.

    If `defaults` is False (or None) only the attributes that do not start with
    a "_" are copied, if it's True all attributes are copied.

    When `target` is not a mapping only valid Python identifiers will be
    copied.

    Each `source` is considered a mapping if it's an instance of
    `collections.Mapping` or a `MappingProxyType`.

    The `target` is considered a mapping if it's an instance of
    `collections.MutableMapping`.

    :returns: `target`.

<<<<<<< HEAD
    .. versionchanged:: 1.6.9 `defaults` is now keyword only.
=======
    .. versionchanged:: 1.7.0 `defaults` is now keyword only.
>>>>>>> d1a3dcba

    '''
    from collections import MutableMapping
    from xoutil.types import is_collection, is_mapping, Required
    from xoutil.data import adapt_exception
    from xoutil.validators.identifiers import is_valid_identifier
    defaults = kwargs.pop('defaults', False)
    if kwargs:
        raise TypeError('smart_copy does not accept a "%s" keyword argument'
                        % kwargs.keys()[0])
    sources, target = args[:-1], args[-1]
    if not sources:
        raise TypeError('smart_copy requires at least one source')
    if isinstance(target, (bool, type(None), int, float, str_base)):
        raise TypeError('target should be a mutable object, not %s' %
                        type(target))
    if isinstance(target, MutableMapping):
        def setter(key, val):
            target[key] = val
    else:
        def setter(key, val):
            if is_valid_identifier(key):
                setattr(target, key, val)
    _mapping = is_mapping(defaults)
    if _mapping or is_collection(defaults):
        for key, val in ((key, get_first_of(sources, key, default=Unset))
                         for key in defaults):
            if val is Unset:
                if _mapping:
                    val = defaults.get(key, None)
                else:
                    val = None
                exc = adapt_exception(val, key=key)
                if exc or val is Required or isinstance(val, Required):
                    raise KeyError(key)
            setter(key, val)
    else:
        keys = []
        for source in sources:
            get = smart_getter(source)
            if is_mapping(source):
                items = (name for name in source)
            else:
                items = dir(source)
            for key in items:
                private = isinstance(key, str_base) and key.startswith('_')
                if (defaults is False or defaults is None) and private:
                    copy = False
                elif callable(defaults):
                    copy = defaults(key, source=source)
                else:
                    copy = True
                if key not in keys:
                    keys.append(key)
                    if copy:
                        setter(key, get(key))
    return target


def extract_attrs(obj, *names, **kwargs):
    '''Extracts all `names` from an object.

    If `obj` is a Mapping, the names will be search in the keys of the `obj`;
    otherwise the names are considered regular attribute names.

    If `default` is Unset and any name is not found, an AttributeError is
    raised, otherwise the `default` is used instead.

    Returns a tuple if there are more that one name, otherwise returns a
    single value.

    .. versionadded:: 1.4.0

    .. versionchanged:: 1.5.3 Each `name` may be a path like in
       `get_traverser`:func:, but only "." is allowed as separator.

    '''
    default = kwargs.pop('default', Unset)
    if kwargs:
        raise TypeError('Invalid keyword arguments for `extract_attrs`')
    getter = get_traverser(*names, default=default)
    return getter(obj)


<<<<<<< HEAD
=======
# TODO: deprecate thid, use instead `xoutil.eight.abc.ABCMeta.adopt`
>>>>>>> d1a3dcba
def register_with(abc):
    '''Register a virtual `subclass` of an ABC.

    For example::

        >>> from collections import Mapping
        >>> @register_with(Mapping)
        ... class Foobar(object):
        ...     pass

        >>> issubclass(Foobar, Mapping)
        True

    '''
    def inner(subclass):
        abc.register(subclass)
        return subclass
    return inner


def traverse(obj, path, default=Unset, sep='.', getter=None):
    '''Traverses an object's hierarchy by performing an attribute get at each
    level.

    This helps getting an attribute that is buried down several levels
    deep. For example::

       traverse(request, 'session.somevalue')

    If `default` is not provided (i.e is `~xoutil.Unset`:obj:) and any
    component in the path is not found an AttributeError exceptions is raised.

    You may provide `sep` to change the default separator.

    You may provide a custom `getter`.  By default, does an
    :func:`smart_getter` over the objects. If provided `getter` should have
    the signature of `getattr`:func:.

    See `get_traverser`:func: if you need to apply the same path(s) to several
    objects.  Actually this is equivalent to::

        get_traverser(path, default=default, sep=sep, getter=getter)(obj)

    '''
    _traverser = get_traverser(path, default=default, sep=sep, getter=None)
    return _traverser(obj)


def get_traverser(*paths, **kw):
    '''Combines the power of `traverse`:func: with the expectations from both
    `operator.itergetter`:func: and `operator.attrgetter`:func:.

    :param paths: Several paths to extract.

    Keyword arguments has the same meaning as in `traverse`:func:.

    :returns: A function the when invoked with an `object` traverse the object
              finding each `path`.

    .. versionadded:: 1.5.3

    '''
    def _traverser(path, default=Unset, sep='.', getter=None):
        if not getter:
            getter = lambda o, a, default=None: smart_getter(o)(a, default)

        def inner(obj):
            found = object()
            current = obj
            attrs = path.split(sep)
            while current is not found and attrs:
                attr = attrs.pop(0)
                current = getter(current, attr, found)
            if current is found:
                if default is Unset:
                    raise AttributeError(attr)
                else:
                    return default
            else:
                return current

        return inner

    if len(paths) == 1:
        result = _traverser(paths[0], **kw)
    elif len(paths) > 1:
        _traversers = tuple(_traverser(path, **kw) for path in paths)

        def _result(obj):
            return tuple(traverse(obj) for traverse in _traversers)

        result = _result
    else:
        raise TypeError('"get_traverser" requires at least a path')
    return result


def dict_merge(*dicts, **others):

    '''Merges several dicts into a single one.

    Merging is similar to updating a dict, but if values are non-scalars they
    are also merged is this way:

    - Any two :class:`sequences <collection.Sequence>` or :class:`sets
      <collections.Set>` are joined together.

    - Any two mappings are recursively merged.

    - Other types are just replaced like in :func:`update`.

    If for a single key two values of incompatible types are found, raise a
    TypeError.  If the values for a single key are compatible but different
    (i.e a list an a tuple) the resultant type will be the type of the first
    apparition of the key, unless for mappings which are always cast to dicts.

    No matter the types of `dicts` the result is always a dict.

    Without arguments, return the empty dict.

    '''
    from collections import Mapping, Sequence, Set
    from xoutil.eight import iteritems
    from xoutil.objects import get_first_of
    from xoutil.types import are_instances, no_instances
    if others:
        dicts = dicts + (others, )
    dicts = list(dicts)
    result = {}
    collections = (Set, Sequence)
    while dicts:
        current = dicts.pop(0)
        for key, val in iteritems(current):
            if isinstance(val, Mapping):
                val = {key: val[key] for key in val}
            value = result.setdefault(key, val)
            if value is not val:
                if are_instances(value, val, collections):
                    join = get_first_of((value, ), '__add__', '__or__')
                    if join:
                        constructor = type(value)
                        value = join(constructor(val))
                    else:
                        raise ValueError("Invalid value for key '%s'"
                                         % key)
                elif are_instances(value, val, Mapping):
                    value = dict_merge(value, val)
                elif no_instances(value, val, (Set, Sequence, Mapping)):
                    value = val
                else:
                    raise TypeError("Found incompatible values for key '%s'"
                                    % key)
                result[key] = value
    return result<|MERGE_RESOLUTION|>--- conflicted
+++ resolved
@@ -25,21 +25,12 @@
                         absolute_import)
 
 from xoutil import Unset
-<<<<<<< HEAD
-from six import callable, string_types as str_base
-from xoutil.deprecation import deprecated
-
-# TODO: Deprecate all use of `metaclass` from `xoutil.objects`, instead use it
-#       directly from `xoutil.eight.meta`.
-from .eight.meta import metaclass    # noqa
-=======
 from xoutil.eight import callable, string_types as str_base
 from xoutil.deprecation import deprecated
 
 from .eight.meta import metaclass as _metaclass    # noqa
 metaclass = deprecated('xoutil.eight.meta.metaclass')(_metaclass)
 
->>>>>>> d1a3dcba
 
 __docstring_format__ = 'rst'
 
@@ -1064,16 +1055,9 @@
 
     if not meta:
         meta = type(cls)
-<<<<<<< HEAD
-    if isinstance(ignores, str_base):
-        ignores = tuple((_get_regex(i) if isinstance(i, str_base) else i)
-                        for i in (ignores, ))
-        ignored = lambda name: any(ignore.match(name) for ignore in ignores)
-=======
     if ignores:
         ignores = tuple(_get_ignored(i) for i in ignores)
         ignored = lambda name: any(ignore(name) for ignore in ignores)
->>>>>>> d1a3dcba
     else:
         ignored = None
     valids = ('__class__', '__mro__', '__name__', '__weakref__', '__dict__')
@@ -1151,11 +1135,7 @@
 
     :returns: `target`.
 
-<<<<<<< HEAD
-    .. versionchanged:: 1.6.9 `defaults` is now keyword only.
-=======
     .. versionchanged:: 1.7.0 `defaults` is now keyword only.
->>>>>>> d1a3dcba
 
     '''
     from collections import MutableMapping
@@ -1240,10 +1220,7 @@
     return getter(obj)
 
 
-<<<<<<< HEAD
-=======
 # TODO: deprecate thid, use instead `xoutil.eight.abc.ABCMeta.adopt`
->>>>>>> d1a3dcba
 def register_with(abc):
     '''Register a virtual `subclass` of an ABC.
 
