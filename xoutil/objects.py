--- conflicted
+++ resolved
@@ -31,7 +31,8 @@
 __all__ = strs('nameof', 'smart_getter', 'smart_getter_and_deleter', 'xdir',
                'fdir', 'validate_attrs', 'get_first_of',
                'get_and_del_first_of', 'smart_getattr', 'get_and_del_attr',
-               'setdefaultattr', 'full_nameof', 'copy_class', 'smart_copy')
+               'setdefaultattr', 'full_nameof', 'copy_class', 'smart_copy', 
+               'extract_attrs')
 del strs
 
 __docstring_format__ = 'rst'
@@ -694,50 +695,9 @@
                     keys.append(key)
                     if copy:
                         setter(key, get(key))
-<<<<<<< HEAD
     return target
 
 
-@__all__
-class mro_dict(Mapping):
-    '''An utility class that behaves like a read-only dict to query the
-    attributes in the MRO chain of a `target` class (or an object's class).
-
-    :param target: An object or a type. It is considered a type if it has an
-                   `mro` attribute.
-
-                   If an object is passed, then its type is used for finding
-                   the MRO.
-
-    '''
-    def __init__(self, target):
-        t = target if hasattr(target, 'mro') else type(target)
-        self._target_mro = t.mro()
-
-    def __getitem__(self, name):
-        from xoutil import Unset
-        from xoutil.objects import get_first_of
-        probes = tuple(c.__dict__ for c in self._target_mro)
-        result = get_first_of(probes, name, default=Unset)
-        if result is not Unset:
-            return result
-        else:
-            raise KeyError(name)
-
-    def __iter__(self):
-        res = []
-        probes = tuple(c.__dict__ for c in self._target_mro)
-        for probe in probes:
-            for key in probe:
-                if key not in res:
-                    res.append(key)
-                    yield key
-
-    def __len__(self):
-        return sum(1 for _ in self)
-
-
-@__all__
 def extract_attrs(obj, *names, **kwargs):
     '''Returns a tuple of the `names` from an object.
 
@@ -752,7 +712,4 @@
     '''
     from xoutil.objects import smart_getter
     get = smart_getter(obj)
-    return tuple(get(attr, **kwargs) for attr in names)
-=======
-    return target
->>>>>>> d1eff3ac
+    return tuple(get(attr, **kwargs) for attr in names)