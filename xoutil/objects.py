--- conflicted
+++ resolved
@@ -23,17 +23,6 @@
                         unicode_literals as _py3_unicode,
                         absolute_import)
 
-<<<<<<< HEAD
-=======
-from functools import partial
-
-from xoutil import Unset
-from xoutil.types import is_collection
-from xoutil.compat import str_base
-from xoutil.string import names as _names
-from xoutil.deprecation import deprecated
-
->>>>>>> 23dd33f6
 __docstring_format__ = 'rst'
 __author__ = 'manu'
 
@@ -49,7 +38,6 @@
 _false = lambda * args, **kwargs: False
 
 
-<<<<<<< HEAD
 # TODO: Deprecate and restructure all its uses
 @deprecated('xoutil.names.nameof')
 @__all__
@@ -69,10 +57,7 @@
 
 
 @__all__
-def smart_get(obj):
-=======
 def smart_getter(obj):
->>>>>>> 23dd33f6
     '''Returns a getter for `obj`. If obj is Mapping, it returns the ``.get()``
     method bound to the object `obj`. Otherwise it returns a partial of
     `getattr` on `obj`.
@@ -86,10 +71,10 @@
         from functools import partial
         return partial(getattr, obj)
 
-
 smart_get = deprecated(smart_getter)(smart_getter)
 
 
+@__all__
 def smart_getter_and_deleter(obj):
     '''Returns a function that get and deletes either a key or an attribute of
     obj depending on the type of `obj`.
@@ -98,20 +83,12 @@
     `collections.MutableMapping`.
 
     '''
-<<<<<<< HEAD
     from collections import Mapping
     from functools import partial
     if isinstance(obj, Mapping):
         return partial(get_and_del_key, obj, **kwargs)
-=======
-    from collections import Mapping, MutableMapping
-    if isinstance(obj, Mapping) and not isinstance(obj, MutableMapping):
-        raise TypeError('If `obj` is a Mapping it must be a MutableMapping')
-    if isinstance(obj, MutableMapping):
-        return partial(get_and_del_key, obj)
->>>>>>> 23dd33f6
-    else:
-        return partial(get_and_del_attr, obj)
+    else:
+        return partial(get_and_del_attr, obj, **kwargs)
 
 smart_get_and_del = deprecated(smart_getter_and_deleter)(smart_getter_and_deleter)
 
@@ -295,6 +272,7 @@
     return res if res is not Unset else kwargs.get('default', None)
 
 
+@__all__
 def get_and_del_first_of(source, *keys, **kwargs):
     '''Similar to :func:`get_first_of` but uses either :func:`get_and_del_attr`
     or :func:`get_and_del_key` to get and del the first key.
@@ -543,6 +521,7 @@
         return res
 
 
+@__all__
 def copy_class(cls, meta=None, ignores=None, **new_attrs):
     '''Copies a class definition to a new class.
 
@@ -571,12 +550,11 @@
 
     '''
     from xoutil.fs import _get_regex
-    from xoutil.compat import str_base
+    from xoutil.compat import str_base, iteritems_
     # TODO: [manu] "xoutil.fs" is more specific module than this one. So ...
     #       isn't correct to depend on it. Migrate part of "_get_regex" to a
     #       module that can be imported logically without problems from both,
     #       this and "xoutil.fs".
-    from xoutil.compat import iteritems_
     from xoutil.types import MemberDescriptorType
     if not meta:
         meta = type(cls)
@@ -595,14 +573,12 @@
              if ignored is None or not ignored(name)}
     attrs.update(new_attrs)
     result = meta(cls.__name__, cls.__bases__, attrs)
-<<<<<<< HEAD
-    return result
-=======
     return result
 
 
 # Real signature is (*sources, target, filter=None) where target is a
 # positional argument, and not a keyword.
+@__all__
 def smart_copy(*args, **kwargs):
     '''Copies the first apparition of attributes (or keys) from `sources` to
     `target`.
@@ -712,11 +688,4 @@
                     keys.append(key)
                     if copy:
                         setter(key, val)
-    return target
-
-
-__all__ = _names('xdir', 'fdir', 'validate_attrs', 'get_first_of',
-                 'smart_getter', 'smart_getter_and_deleter',
-                 'smart_getattr', 'get_and_del_attr',
-                 'setdefaultattr', 'nameof', 'full_nameof')
->>>>>>> 23dd33f6
+    return target