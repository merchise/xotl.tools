#!/usr/bin/env python
# -*- encoding: utf-8 -*-
# ---------------------------------------------------------------------
# xoutil.objects
# ---------------------------------------------------------------------
# Copyright (c) 2013-2017 Merchise Autrement [~º/~] and Contributors
# Copyright (c) 2012 Medardo Rodriguez
# All rights reserved.
#
# Author: Medardo Rodríguez
# Contributors: see CONTRIBUTORS and HISTORY file
#
# This is free software; you can redistribute it and/or modify it under the
# terms of the LICENCE attached (see LICENCE file) in the distribution
# package.
#
# Created 2012-02-17

'''Several utilities for objects in general.'''

from __future__ import (division as _py3_division,
                        print_function as _py3_print,
                        absolute_import as _py3_abs_import)

<<<<<<< HEAD
from xoutil import Unset
=======
from xoutil.symbols import Unset
>>>>>>> d2a627ca
from xoutil.deprecation import deprecated


__docstring_format__ = 'rst'


_INVALID_CLASS_TYPE_MSG = '``cls`` must be a class not an instance'


def _len(x):
    'Safe length'
    return len(x) if x else 0


# These two functions can be use to always return True or False
# TODO: Deprecate both.
def _true(*args, **kwargs):
    return True


def _false(*args, **kwargs):
    return False


class SafeDataItem(object):
    '''A data descriptor that is safe.

    A *safe descriptor* never uses internal special methods ``__getattr__``
    and ``__getattribute__`` to obtain its value.  Also allow to define a
    constructor or a default value for the first time the attribute is read
    without a prior value assigned.

    Need to be used only in scenarios where descriptor instance values must be
    accessed safely in '__getattr__' implementations.

    This class only can be instanced inner a class context in one of the
    following scenarios::

    1. As a normal descriptor not associated with a constructor method::

        >>> from xoutil.objects import SafeDataItem as safe
        >>> class Foobar(object):
        ...     safe('mapping', dict)
        >>> f = Foobar()
        >>> f.mapping
        {}

    2. As a normal descriptor but associated with a constructor method::

        >>> class Foobar(object):
        ...     @safe.property
        ...     def mapping(self):
        ...         return {'this': self}
        >>> f = Foobar()
        >>> f.mapping['this'] is f
        True

    3. As a slot.  In this case generate an internal slot and a safe
       descriptor to access it::

        >>> class Foobar(object):
        ...     __slots__ = safe.slot('mapping', dict)
        >>> f = Foobar()
        >>> f.mapping
        {}

    '''

    def __init__(self, *args, **kwargs):
        '''Creates a new safe descriptor.

        Arguments are parsed to discover:

        - An attribute name if a string with a valid identifier is given as a
          positional argument.

        - A constructor for initial or default value when the descriptor is
          read without being assigned.  Positional argument with a callable.

        - Default literal value is given using a keyword argument with any of
          the following names: `default`, `value` or `initial_value`.  If this
          argument is given the constructor callable is invalid.

        - A checker for value validity with the keyword argument with any of
          the following names: `validator`, `checker` or `check`.  The checker
          could be a type, a tuple of types, a function receiving the value
          and return True or False, or a list containing arguments to use
          :func:`xoutil.validators.check`.

        - Boolean `False` to avoid assigning the descriptor in the class
          context with the keyword argument `do_assigning`.  Any other value
          but `False` is invalid because this concept is implicitly required
          and use a `False` value is allowed but discouraged.

        See :meth:`__parse_arguments` for more information.

        '''
        self.__parse_arguments(*args, **kwargs)
        if self.do_assigning:
            cls_locals = self._get_class_context()
            current = cls_locals.get(self.attr_name)
            if not isinstance(current, SafeDataItem):
                cls_locals[self.attr_name] = self
            else:
                msg = ('class `%s` has already an assigned descriptor with '
                       'the same name `%s`')
                type_name = type(self).__name__
                raise AttributeError(msg % (type_name, self.attr_name))

    @staticmethod
    def slot(slot_name, *args, **kwargs):
        '''Generate an internal slot and this descriptor to access it.

        This must appears in a slots declaration::

          class Foobar(object):
              __slots__ = (SafeDataItem.slot('mapping', dict), ...)

        This method return the inner slot name, argument passed is used for
        the safe descriptor.  In the example above the slot descriptor will be
        `__mapping__` and `mapping` the safe descriptor.

        '''
        self = SafeDataItem(slot_name, *args, **kwargs)
        return self.inner_name

    @staticmethod
    def property(*args, **kwargs):
        '''Descriptor to access a property value based in a method.

        There are two ways of use this method:

        - With only one positional and no keyword arguments.  The positional
          argument must be a method which is assumed as the constructor of the
          original property value.  Method name is used as the attribute name.
          In this case it returns a safe descriptor::

            >>> from xoutil.objects import SafeDataItem as safe
            >>> class Foobar(object):
            ...     @safe.property
            ...     def mapping(self):
            ...         'To generate a safe `mapping` descriptor.'
            ...         return {'this': self}
            >>> f = Foobar()
            >>> f.mapping['this'] is f
            True

        - With no positional and with keyword arguments.  In this case it
          returns a decorator that receive one single argument (the method)
          and return the safe descriptor::

            >>> class Foobar(object):
            ...     @safe.property(kind='class')
            ...     def mapping(cls):
            ...         'To generate a safe `mapping` descriptor.'
            ...         return {'this': cls}
            >>> f = Foobar()
            >>> f.mapping['this'] is Foobar
            True


        Returns the safe descriptor instance if only the method is given, or a
        closure if additional keyword arguments are given.

        Additional keyword argument `kind` could be 'normal' (for normal
        methods), 'static' (for static methods), and 'class' (for class
        methods)::

        '''
        def inner(method):
            from types import FunctionType as function
            from xoutil.validators import check
            FUNC_KINDS = ('normal', 'static', 'class')
            FUNC_TYPES = (function, staticmethod, classmethod)
            KIND_NAME = 'kind'
            kind = kwargs.pop(KIND_NAME, FUNC_KINDS[0])
            if (check(kind, lambda k: k in FUNC_KINDS)
                    and check(method, FUNC_TYPES)):
                kwargs['do_assigning'] = False

                def init():
                    from sys import _getframe
                    obj = _getframe(1).f_locals['obj']
                    if kind == FUNC_KINDS[0]:
                        return method(obj)
                    elif kind == FUNC_KINDS[1]:
                        return method()
                    else:
                        return method(type(obj))

                init.__name__ = method.__name__
                return SafeDataItem(init, **kwargs)

        if kwargs:
            return inner
        elif len(args) == 1:
            return inner(args[0])
        else:
            msg = 'expected only one positional argument, got %s'
            raise TypeError(msg % len(args))

    def __get__(self, obj, owner):
        if obj is not None:
            from xoutil.future.inspect import get_attr_value
            res = get_attr_value(obj, self.inner_name, Unset)
            if res is not Unset:
                return res
            elif self.init is not Unset:
                try:
                    res = self.init()
                except:
                    raise
                self.__set__(obj, res)
                return res
            elif self.default is not Unset:
                res = self.default
                self.__set__(obj, res)
                return res
            else:
                from xoutil.eight import type_name
                msg = "'%s' object has no attribute '%s'"
                raise AttributeError(msg % (type_name(obj), self.attr_name))
        else:
            return self

    def __set__(self, obj, value):
        object.__setattr__(obj, self.inner_name, value)

    def __delete__(self, obj):
        object.__delattr__(obj, self.inner_name)

    def _get_class_context(self):
        'Get the class variable context'
        from sys import _getframe
        frame = _getframe(1)
        i, MAX = 0, 5
        res = None
        while not res and (i < MAX):
            aux = frame.f_locals
            if '__module__' in aux:
                res = aux
            else:
                frame = frame.f_back
                i += 1
        if res:
            return res
        else:
            msg = ('Invalid `SafeDataItem(%s)` call, must be used in a class '
                   'context.')
            raise TypeError(msg % self.attr_name)

    def _unique_name(self):
        '''Generate a unique new name.'''
        from time import time
        from xoutil.bases import int2str
        return '_%s' % int2str(int(1000000*time()))

    def __parse_arguments(self, *args, **kwargs):
        '''Assign parsed arguments to the just created instance.'''
        from xoutil.eight import callable
        from xoutil.validators import (is_valid_identifier, predicate)
        self.attr_name = Unset
        self.init = Unset
        self.default = Unset
        self.do_assigning = True
        self.validator = True
        for i, arg in enumerate(args):
            if self.attr_name is Unset and is_valid_identifier(arg):
                self.attr_name = arg
            elif self.init is Unset and callable(arg):
                self.init = arg
            else:
                msg = ('Invalid positional arguments: %s at %s\n'
                       'Valid arguments are the attribute name and a '
                       'callable constructor for initial value.')
                raise ValueError(msg % (args[i:], i))
        bads = {}
        for key in kwargs:
            value = kwargs[key]
            if (self.default is Unset and self.init is Unset and
                    key in ('default', 'value', 'initial_value')):
                self.default = value
            elif (self.validator is True and
                  key in ('validator', 'checker', 'check')):
                self.validator = value
            elif (self.do_assigning is True and key == 'do_assigning' and
                  value is False):
                self.do_assigning = False
            else:
                bads[key] = value
        self.validator = predicate(self.validator)
        if bads:
            msg = ('Invalid keyword arguments: %s\n'
                   'See constructor documentation for more info.')
            raise ValueError(msg % bads)
        if self.attr_name is Unset:
            from xoutil.names import nameof
            if self.init is not Unset:
                if isinstance(self.init, type):
                    self.attr_name = str('_%s' % self.init.__name__)
                else:
                    self.attr_name = nameof(self.init, safe=True)
            else:
                self.attr_name = self._unique_name()
        self.inner_name = str('__%s__' % self.attr_name.strip('_'))


def smart_getter(obj, strict=False):
    '''Returns a smart getter for `obj`.

    If `obj` is a mapping, it returns the ``.get()`` method bound to the
    object `obj`, otherwise it returns a partial of ``getattr`` on `obj`.

    :param strict: Set this to True so that the returned getter checks that
                   keys/attrs exists.  If `strict` is True the getter may
                   raise a KeyError or an AttributeError.

    .. versionchanged:: 1.5.3 Added the parameter `strict`.

    '''
    from xoutil.future.collections import Mapping
    if isinstance(obj, Mapping):
        if not strict:
            return obj.get
        else:
            def getter(key, default=Unset):
                "Get the given key. Raise an error when it doesn't exists."
                try:
                    return obj[key]
                except KeyError:
                    if default is Unset:
                        raise
                    else:
                        return default
            return getter
    else:
        if not strict:
            def getter(attr, default=None):
                "Get the given attr. Return default if it doesn't exists."
                return getattr(obj, attr, default)
            return getter
        else:
            def getter(attr, default=Unset):
                "Get the given attr. Raise an error when it doesn't exists."
                try:
                    return getattr(obj, attr)
                except AttributeError:
                    if default is Unset:
                        raise
                    else:
                        return default
            return getter


def smart_getter_and_deleter(obj):
    '''Returns a function that get and deletes either a key or an attribute of
    obj depending on the type of `obj`.

    If `obj` is a `collections.Mapping` it must be a
    `collections.MutableMapping`.

    '''
    from collections import Mapping, MutableMapping
    from functools import partial
    if isinstance(obj, Mapping) and not isinstance(obj, MutableMapping):
        raise TypeError('If `obj` is a Mapping it must be a MutableMapping')
    if isinstance(obj, MutableMapping):
        return lambda key, default=None: obj.pop(key, default)
    else:
        return partial(popattr, obj)


# TODO: [med] See the get_traverser.  I think the function is actually
# a subtype of that.  Also, this method sticks with the getter for the
# top object, see the failing companion test in this commit.
def multi_getter(source, *ids):
    '''Get values from `source` of all given `ids`.

    :param source: Any object but dealing with differences between mappings
           and other object types.

    :param ids: Identifiers to get values from `source`.

           An ID item could be:

           - a string: is considered a key, if `source` is a mapping, or an
             attribute name if `source` is an instance of any other type.

           - a collection of strings: find the first valid value in `source`
             evaluating each item in this collection using the above logic.

    Example::

      >>> d = {'x': 1, 'y': 2, 'z': 3}
      >>> list(multi_getter(d, 'a', ('y', 'x'), ('x', 'y'), ('a', 'z', 'x')))
      [None, 2, 1, 3]

      >>> next(multi_getter(d, ('y', 'x'), ('x', 'y')), '---')
      2

      >>> next(multi_getter(d, 'a', ('b', 'c'), ('e', 'f')), '---') is None
      True

    .. versionadded:: 1.7.1

    '''
    getter = smart_getter(source)

    def first(a):
        return next((i for i in map(getter, a) if i is not None), None)

    def get(a):
        from xoutil.cl.simple import logic_iterable_coerce as many
        return first(a) if many(a) else getter(a)

    return (get(aux) for aux in ids)


def is_private_name(name):
    '''Return if `name` is private or not.'''
    prefix = '__'
    return name.startswith(prefix) and not name.endswith(prefix)


def fix_private_name(cls, name):
    '''Correct a private name with Python conventions, return the same value if
    name is not private.

    '''
    if is_private_name(name):
        return str('_%s%s' % (cls.__name__, name))
    else:
        return name


# TODO: @med, @manu, Decide if it's best to create a 'xoutil.future.inspect'
# that extends the standard library module 'inspect' and place this
# signature-dealing functions there.  Probably, to be consistent, this imposes
# a refactoring of some of 'xoutil.future.types' and move all the
# "is_classmethod", "is_staticmethod" and inspection-related functions there.
def get_method_function(cls, method_name):
    '''Get definition function given in its `method_name`.

    There is a difference between the result of this function and
    ``getattr(cls, method_name)`` because the last one return the unbound
    method and this a python function.

    '''
    from xoutil.eight import callable
    if not isinstance(cls, type):
        cls = cls.__class__
    mro = cls.mro()
    i, res = 0, None
    while not res and (i < len(mro)):
        sc = mro[i]
        method = sc.__dict__.get(method_name)
        if callable(method):
            res = method
        else:
            i += 1
    return res


def build_documentation(cls, get_doc=None, deep=1):
    '''Build a proper documentation from a class `cls`.

    Classes are recursed in MRO until process all levels (`deep`)
    building the resulting documentation.

    The function `get_doc` get the documentation of a given class. If
    no function is given, then attribute ``__doc__`` is used.

    '''
    from xoutil.future.string import safe_decode
    assert isinstance(cls, type), _INVALID_CLASS_TYPE_MSG
    if deep < 1:
        deep = 1
    get_doc = get_doc or (lambda c: c.__doc__)
    mro = cls.mro()
    i, level, used, res = 0, 0, {}, ''
    while (level < deep) and (i < len(mro)):
        sc = mro[i]
        doc = get_doc(sc)
        if doc:
            doc = safe_decode(doc).strip()
            key = sc.__name__
            docs = used.setdefault(key, set())
            if doc not in docs:
                docs.add(doc)
                if res:
                    res += '\n\n'
                res += '=== <%s> ===\n\n%s' % (key, doc)
                level += 1
        i += 1
    return res


def fix_class_documentation(cls, ignore=None, min_length=10, deep=1,
                            default=None):
    '''Fix the documentation for the given class using its super-classes.

    This function may be useful for shells or Python Command Line Interfaces
    (CLI).

    If `cls` has an invalid documentation, super-classes are recursed
    in MRO until a documentation definition was made at any level.

    :param ignore: could be used to specify which classes to ignore by
                   specifying its name in this list.

    :param min_length: specify that documentations with less that a number of
                       characters, also are ignored.

    '''
    from xoutil.eight import callable
    assert isinstance(cls, type), _INVALID_CLASS_TYPE_MSG
    if _len(cls.__doc__) < min_length:
        ignore = ignore or ()

        def get_doc(c):
            if (c.__name__ not in ignore) and _len(c.__doc__) >= min_length:
                return c.__doc__
            else:
                return None

        doc = build_documentation(cls, get_doc, deep)
        if doc:
            cls.__doc__ = doc
        elif default:
            cls.__doc__ = default(cls) if callable(default) else default


def fix_method_documentation(cls, method_name, ignore=None, min_length=10,
                             deep=1, default=None):
    '''Fix the documentation for the given class using its super-classes.

    This function may be useful for shells or Python Command Line Interfaces
    (CLI).

    If `cls` has an invalid documentation, super-classes are recursed in MRO
    until a documentation definition was made at any level.

    :param ignore: could be used to specify which classes to ignore by
                   specifying its name in this list.

    :param min_length: specify that documentations with less that a number of
                       characters, also are ignored.

    '''
    from xoutil.eight import callable
    assert isinstance(cls, type), _INVALID_CLASS_TYPE_MSG
    method = get_method_function(cls, method_name)
    if method and _len(method.__doc__) < min_length:
        ignore = ignore or ()

        def get_doc(c):
            if (c.__name__ not in ignore):
                method = c.__dict__.get(method_name)
                if callable(method) and _len(method.__doc__) >= min_length:
                    return method.__doc__
                else:
                    return None
            else:
                return None

        doc = build_documentation(cls, get_doc, deep)
        if doc:
            method.__doc__ = doc
        elif default:
            method.__doc__ = default(cls) if callable(default) else default


def fulldir(obj):
    '''Return a set with all attribute names defined in `obj`'''
    from xoutil.eight import typeof, class_types
    from xoutil.future.inspect import get_attr_value, _static_getmro

    def getdir(o):
        return set(get_attr_value(o, '__dict__', {}))

    if isinstance(obj, class_types):
        res = set.union(getdir(cls) for cls in _static_getmro(obj))
    else:
        res = getdir(obj)
    cls = typeof(obj)
    return res if cls in class_types else res | set(dir(cls))


# TODO: Fix signature after removal of attr_filter and value_filter
def xdir(obj, attr_filter=None, value_filter=None, getter=None, filter=None,
         _depth=0):
    '''Return all ``(attr, value)`` pairs from `obj` that ``attr_filter(attr)``
    and ``value_filter(value)`` are both True.

    :param obj: The object to be instrospected.

    :param filter: *optional* A filter that will be passed both the attribute
       name and it's value as two positional arguments. It should return True
       for attrs that should be yielded.

       .. note::

          If passed, both `attr_filter` and `value_filter` will be
          ignored.

    :param attr_filter: *optional* A filter for attribute names. *Deprecated
         since 1.4.1*

    :param value_filter: *optional* A filter for attribute values. *Deprecated
         since 1.4.1*

    :param getter: *optional* A function with the same signature that
                   ``getattr`` to be used to get the values from `obj`.

    .. deprecated:: 1.4.1 The use of params `attr_filter` and `value_filter`.

    '''
    getter = getter or getattr
    attrs = dir(obj)
    if attr_filter or value_filter:
        import warnings
        msg = ('Arguments of `attr_filter` and `value_filter` are deprecated. '
               'Use argument `filter` instead.')
        warnings.warn(msg, stacklevel=_depth + 1)
    if filter:
        attr_filter = None
        value_filter = None
    if attr_filter:
        attrs = (attr for attr in attrs if attr_filter(attr))
    res = ((a, getter(obj, a)) for a in attrs)
    if value_filter:
        res = ((a, v) for a, v in res if value_filter(v))
    if filter:
        res = ((a, v) for a, v in res if filter(a, v))
    return res


# TODO: Fix signature after removal of attr_filter and value_filter
def fdir(obj, attr_filter=None, value_filter=None, getter=None, filter=None):
    '''Similar to :func:`xdir` but yields only the attributes names.'''
    full = xdir(obj,
                filter=filter,
                attr_filter=attr_filter,
                value_filter=value_filter,
                getter=getter,
                _depth=1)
    return (attr for attr, _v in full)


def validate_attrs(source, target, force_equals=(), force_differents=()):
    '''Makes a 'comparison' of `source` and `target` by its attributes (or
    keys).

    This function returns True if and only if both of these tests
    pass:

    - All attributes in `force_equals` are equal in `source` and `target`

    - All attributes in `force_differents` are different in `source` and
      `target`

    For instance::

        >>> class Person(object):
        ...    def __init__(self, **kwargs):
        ...        for which in kwargs:
        ...            setattr(self, which, kwargs[which])

        >>> source = Person(name='Manuel', age=33, sex='male')
        >>> target = {'name': 'Manuel', 'age': 4, 'sex': 'male'}

        >>> validate_attrs(source, target, force_equals=('sex',),
        ...                force_differents=('age',))
        True

        >>> validate_attrs(source, target, force_equals=('age',))
        False

    If both `force_equals` and `force_differents` are empty it will
    return True::

        >>> validate_attrs(source, target)
        True

    '''
    from operator import eq, ne
    res = True
    tests = ((eq, force_equals), (ne, force_differents))
    j = 0
    get_from_source = smart_getter(source)
    get_from_target = smart_getter(target)
    while res and (j < len(tests)):
        passed, attrs = tests[j]
        i = 0
        while res and (i < len(attrs)):
            attr = attrs[i]
            if passed(get_from_source(attr), get_from_target(attr)):
                i += 1
            else:
                res = False
        j += 1
    return res

# Mark this so that informed people may use it.
validate_attrs._positive_testing = True


def iterate_over(source, *keys):
    '''Yields pairs of (key, value) for of all `keys` in `source`.

    If any `key` is missing from `source` is ignored (not yielded).

    If `source` is a `collection
    <xoutil.cl.simple.logic_collection_coerce>`:func:, iterate over each of
    the items searching for any of keys.  This is not recursive.

    If no `keys` are provided, return an "empty" iterator -- i.e will raise
    StopIteration upon calling `next`.

    .. versionadded:: 1.5.2

    '''
    from xoutil.cl.simple import logic_collection_coerce, nil

    def inner(source):
        get = smart_getter(source)
        for key in keys:
            val = get(key, Unset)
            if val is not Unset:
                yield key, val

    def when_collection(source):
        from xoutil.iterators import map
        for generator in map(inner, source):
            for key, val in generator:
                yield key, val

    if logic_collection_coerce(source) is not nil:
        res = when_collection(source)
    else:
        res = inner(source)
    return res


def get_first_of(source, *keys, **kwargs):
    '''Return the value of the first occurrence of any of the specified `keys`
    in `source` that matches `pred` (if given).

    Both `source` and `keys` has the same meaning as in :func:`iterate_over`.

    :param default: A value to be returned if no key is found in `source`.

    :param pred:  A function that should receive a single value and return
                  False if the value is not acceptable, and thus
                  `get_first_of` should look for another.

    .. versionchanged:: 1.5.2  Added the `pred` option.

    '''
    default = kwargs.pop('default', None)
    pred = kwargs.pop('pred', None)
    if kwargs:
        raise TypeError('Invalid keywords %s for get_first_of' %
                        (kwargs.keys(), ))
    _key, res = next(((k, val) for k, val in iterate_over(source, *keys)
                      if not pred or pred(val)), (Unset, Unset))
    return res if res is not Unset else default


def pop_first_of(source, *keys, **kwargs):
    '''Similar to `get_first_of`:func: using as `source` either an object or a
    mapping and deleting the first attribute or key.

    Examples::

        >>> somedict = dict(bar='bar-dict', eggs='eggs-dict')

        >>> class Foo(object): pass
        >>> foo = Foo()
        >>> foo.bar = 'bar-obj'
        >>> foo.eggs = 'eggs-obj'

        >>> pop_first_of((somedict, foo), 'eggs')
        'eggs-dict'

        >>> pop_first_of((somedict, foo), 'eggs')
        'eggs-obj'

        >>> pop_first_of((somedict, foo), 'eggs') is None
        True

        >>> pop_first_of((foo, somedict), 'bar')
        'bar-obj'

        >>> pop_first_of((foo, somedict), 'bar')
        'bar-dict'

        >>> pop_first_of((foo, somedict), 'bar') is None
        True

    '''
    from xoutil.cl.simple import logic_collection_coerce, nil

    def inner(source):
        get = smart_getter_and_deleter(source)
        res, i = Unset, 0
        while (res is Unset) and (i < len(keys)):
            res = get(keys[i], Unset)
            i += 1
        return res

    if logic_collection_coerce(source) is not nil:
        res = Unset
        source = iter(source)
        probe = next(source, None)
        while res is Unset and probe:
            res = inner(probe)
            probe = next(source, None)
    else:
        res = inner(source)
    return res if res is not Unset else kwargs.get('default', None)


get_and_del_first_of = deprecated(pop_first_of)(pop_first_of)


@deprecated(get_first_of)
def smart_getattr(name, *sources, **kwargs):
    '''Gets an attr by `name` for the first source that has it.

    This is roughly that same as::

       get_first_of(sources, name, default=Unset, **kwargs)

    .. warning:: Deprecated since 1.5.1

    '''
    from xoutil.iterators import dict_update_new
    dict_update_new(kwargs, {'default': Unset})
    return get_first_of(sources, name, **kwargs)


def popattr(obj, name, default=None):
    '''Looks for an attribute in the `obj` and returns its value and removes
    the attribute. If the attribute is not found, `default` is returned
    instead.

    Examples::

        >>> class Foo(object):
        ...   a = 1
        >>> foo = Foo()
        >>> foo.a = 2
        >>> popattr(foo, 'a')
        2
        >>> popattr(foo, 'a')
        1
        >>> popattr(foo, 'a') is None
        True

    '''
    res = getattr(obj, name, Unset)
    if res is Unset:
        res = default
    else:
        try:
            delattr(obj, name)
        except AttributeError:
            try:
                delattr(obj.__class__, name)
            except AttributeError:
                pass
    return res

get_and_del_attr = deprecated(popattr)(popattr)


class lazy(object):
    '''Marks a value as a lazily evaluated value. See :func:`setdefaultattr`.

    '''
    def __init__(self, value, *args, **kwargs):
        self.value = value
        self.args = args
        self.kwargs = kwargs

    def __call__(self):
        from xoutil.eight import callable
        res = self.value
        if callable(res):
            return res(*self.args, **self.kwargs)
        else:
            return res


def iter_branch_subclasses(cls, include_this=True):
    '''Internal function, see `get_branch_subclasses`:func:.'''
    children = type.__subclasses__(cls)
    if children:
        for sc in children:
            for item in iter_branch_subclasses(sc):
                yield item
    elif include_this:
        yield cls


def get_branch_subclasses(cls):
    '''Similar to `type.__subclasses__`:meth: but recursive.

    Only return sub-classes in branches (those with no sub-classes).  Instead
    of returning a list, yield each valid value.

    .. versionadded:: 1.7.0

    '''
    return list(iter_branch_subclasses(cls, include_this=False))


# TODO: Check `xoutil.future.types.DynamicClassAttribute`:class: for more
# information and to compare with this one.
class xproperty(property):
    '''Descriptor that gets values the same for instances and for classes.

    Example of its use::

        >>> class Foobar(object):
        ...     _x = 'in the class'
        ...
        ...     def __init__(self):
        ...         self._x = 'in the instance'
        ...
        ...     @xproperty
        ...     def x(self):
        ...         return self._x

        >>> f = Foobar()

        >>> Foobar.x
        'in the class'

        >>> f.x
        'in the instance'

    X-properties are always read-only, if attribute values must be set or
    deleted, a metaclass must be defined.

    .. versionadded:: 1.8.0

    '''
    def __init__(self, fget, doc=None):
        if fget is not None:
            super(xproperty, self).__init__(fget, doc=doc)
        else:
            raise TypeError('xproperty() the "fget" argument is requiered')

    def __get__(self, instance, owner):
        return self.fget(instance if instance is not None else owner)


class classproperty(property):
    '''A descriptor that behaves like property for instances but for classes.

    Example of its use::

        class Foobar(object):
            @classproperty
            def getx(cls):
                return cls._x

    A writable `classproperty` is difficult to define, and it's not intended
    for that case because 'setter', and 'deleter' decorators can't be used for
    obvious reasons.  For example::

        class Foobar(object):
            x = 1
            def __init__(self, x=2):
                self.x = x
            def _get_name(cls):
                return str(cls.x)
            def _set_name(cls, x):
                cls.x = int(x)
            name = classproperty(_get_name, _set_name)

    .. versionadded:: 1.4.1

    .. versionchanged:: 1.8.0 Inherits from `property`

    '''
    def __get__(self, instance, owner):
        obj = type(instance) if instance is not None else owner
        return super(classproperty, self).__get__(obj, owner)

    def __set__(self, instance, value):
        obj = instance if isinstance(instance, type) else type(instance)
        super(classproperty, self).__set__(obj, value)

    def __delete__(self, instance):
        obj = instance if isinstance(instance, type) else type(instance)
        super(classproperty, self).__delete__(obj)


class staticproperty(property):
    '''A descriptor that behaves like properties for instances but static.

    Example of its use::

        class Foobar(object):
            @staticproperty
            def getx():
                return 'this is static'

    A writable `staticproperty` is difficult to define, and it's not intended
    for that case because 'setter', and 'deleter' decorators can't be used for
    obvious reasons.  For example::

        class Foobar(object):
            x = 1
            def __init__(self, x=2):
                self.x = x
            def _get_name():
                return str(Foobar.x)
            def _set_name(x):
                Foobar.x = int(x)
            name = staticproperty(_get_name, _set_name)

    .. versionadded:: 1.8

    '''
    def __get__(self, instance, owner):
        if self.fget is not None:
            return self.fget()
        else:
            raise AttributeError('unreadable attribute')

    def __set__(self, instance, value):
        if self.fset is not None:
            self.fset(value)
        else:
            raise AttributeError("can't set attribute")

    def __delete__(self, instance):
        if self.fdel is not None:
            self.fdel()
        else:
            raise AttributeError("can't delete attribute")


class staticproperty(object):
    '''A descriptor that behaves like properties for instances but static.

    Example of its use::

        class Foobar(object):
            @staticproperty
            def getx():
                return 'this is static'

    Static properties are always read-only, if attribute values must be set or
    deleted, a metaclass must be defined.

    '''
    def __init__(self, fget):
        '''Create the static property descriptor.

          :param fget: is a function for getting the attribute value

        '''
        self.__get = fget
        self.__name__ = fget.__name__
        self.__doc__ = fget.__doc__

    def __get__(self, instance, owner):
        return self.__get()


def setdefaultattr(obj, name, value):
    '''Sets the attribute name to value if it is not set::

        >>> class Someclass(object): pass
        >>> inst = Someclass()
        >>> setdefaultattr(inst, 'foo', 'bar')
        'bar'

        >>> inst.foo
        'bar'

        >>> inst.spam = 'egg'
        >>> setdefaultattr(inst, 'spam', 'with ham')
        'egg'

    (`New in version 1.2.1`). If you want the value to be lazily evaluated you
    may provide a lazy-lambda::

        >>> inst = Someclass()
        >>> inst.a = 1
        >>> def setting_a():
        ...    print('Evaluating!')
        ...    return 'a'

        >>> setdefaultattr(inst, 'a', lazy(setting_a))
        1

        >>> setdefaultattr(inst, 'ab', lazy(setting_a))
        Evaluating!
        'a'

    '''
    res = getattr(obj, name, Unset)
    if res is Unset:
        if isinstance(value, lazy):
            value = value()
        setattr(obj, name, value)
        res = value
    return res


def adapt_exception(value, **kwargs):
    '''Like PEP-246, Object Adaptation, with ``adapt(value, Exception,
    None)``.

    If the value is not an exception is expected to be a tuple/list which
    contains an Exception type as its first item.

    .. versionchanged:: 1.7.1 Moved from `xoutil.data`:mod: module.

    '''
    isi, ebc = isinstance, Exception    # TODO: Maybe must be `BaseException`
    issc = lambda maybe, cls: isi(maybe, type) and issubclass(maybe, cls)
    if isi(value, ebc) or issc(value, ebc):
        return value
    elif isi(value, (tuple, list)) and len(value) > 0 and issc(value[0], ebc):
        from xoutil.eight import string_types as strs
        map = lambda x: x.format(**kwargs) if isinstance(x, strs) else x
        ecls = value[0]
        return ecls(*(map(x) for x in value[1:]))
    else:
        return None


def copy_class(cls, meta=None, ignores=None, new_attrs=None, new_name=None):
    '''Copies a class definition to a new class.

    The returned class will have the same name, bases and module of `cls`.

    :param meta: If None, the `type(cls)` of the class is used to build the
                 new class, otherwise this must be a *proper* metaclass.

    :param ignores: A sequence of attributes names that should not be copied
        to the new class.

        An item may be callable accepting a single argument `attr` that must
        return a non-null value if the the `attr` should be ignored.

    :param new_attrs: New attributes the class must have. These will take
                      precedence over the attributes in the original class.

    :type new_attrs: dict

    :param new_name: The name for the copy.  If not provided the name will
                     copied.

    .. versionadded:: 1.4.0

    .. versionchanged:: 1.7.1 The `ignores` argument must an iterable of
       strings or callables.  Removed the glob-pattern and regular expressions
       as possible values.  They are all possible via the callable variant.

    .. versionadded:: 1.7.1 The `new_name` argument.

    '''
    from xoutil.eight import iteritems, callable
    from xoutil.eight._types import new_class
    from xoutil.future.types import MemberDescriptorType
    from xoutil.future.string import safe_str

    def _get_ignored(what):
        if callable(what):
            return what
        else:
            return lambda s: s == what

    if not meta:
        meta = type(cls)
    if ignores:
        ignores = tuple(_get_ignored(i) for i in ignores)
        ignored = lambda name: any(ignore(name) for ignore in ignores)
    else:
        ignored = None
    valid_names = ('__class__', '__mro__', '__name__', '__weakref__', '__dict__')
    attrs = {name: value
             for name, value in iteritems(cls.__dict__)
             if name not in valid_names
             # Must remove member descriptors, otherwise the old's class
             # descriptor will override those that must be created here.
             if not isinstance(value, MemberDescriptorType)
             if ignored is None or not ignored(name)}
    if new_attrs:
        attrs.update(new_attrs)
    def exec_body(ns):  # noqa: E306 new-line before def
        ns.update(attrs)
    if new_name:
        name = safe_str(new_name)
    else:
        name = cls.__name__
    result = new_class(name, cls.__bases__, {'metaclass': meta}, exec_body)
    return result


# Real signature is (*sources, target, *, default=None) where target is a
# positional argument, and not a keyword.
# TODO: First look up "target" in keywords and then in positional arguments.
def smart_copy(*args, **kwargs):
    '''Copies the first apparition of attributes (or keys) from `sources` to
    `target`.

    :param sources: The objects from which to extract keys or attributes.

    :param target: The object to fill.

    :param defaults: Default values for the attributes to be copied as
                     explained below. Defaults to False.

    :type defaults: Either a bool, a dictionary, an iterable or a callable.

    Every `sources` and `target` are always positional arguments. There should
    be at least one source. `target` will always be the last positional
    argument.

    If `defaults` is a dictionary or an iterable then only the names provided
    by itering over `defaults` will be copied. If `defaults` is a dictionary,
    and one of its key is not found in any of the `sources`, then the value of
    the key in the dictionary is copied to `target` unless:

    - It's the value :class:`xoutil.future.types.Required` or an instance of
      Required.

    - An exception object

    - A sequence with is first value being a subclass of Exception. In which
      case :class:`adapt_exception` is used.

    In these cases a KeyError is raised if the key is not found in the
    sources.

    If `default` is an iterable and a key is not found in any of the sources,
    None is copied to `target`.

    If `defaults` is a callable then it should receive one positional
    arguments for the current `attribute name` and several keyword arguments
    (we pass ``source``) and return either True or False if the attribute
    should be copied.

    If `defaults` is False (or None) only the attributes that do not start
    with a "_" are copied, if it's True all attributes are copied.

    When `target` is not a mapping only valid Python identifiers will be
    copied.

    Each `source` is considered a mapping if it's an instance of
    `collections.Mapping` or a `MappingProxyType`.

    The `target` is considered a mapping if it's an instance of
    `collections.MutableMapping`.

    :returns: `target`.

    .. versionchanged:: 1.7.0 `defaults` is now keyword only.

    '''
    from xoutil.eight import base_string, type_name, callable
    from xoutil.future.collections import MutableMapping, Mapping
    from xoutil.types import Required
    from xoutil.validators.identifiers import is_valid_identifier
    from xoutil.cl.simple import logic_iterable_coerce, nil
    defaults = kwargs.pop('defaults', False)
    if kwargs:
        raise TypeError('smart_copy does not accept a "%s" keyword argument'
                        % kwargs.keys()[0])
    sources, target = args[:-1], args[-1]
    if not sources:
        raise TypeError('smart_copy() requires at least one source')
    if isinstance(target, (bool, type(None), int, float, base_string)):
        raise TypeError('target should be a mutable object, not '
                        '{}'.format(type_name(target)))
    if isinstance(target, MutableMapping):
        def setter(key, val):
            target[key] = val
    else:
        def setter(key, val):
            if is_valid_identifier(key):
                setattr(target, key, val)
    _mapping = isinstance(defaults, Mapping)
    if _mapping or logic_iterable_coerce(defaults) is not nil:
        for key, val in ((key, get_first_of(sources, key, default=Unset))
                         for key in defaults):
            if val is Unset:
                if _mapping:
                    val = defaults.get(key, None)
                else:
                    val = None
                exc = adapt_exception(val, key=key)
                if exc or val is Required or isinstance(val, Required):
                    raise KeyError(key)
            setter(key, val)
    else:
        keys = []
        for source in sources:
            get = smart_getter(source)
            items = source if isinstance(source, Mapping) else dir(source)
            for key in items:
                private = isinstance(key, base_string) and key.startswith('_')
                if (defaults is False or defaults is None) and private:
                    copy = False
                elif callable(defaults):
                    copy = defaults(key, source=source)
                else:
                    copy = True
                if key not in keys:
                    keys.append(key)
                    if copy:
                        setter(key, get(key))
    return target


def extract_attrs(obj, *names, **kwargs):
    '''Extracts all `names` from an object.

    If `obj` is a Mapping, the names will be search in the keys of the `obj`;
    otherwise the names are considered regular attribute names.

    If `default` is Unset and any name is not found, an AttributeError is
    raised, otherwise the `default` is used instead.

    Returns a tuple if there are more that one name, otherwise returns a
    single value.

    .. versionadded:: 1.4.0

    .. versionchanged:: 1.5.3 Each `name` may be a path like in
       `get_traverser`:func:, but only "." is allowed as separator.

    '''
    default = kwargs.pop('default', Unset)
    if kwargs:
        raise TypeError('Invalid keyword arguments for `extract_attrs`')
    getter = get_traverser(*names, default=default)
    return getter(obj)


@deprecated('xoutil.eight.abc.ABCMeta.register')
def register_with(abc):
    '''Register a virtual `subclass` of an ABC.

    For example::

        >>> from collections import Mapping
        >>> @register_with(Mapping)
        ... class Foobar(object):
        ...     pass

        >>> issubclass(Foobar, Mapping)
        True

    '''
    def inner(subclass):
        abc.register(subclass)
        return subclass
    return inner


def traverse(obj, path, default=Unset, sep='.', getter=None):
    '''Traverses an object's hierarchy by performing an attribute get at each
    level.

    This helps getting an attribute that is buried down several levels
    deep. For example::

       traverse(request, 'session.somevalue')

    If `default` is not provided (i.e is `~xoutil.Unset`:obj:) and any
    component in the path is not found an AttributeError exceptions is raised.

    You may provide `sep` to change the default separator.

    You may provide a custom `getter`.  By default, does an
    :func:`smart_getter` over the objects. If provided `getter` should have
    the signature of `getattr`:func:.

    See `get_traverser`:func: if you need to apply the same path(s) to several
    objects.  Actually this is equivalent to::

        get_traverser(path, default=default, sep=sep, getter=getter)(obj)

    '''
    _traverser = get_traverser(path, default=default, sep=sep, getter=None)
    return _traverser(obj)


def get_traverser(*paths, **kw):
    '''Combines the power of `traverse`:func: with the expectations from both
    `operator.itemgetter`:func: and `operator.attrgetter`:func:.

    :param paths: Several paths to extract.

    Keyword arguments has the same meaning as in `traverse`:func:.

    :returns: A function the when invoked with an `object` traverse the object
              finding each `path`.

    .. versionadded:: 1.5.3

    '''
    from xoutil.fp.params import check_count
    check_count(paths, 1, caller='get_traverser')

    def _traverser(path, default=Unset, sep='.', getter=None):
        if not getter:
            getter = lambda o, a, default=None: smart_getter(o)(a, default)

        def inner(obj):
            found = object()
            current = obj
            attrs = path.split(sep)
            while current is not found and attrs:
                attr = attrs.pop(0)
                current = getter(current, attr, found)
            if current is found:
                if default is Unset:
                    raise AttributeError(attr)
                else:
                    return default
            else:
                return current

        return inner

    if len(paths) == 1:
        result = _traverser(paths[0], **kw)
    else:
        _traversers = tuple(_traverser(path, **kw) for path in paths)

        def _result(obj):
            return tuple(traverse(obj) for traverse in _traversers)

        result = _result
    return result


def dict_merge(*dicts, **others):
    '''Merges several dicts into a single one.

    Merging is similar to updating a dict, but if values are non-scalars they
    are also merged is this way:

    - Any two :class:`sequences <collection.Sequence>` or :class:`sets
      <collections.Set>` are joined together.

    - Any two mappings are recursively merged.

    - Other types are just replaced like in :func:`update`.

    If for a single key two values of incompatible types are found, raise a
    TypeError.  If the values for a single key are compatible but different
    (i.e a list an a tuple) the resultant type will be the type of the first
    apparition of the key, unless for mappings which are always cast to dicts.

    No matter the types of `dicts` the result is always a dict.

    Without arguments, return the empty dict.

    '''
    from collections import Mapping, Sequence, Set
    from xoutil.eight import iteritems
    from xoutil.objects import get_first_of
    from xoutil.types import are_instances, no_instances
    if others:
        dicts = dicts + (others, )
    dicts = list(dicts)
    result = {}
    collections = (Set, Sequence)
    while dicts:
        current = dicts.pop(0)
        for key, val in iteritems(current):
            if isinstance(val, Mapping):
                val = {key: val[key] for key in val}
            value = result.setdefault(key, val)
            if value is not val:
                if are_instances(value, val, collections):
                    join = get_first_of((value, ), '__add__', '__or__')
                    if join:
                        constructor = type(value)
                        value = join(constructor(val))
                    else:
                        raise ValueError("Invalid value for key '%s'" % key)
                elif are_instances(value, val, Mapping):
                    value = dict_merge(value, val)
                elif no_instances(value, val, (Set, Sequence, Mapping)):
                    value = val
                else:
                    raise TypeError("Found incompatible values for key '%s'"
                                    % key)
                result[key] = value
    return result<|MERGE_RESOLUTION|>--- conflicted
+++ resolved
@@ -22,11 +22,7 @@
                         print_function as _py3_print,
                         absolute_import as _py3_abs_import)
 
-<<<<<<< HEAD
-from xoutil import Unset
-=======
 from xoutil.symbols import Unset
->>>>>>> d2a627ca
 from xoutil.deprecation import deprecated
 
 
@@ -1072,34 +1068,6 @@
             self.fdel()
         else:
             raise AttributeError("can't delete attribute")
-
-
-class staticproperty(object):
-    '''A descriptor that behaves like properties for instances but static.
-
-    Example of its use::
-
-        class Foobar(object):
-            @staticproperty
-            def getx():
-                return 'this is static'
-
-    Static properties are always read-only, if attribute values must be set or
-    deleted, a metaclass must be defined.
-
-    '''
-    def __init__(self, fget):
-        '''Create the static property descriptor.
-
-          :param fget: is a function for getting the attribute value
-
-        '''
-        self.__get = fget
-        self.__name__ = fget.__name__
-        self.__doc__ = fget.__doc__
-
-    def __get__(self, instance, owner):
-        return self.__get()
 
 
 def setdefaultattr(obj, name, value):
