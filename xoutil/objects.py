#!/usr/bin/env python
# -*- encoding: utf-8 -*-
# ---------------------------------------------------------------------
# xoutil.objects
# ---------------------------------------------------------------------
# Copyright (c) 2013-2017 Merchise Autrement [~º/~] and Contributors
# Copyright (c) 2012 Medardo Rodriguez
# All rights reserved.
#
# Author: Medardo Rodríguez
# Contributors: see CONTRIBUTORS and HISTORY file
#
# This is free software; you can redistribute it and/or modify it under the
# terms of the LICENCE attached (see LICENCE file) in the distribution
# package.
#
# Created 2012-02-17

'''Several utilities for objects in general.'''

from __future__ import (division as _py3_division,
                        print_function as _py3_print,
                        absolute_import as _py3_abs_import)

from xoutil.symbols import Unset
from xoutil.deprecation import deprecated


__docstring_format__ = 'rst'


_INVALID_CLASS_TYPE_MSG = '``cls`` must be a class not an instance'


def _len(x):
    'Safe length'
    return len(x) if x else 0


# These two functions can be use to always return True or False
# TODO: Deprecate both.
def _true(*args, **kwargs):
    return True


def _false(*args, **kwargs):
    return False


class SafeDataItem(object):
    '''A data descriptor that is safe.

    A *safe descriptor* never uses internal special methods ``__getattr__``
    and ``__getattribute__`` to obtain its value.  Also allow to define a
    constructor or a default value for the first time the attribute is read
    without a prior value assigned.

    Need to be used only in scenarios where descriptor instance values must be
    accessed safely in '__getattr__' implementations.

    This class only can be instanced inner a class context in one of the
    following scenarios::

    1. As a normal descriptor not associated with a constructor method::

        >>> from xoutil.objects import SafeDataItem as safe
        >>> class Foobar(object):
        ...     safe('mapping', dict)
        >>> f = Foobar()
        >>> f.mapping
        {}

    2. As a normal descriptor but associated with a constructor method::

        >>> class Foobar(object):
        ...     @safe.property
        ...     def mapping(self):
        ...         return {'this': self}
        >>> f = Foobar()
        >>> f.mapping['this'] is f
        True

    3. As a slot.  In this case generate an internal slot and a safe
       descriptor to access it::

        >>> class Foobar(object):
        ...     __slots__ = safe.slot('mapping', dict)
        >>> f = Foobar()
        >>> f.mapping
        {}

    '''

    def __init__(self, *args, **kwargs):
        '''Creates a new safe descriptor.

        Arguments are parsed to discover:

        - An attribute name if a string with a valid identifier is given as a
          positional argument.

        - A constructor for initial or default value when the descriptor is
          read without being assigned.  Positional argument with a callable.

        - Default literal value is given using a keyword argument with any of
          the following names: `default`, `value` or `initial_value`.  If this
          argument is given the constructor callable is invalid.

        - A checker for value validity with the keyword argument with any of
          the following names: `validator`, `checker` or `check`.  The checker
          could be a type, a tuple of types, a function receiving the value
          and return True or False, or a list containing arguments to use
          `xoutil.validators.check`:func:.

        - Boolean `False` to avoid assigning the descriptor in the class
          context with the keyword argument `do_assigning`.  Any other value
          but `False` is invalid because this concept is implicitly required
          and use a `False` value is allowed but discouraged.

        See :meth:`__parse_arguments` for more information.

        '''
        self.__parse_arguments(*args, **kwargs)
        if self.do_assigning:
            cls_locals = self._get_class_context()
            current = cls_locals.get(self.attr_name)
            if not isinstance(current, SafeDataItem):
                cls_locals[self.attr_name] = self
            else:
                msg = ('class `%s` has already an assigned descriptor with '
                       'the same name `%s`')
                type_name = type(self).__name__
                raise AttributeError(msg % (type_name, self.attr_name))

    @staticmethod
    def slot(slot_name, *args, **kwargs):
        '''Generate an internal slot and this descriptor to access it.

        This must appears in a slots declaration::

          class Foobar(object):
              __slots__ = (SafeDataItem.slot('mapping', dict), ...)

        This method return the inner slot name, argument passed is used for
        the safe descriptor.  In the example above the slot descriptor will be
        `__mapping__` and `mapping` the safe descriptor.

        '''
        self = SafeDataItem(slot_name, *args, **kwargs)
        return self.inner_name

    @staticmethod
    def property(*args, **kwargs):
        '''Descriptor to access a property value based in a method.

        There are two ways of use this method:

        - With only one positional and no keyword arguments.  The positional
          argument must be a method which is assumed as the constructor of the
          original property value.  Method name is used as the attribute name.
          In this case it returns a safe descriptor::

            >>> from xoutil.objects import SafeDataItem as safe
            >>> class Foobar(object):
            ...     @safe.property
            ...     def mapping(self):
            ...         'To generate a safe `mapping` descriptor.'
            ...         return {'this': self}
            >>> f = Foobar()
            >>> f.mapping['this'] is f
            True

        - With no positional and with keyword arguments.  In this case it
          returns a decorator that receive one single argument (the method)
          and return the safe descriptor::

            >>> class Foobar(object):
            ...     @safe.property(kind='class')
            ...     def mapping(cls):
            ...         'To generate a safe `mapping` descriptor.'
            ...         return {'this': cls}
            >>> f = Foobar()
            >>> f.mapping['this'] is Foobar
            True


        Returns the safe descriptor instance if only the method is given, or a
        closure if additional keyword arguments are given.

        Additional keyword argument `kind` could be 'normal' (for normal
        methods), 'static' (for static methods), and 'class' (for class
        methods)::

        '''
        def inner(method):
            from types import FunctionType as function
            from xoutil.validators import check
            FUNC_KINDS = ('normal', 'static', 'class')
            FUNC_TYPES = (function, staticmethod, classmethod)
            KIND_NAME = 'kind'
            kind = kwargs.pop(KIND_NAME, FUNC_KINDS[0])
            if (check(kind, lambda k: k in FUNC_KINDS)
                    and check(method, FUNC_TYPES)):
                kwargs['do_assigning'] = False

                def init():
                    from sys import _getframe
                    obj = _getframe(1).f_locals['obj']
                    if kind == FUNC_KINDS[0]:
                        return method(obj)
                    elif kind == FUNC_KINDS[1]:
                        return method()
                    else:
                        return method(type(obj))

                init.__name__ = method.__name__
                return SafeDataItem(init, **kwargs)

        if kwargs:
            return inner
        elif len(args) == 1:
            return inner(args[0])
        else:
            msg = 'expected only one positional argument, got %s'
            raise TypeError(msg % len(args))

    def __get__(self, obj, owner):
        if obj is not None:
            from xoutil.future.inspect import get_attr_value
            res = get_attr_value(obj, self.inner_name, Unset)
            if res is not Unset:
                return res
            elif self.init is not Unset:
                try:
                    res = self.init()
                except:
                    raise
                self.__set__(obj, res)
                return res
            elif self.default is not Unset:
                res = self.default
                self.__set__(obj, res)
                return res
            else:
                from xoutil.eight import type_name
                msg = "'%s' object has no attribute '%s'"
                raise AttributeError(msg % (type_name(obj), self.attr_name))
        else:
            return self

    def __set__(self, obj, value):
        object.__setattr__(obj, self.inner_name, value)

    def __delete__(self, obj):
        object.__delattr__(obj, self.inner_name)

    def _get_class_context(self):
        'Get the class variable context'
        from sys import _getframe
        frame = _getframe(1)
        i, MAX = 0, 5
        res = None
        while not res and (i < MAX):
            aux = frame.f_locals
            if '__module__' in aux:
                res = aux
            else:
                frame = frame.f_back
                i += 1
        if res:
            return res
        else:
            msg = ('Invalid `SafeDataItem(%s)` call, must be used in a class '
                   'context.')
            raise TypeError(msg % self.attr_name)

    def _unique_name(self):
        '''Generate a unique new name.'''
        from time import time
        from xoutil.bases import int2str
        return '_%s' % int2str(int(1000000*time()))

    def __parse_arguments(self, *args, **kwargs):
        '''Assign parsed arguments to the just created instance.'''
        from xoutil.eight import callable
        from xoutil.validators import (is_valid_identifier, predicate)
        self.attr_name = Unset
        self.init = Unset
        self.default = Unset
        self.do_assigning = True
        self.validator = True
        for i, arg in enumerate(args):
            if self.attr_name is Unset and is_valid_identifier(arg):
                self.attr_name = arg
            elif self.init is Unset and callable(arg):
                self.init = arg
            else:
                msg = ('Invalid positional arguments: %s at %s\n'
                       'Valid arguments are the attribute name and a '
                       'callable constructor for initial value.')
                raise ValueError(msg % (args[i:], i))
        bads = {}
        for key in kwargs:
            value = kwargs[key]
            if (self.default is Unset and self.init is Unset and
                    key in ('default', 'value', 'initial_value')):
                self.default = value
            elif (self.validator is True and
                  key in ('validator', 'checker', 'check')):
                self.validator = value
            elif (self.do_assigning is True and key == 'do_assigning' and
                  value is False):
                self.do_assigning = False
            else:
                bads[key] = value
        self.validator = predicate(self.validator)
        if bads:
            msg = ('Invalid keyword arguments: %s\n'
                   'See constructor documentation for more info.')
            raise ValueError(msg % bads)
        if self.attr_name is Unset:
            from xoutil.names import nameof
            if self.init is not Unset:
                if isinstance(self.init, type):
                    self.attr_name = str('_%s' % self.init.__name__)
                else:
                    self.attr_name = nameof(self.init, safe=True)
            else:
                self.attr_name = self._unique_name()
        self.inner_name = str('__%s__' % self.attr_name.strip('_'))


def smart_getter(obj, strict=False):
    '''Returns a smart getter for `obj`.

    If `obj` is a mapping, it returns the ``.get()`` method bound to the
    object `obj`, otherwise it returns a partial of ``getattr`` on `obj`.

    :param strict: Set this to True so that the returned getter checks that
                   keys/attrs exists.  If `strict` is True the getter may
                   raise a KeyError or an AttributeError.

    .. versionchanged:: 1.5.3 Added the parameter `strict`.

    '''
    from xoutil.future.collections import Mapping
    if isinstance(obj, Mapping):
        if not strict:
            return obj.get
        else:
            def getter(key, default=Unset):
                "Get the given key. Raise an error when it doesn't exists."
                try:
                    return obj[key]
                except KeyError:
                    if default is Unset:
                        raise
                    else:
                        return default
            return getter
    else:
        if not strict:
            def getter(attr, default=None):
                "Get the given attr. Return default if it doesn't exists."
                return getattr(obj, attr, default)
            return getter
        else:
            def getter(attr, default=Unset):
                "Get the given attr. Raise an error when it doesn't exists."
                try:
                    return getattr(obj, attr)
                except AttributeError:
                    if default is Unset:
                        raise
                    else:
                        return default
            return getter


def smart_getter_and_deleter(obj):
    '''Returns a function that get and deletes either a key or an attribute of
    obj depending on the type of `obj`.

    If `obj` is a `collections.Mapping` it must be a
    `collections.MutableMapping`.

    '''
    from collections import Mapping, MutableMapping
    from functools import partial
    if isinstance(obj, Mapping) and not isinstance(obj, MutableMapping):
        raise TypeError('If `obj` is a Mapping it must be a MutableMapping')
    if isinstance(obj, MutableMapping):
        return lambda key, default=None: obj.pop(key, default)
    else:
        return partial(popattr, obj)


# TODO: [med] See the get_traverser.  I think the function is actually
# a subtype of that.  Also, this method sticks with the getter for the
# top object, see the failing companion test in this commit.
def multi_getter(source, *ids):
    '''Get values from `source` of all given `ids`.

    :param source: Any object but dealing with differences between mappings
           and other object types.

    :param ids: Identifiers to get values from `source`.

           An ID item could be:

           - a string: is considered a key, if `source` is a mapping, or an
             attribute name if `source` is an instance of any other type.

           - a collection of strings: find the first valid value in `source`
             evaluating each item in this collection using the above logic.

    Example::

      >>> d = {'x': 1, 'y': 2, 'z': 3}
      >>> list(multi_getter(d, 'a', ('y', 'x'), ('x', 'y'), ('a', 'z', 'x')))
      [None, 2, 1, 3]

      >>> next(multi_getter(d, ('y', 'x'), ('x', 'y')), '---')
      2

      >>> next(multi_getter(d, 'a', ('b', 'c'), ('e', 'f')), '---') is None
      True

    .. versionadded:: 1.7.1

    '''
    getter = smart_getter(source)

    def first(a):
        return next((i for i in map(getter, a) if i is not None), None)

    def get(a):
<<<<<<< HEAD
        from xoutil.cl.simple import logic_iterable_coerce as many
=======
        from xoutil.values.simple import logic_iterable_coerce as many
>>>>>>> 0c15c559
        return first(a) if many(a) else getter(a)

    return (get(aux) for aux in ids)


def is_private_name(name):
    '''Return if `name` is private or not.'''
    prefix = '__'
    return name.startswith(prefix) and not name.endswith(prefix)


def fix_private_name(cls, name):
    '''Correct a private name with Python conventions, return the same value if
    name is not private.

    '''
    if is_private_name(name):
        return str('_%s%s' % (cls.__name__, name))
    else:
        return name


# TODO: @med, @manu, Decide if it's best to create a 'xoutil.future.inspect'
# that extends the standard library module 'inspect' and place this
# signature-dealing functions there.  Probably, to be consistent, this imposes
# a refactoring of some of 'xoutil.future.types' and move all the
# "is_classmethod", "is_staticmethod" and inspection-related functions there.
def get_method_function(cls, method_name):
    '''Get definition function given in its `method_name`.

    There is a difference between the result of this function and
    ``getattr(cls, method_name)`` because the last one return the unbound
    method and this a python function.

    '''
    from xoutil.eight import callable
    if not isinstance(cls, type):
        cls = cls.__class__
    mro = cls.mro()
    i, res = 0, None
    while not res and (i < len(mro)):
        sc = mro[i]
        method = sc.__dict__.get(method_name)
        if callable(method):
            res = method
        else:
            i += 1
    return res


def build_documentation(cls, get_doc=None, deep=1):
    '''Build a proper documentation from a class `cls`.

    Classes are recursed in MRO until process all levels (`deep`)
    building the resulting documentation.

    The function `get_doc` get the documentation of a given class. If
    no function is given, then attribute ``__doc__`` is used.

    '''
<<<<<<< HEAD
    from xoutil.future.string import safe_decode
=======
    from xoutil.future.codecs import safe_decode
>>>>>>> 0c15c559
    assert isinstance(cls, type), _INVALID_CLASS_TYPE_MSG
    if deep < 1:
        deep = 1
    get_doc = get_doc or (lambda c: c.__doc__)
    mro = cls.mro()
    i, level, used, res = 0, 0, {}, ''
    while (level < deep) and (i < len(mro)):
        sc = mro[i]
        doc = get_doc(sc)
        if doc:
            doc = safe_decode(doc).strip()
            key = sc.__name__
            docs = used.setdefault(key, set())
            if doc not in docs:
                docs.add(doc)
                if res:
                    res += '\n\n'
                res += '=== <%s> ===\n\n%s' % (key, doc)
                level += 1
        i += 1
    return res


def fix_class_documentation(cls, ignore=None, min_length=10, deep=1,
                            default=None):
    '''Fix the documentation for the given class using its super-classes.

    This function may be useful for shells or Python Command Line Interfaces
    (CLI).

    If `cls` has an invalid documentation, super-classes are recursed
    in MRO until a documentation definition was made at any level.

    :param ignore: could be used to specify which classes to ignore by
                   specifying its name in this list.

    :param min_length: specify that documentations with less that a number of
                       characters, also are ignored.

    '''
    from xoutil.eight import callable
    assert isinstance(cls, type), _INVALID_CLASS_TYPE_MSG
    if _len(cls.__doc__) < min_length:
        ignore = ignore or ()

        def get_doc(c):
            if (c.__name__ not in ignore) and _len(c.__doc__) >= min_length:
                return c.__doc__
            else:
                return None

        doc = build_documentation(cls, get_doc, deep)
        if doc:
            cls.__doc__ = doc
        elif default:
            cls.__doc__ = default(cls) if callable(default) else default


def fix_method_documentation(cls, method_name, ignore=None, min_length=10,
                             deep=1, default=None):
    '''Fix the documentation for the given class using its super-classes.

    This function may be useful for shells or Python Command Line Interfaces
    (CLI).

    If `cls` has an invalid documentation, super-classes are recursed in MRO
    until a documentation definition was made at any level.

    :param ignore: could be used to specify which classes to ignore by
                   specifying its name in this list.

    :param min_length: specify that documentations with less that a number of
                       characters, also are ignored.

    '''
    from xoutil.eight import callable
    assert isinstance(cls, type), _INVALID_CLASS_TYPE_MSG
    method = get_method_function(cls, method_name)
    if method and _len(method.__doc__) < min_length:
        ignore = ignore or ()

        def get_doc(c):
            if (c.__name__ not in ignore):
                method = c.__dict__.get(method_name)
                if callable(method) and _len(method.__doc__) >= min_length:
                    return method.__doc__
                else:
                    return None
            else:
                return None

        doc = build_documentation(cls, get_doc, deep)
        if doc:
            method.__doc__ = doc
        elif default:
            method.__doc__ = default(cls) if callable(default) else default


def fulldir(obj):
    '''Return a set with all attribute names defined in `obj`'''
    from xoutil.eight import typeof, class_types
    from xoutil.future.inspect import get_attr_value, _static_getmro

    def getdir(o):
        return set(get_attr_value(o, '__dict__', {}))

    if isinstance(obj, class_types):
        res = set.union(getdir(cls) for cls in _static_getmro(obj))
    else:
        res = getdir(obj)
    cls = typeof(obj)
    return res if cls in class_types else res | set(dir(cls))


# TODO: Fix signature after removal of attr_filter and value_filter
def xdir(obj, attr_filter=None, value_filter=None, getter=None, filter=None,
         _depth=0):
    '''Return all ``(attr, value)`` pairs from `obj` that ``attr_filter(attr)``
    and ``value_filter(value)`` are both True.

    :param obj: The object to be instrospected.

    :param filter: *optional* A filter that will be passed both the attribute
       name and it's value as two positional arguments. It should return True
       for attrs that should be yielded.

       .. note::

          If passed, both `attr_filter` and `value_filter` will be
          ignored.

    :param attr_filter: *optional* A filter for attribute names. *Deprecated
         since 1.4.1*

    :param value_filter: *optional* A filter for attribute values. *Deprecated
         since 1.4.1*

    :param getter: *optional* A function with the same signature that
                   ``getattr`` to be used to get the values from `obj`.

    .. deprecated:: 1.4.1 The use of params `attr_filter` and `value_filter`.

    '''
    getter = getter or getattr
    attrs = dir(obj)
    if attr_filter or value_filter:
        import warnings
        msg = ('Arguments of `attr_filter` and `value_filter` are deprecated. '
               'Use argument `filter` instead.')
        warnings.warn(msg, stacklevel=_depth + 1)
    if filter:
        attr_filter = None
        value_filter = None
    if attr_filter:
        attrs = (attr for attr in attrs if attr_filter(attr))
    res = ((a, getter(obj, a)) for a in attrs)
    if value_filter:
        res = ((a, v) for a, v in res if value_filter(v))
    if filter:
        res = ((a, v) for a, v in res if filter(a, v))
    return res


# TODO: Fix signature after removal of attr_filter and value_filter
def fdir(obj, attr_filter=None, value_filter=None, getter=None, filter=None):
    '''Similar to `xdir`:func: but yields only the attributes names.'''
    full = xdir(obj,
                filter=filter,
                attr_filter=attr_filter,
                value_filter=value_filter,
                getter=getter,
                _depth=1)
    return (attr for attr, _v in full)


def validate_attrs(source, target, force_equals=(), force_differents=()):
    '''Makes a 'comparison' of `source` and `target` by its attributes (or
    keys).

    This function returns True if and only if both of these tests
    pass:

    - All attributes in `force_equals` are equal in `source` and `target`

    - All attributes in `force_differents` are different in `source` and
      `target`

    For instance::

        >>> class Person(object):
        ...    def __init__(self, **kwargs):
        ...        for which in kwargs:
        ...            setattr(self, which, kwargs[which])

        >>> source = Person(name='Manuel', age=33, sex='male')
        >>> target = {'name': 'Manuel', 'age': 4, 'sex': 'male'}

        >>> validate_attrs(source, target, force_equals=('sex',),
        ...                force_differents=('age',))
        True

        >>> validate_attrs(source, target, force_equals=('age',))
        False

    If both `force_equals` and `force_differents` are empty it will
    return True::

        >>> validate_attrs(source, target)
        True

    '''
    from operator import eq, ne
    res = True
    tests = ((eq, force_equals), (ne, force_differents))
    j = 0
    get_from_source = smart_getter(source)
    get_from_target = smart_getter(target)
    while res and (j < len(tests)):
        passed, attrs = tests[j]
        i = 0
        while res and (i < len(attrs)):
            attr = attrs[i]
            if passed(get_from_source(attr), get_from_target(attr)):
                i += 1
            else:
                res = False
        j += 1
    return res

# Mark this so that informed people may use it.
validate_attrs._positive_testing = True


def iterate_over(source, *keys):
    '''Yields pairs of (key, value) for of all `keys` in `source`.

    If any `key` is missing from `source` is ignored (not yielded).

    If `source` is a `collection
<<<<<<< HEAD
    <xoutil.cl.simple.logic_collection_coerce>`:func:, iterate over each of
    the items searching for any of keys.  This is not recursive.
=======
    <xoutil.values.simple.logic_collection_coerce>`:func:, iterate over each
    of the items searching for any of keys.  This is not recursive.
>>>>>>> 0c15c559

    If no `keys` are provided, return an "empty" iterator -- i.e will raise
    StopIteration upon calling `next`.

    .. versionadded:: 1.5.2

    '''
<<<<<<< HEAD
    from xoutil.cl.simple import logic_collection_coerce, nil
=======
    from xoutil.values.simple import logic_collection_coerce, nil
>>>>>>> 0c15c559

    def inner(source):
        get = smart_getter(source)
        for key in keys:
            val = get(key, Unset)
            if val is not Unset:
                yield key, val

    def when_collection(source):
        from xoutil.iterators import map
        for generator in map(inner, source):
            for key, val in generator:
                yield key, val

    if logic_collection_coerce(source) is not nil:
        res = when_collection(source)
    else:
        res = inner(source)
    return res


def get_first_of(source, *keys, **kwargs):
    '''Return the value of the first occurrence of any of the specified `keys`
    in `source` that matches `pred` (if given).

    Both `source` and `keys` has the same meaning as in `iterate_over`:func:.

    :param default: A value to be returned if no key is found in `source`.

    :param pred:  A function that should receive a single value and return
                  False if the value is not acceptable, and thus
                  `get_first_of` should look for another.

    .. versionchanged:: 1.5.2  Added the `pred` option.

    '''
    default = kwargs.pop('default', None)
    pred = kwargs.pop('pred', None)
    if kwargs:
        raise TypeError('Invalid keywords %s for get_first_of' %
                        (kwargs.keys(), ))
    _key, res = next(((k, val) for k, val in iterate_over(source, *keys)
                      if not pred or pred(val)), (Unset, Unset))
    return res if res is not Unset else default


def pop_first_of(source, *keys, **kwargs):
    '''Similar to `get_first_of`:func: using as `source` either an object or a
    mapping and deleting the first attribute or key.

    Examples::

        >>> somedict = dict(bar='bar-dict', eggs='eggs-dict')

        >>> class Foo(object): pass
        >>> foo = Foo()
        >>> foo.bar = 'bar-obj'
        >>> foo.eggs = 'eggs-obj'

        >>> pop_first_of((somedict, foo), 'eggs')
        'eggs-dict'

        >>> pop_first_of((somedict, foo), 'eggs')
        'eggs-obj'

        >>> pop_first_of((somedict, foo), 'eggs') is None
        True

        >>> pop_first_of((foo, somedict), 'bar')
        'bar-obj'

        >>> pop_first_of((foo, somedict), 'bar')
        'bar-dict'

        >>> pop_first_of((foo, somedict), 'bar') is None
        True

    '''
<<<<<<< HEAD
    from xoutil.cl.simple import logic_collection_coerce, nil
=======
    from xoutil.values.simple import logic_collection_coerce, nil
>>>>>>> 0c15c559

    def inner(source):
        get = smart_getter_and_deleter(source)
        res, i = Unset, 0
        while (res is Unset) and (i < len(keys)):
            res = get(keys[i], Unset)
            i += 1
        return res

    if logic_collection_coerce(source) is not nil:
        res = Unset
        source = iter(source)
        probe = next(source, None)
        while res is Unset and probe:
            res = inner(probe)
            probe = next(source, None)
    else:
        res = inner(source)
    return res if res is not Unset else kwargs.get('default', None)


get_and_del_first_of = deprecated(pop_first_of)(pop_first_of)


@deprecated(get_first_of)
def smart_getattr(name, *sources, **kwargs):
    '''Gets an attr by `name` for the first source that has it.

    This is roughly that same as::

       get_first_of(sources, name, default=Unset, **kwargs)

    .. warning:: Deprecated since 1.5.1

    '''
    from xoutil.iterators import dict_update_new
    dict_update_new(kwargs, {'default': Unset})
    return get_first_of(sources, name, **kwargs)


def popattr(obj, name, default=None):
    '''Looks for an attribute in the `obj` and returns its value and removes
    the attribute. If the attribute is not found, `default` is returned
    instead.

    Examples::

        >>> class Foo(object):
        ...   a = 1
        >>> foo = Foo()
        >>> foo.a = 2
        >>> popattr(foo, 'a')
        2
        >>> popattr(foo, 'a')
        1
        >>> popattr(foo, 'a') is None
        True

    '''
    res = getattr(obj, name, Unset)
    if res is Unset:
        res = default
    else:
        try:
            delattr(obj, name)
        except AttributeError:
            try:
                delattr(obj.__class__, name)
            except AttributeError:
                pass
    return res

get_and_del_attr = deprecated(popattr)(popattr)


class lazy(object):
    '''Marks a value as a lazily evaluated value. See `setdefaultattr`:func:.

    '''
    def __init__(self, value, *args, **kwargs):
        self.value = value
        self.args = args
        self.kwargs = kwargs

    def __call__(self):
        from xoutil.eight import callable
        res = self.value
        if callable(res):
            return res(*self.args, **self.kwargs)
        else:
            return res


def iter_branch_subclasses(cls, include_this=True):
    '''Internal function, see `get_branch_subclasses`:func:.'''
    children = type.__subclasses__(cls)
    if children:
        for sc in children:
            for item in iter_branch_subclasses(sc):
                yield item
    elif include_this:
        yield cls


def get_branch_subclasses(cls):
    '''Similar to `type.__subclasses__`:meth: but recursive.

    Only return sub-classes in branches (those with no sub-classes).  Instead
    of returning a list, yield each valid value.

    .. versionadded:: 1.7.0

    '''
    return list(iter_branch_subclasses(cls, include_this=False))


# TODO: Check `xoutil.future.types.DynamicClassAttribute`:class: for more
# information and to compare with this one.
class xproperty(property):
    '''Descriptor that gets values the same for instances and for classes.

    Example of its use::

        >>> class Foobar(object):
        ...     _x = 'in the class'
        ...
        ...     def __init__(self):
        ...         self._x = 'in the instance'
        ...
        ...     @xproperty
        ...     def x(self):
        ...         return self._x

        >>> f = Foobar()

        >>> Foobar.x
        'in the class'

        >>> f.x
        'in the instance'

    X-properties are always read-only, if attribute values must be set or
    deleted, a metaclass must be defined.

    .. versionadded:: 1.8.0

    '''
    def __init__(self, fget, doc=None):
        if fget is not None:
            super(xproperty, self).__init__(fget, doc=doc)
        else:
            raise TypeError('xproperty() the "fget" argument is requiered')

    def __get__(self, instance, owner):
        return self.fget(instance if instance is not None else owner)


class classproperty(property):
    '''A descriptor that behaves like property for instances but for classes.

    Example of its use::

        class Foobar(object):
            @classproperty
            def getx(cls):
                return cls._x

    A writable `classproperty` is difficult to define, and it's not intended
    for that case because 'setter', and 'deleter' decorators can't be used for
    obvious reasons.  For example::

        class Foobar(object):
            x = 1
            def __init__(self, x=2):
                self.x = x
            def _get_name(cls):
                return str(cls.x)
            def _set_name(cls, x):
                cls.x = int(x)
            name = classproperty(_get_name, _set_name)

    .. versionadded:: 1.4.1

    .. versionchanged:: 1.8.0 Inherits from `property`

    '''
    def __get__(self, instance, owner):
        obj = type(instance) if instance is not None else owner
        return super(classproperty, self).__get__(obj, owner)

    def __set__(self, instance, value):
        obj = instance if isinstance(instance, type) else type(instance)
        super(classproperty, self).__set__(obj, value)

    def __delete__(self, instance):
        obj = instance if isinstance(instance, type) else type(instance)
        super(classproperty, self).__delete__(obj)


class staticproperty(property):
    '''A descriptor that behaves like properties for instances but static.

    Example of its use::

        class Foobar(object):
            @staticproperty
            def getx():
                return 'this is static'

    A writable `staticproperty` is difficult to define, and it's not intended
    for that case because 'setter', and 'deleter' decorators can't be used for
    obvious reasons.  For example::

        class Foobar(object):
            x = 1
            def __init__(self, x=2):
                self.x = x
            def _get_name():
                return str(Foobar.x)
            def _set_name(x):
                Foobar.x = int(x)
            name = staticproperty(_get_name, _set_name)

    .. versionadded:: 1.8

    '''
    def __get__(self, instance, owner):
        if self.fget is not None:
            return self.fget()
        else:
            raise AttributeError('unreadable attribute')

    def __set__(self, instance, value):
        if self.fset is not None:
            self.fset(value)
        else:
            raise AttributeError("can't set attribute")

    def __delete__(self, instance):
        if self.fdel is not None:
            self.fdel()
        else:
            raise AttributeError("can't delete attribute")


def setdefaultattr(obj, name, value):
    '''Sets the attribute name to value if it is not set::

        >>> class Someclass(object): pass
        >>> inst = Someclass()
        >>> setdefaultattr(inst, 'foo', 'bar')
        'bar'

        >>> inst.foo
        'bar'

        >>> inst.spam = 'egg'
        >>> setdefaultattr(inst, 'spam', 'with ham')
        'egg'

    (`New in version 1.2.1`). If you want the value to be lazily evaluated you
    may provide a lazy-lambda::

        >>> inst = Someclass()
        >>> inst.a = 1
        >>> def setting_a():
        ...    print('Evaluating!')
        ...    return 'a'

        >>> setdefaultattr(inst, 'a', lazy(setting_a))
        1

        >>> setdefaultattr(inst, 'ab', lazy(setting_a))
        Evaluating!
        'a'

    '''
    res = getattr(obj, name, Unset)
    if res is Unset:
        if isinstance(value, lazy):
            value = value()
        setattr(obj, name, value)
        res = value
    return res


def adapt_exception(value, **kwargs):
    '''Like PEP-246, Object Adaptation, with ``adapt(value, Exception,
    None)``.

    If the value is not an exception is expected to be a tuple/list which
    contains an Exception type as its first item.

    .. versionchanged:: 1.7.1 Moved from `xoutil.data`:mod: module.

    '''
    isi, ebc = isinstance, Exception    # TODO: Maybe must be `BaseException`
    issc = lambda maybe, cls: isi(maybe, type) and issubclass(maybe, cls)
    if isi(value, ebc) or issc(value, ebc):
        return value
    elif isi(value, (tuple, list)) and len(value) > 0 and issc(value[0], ebc):
        from xoutil.eight import string_types as strs
        map = lambda x: x.format(**kwargs) if isinstance(x, strs) else x
        ecls = value[0]
        return ecls(*(map(x) for x in value[1:]))
    else:
        return None


def copy_class(cls, meta=None, ignores=None, new_attrs=None, new_name=None):
    '''Copies a class definition to a new class.

    The returned class will have the same name, bases and module of `cls`.

    :param meta: If None, the `type(cls)` of the class is used to build the
                 new class, otherwise this must be a *proper* metaclass.

    :param ignores: A sequence of attributes names that should not be copied
        to the new class.

        An item may be callable accepting a single argument `attr` that must
        return a non-null value if the the `attr` should be ignored.

    :param new_attrs: New attributes the class must have. These will take
                      precedence over the attributes in the original class.

    :type new_attrs: dict

    :param new_name: The name for the copy.  If not provided the name will
                     copied.

    .. versionadded:: 1.4.0

    .. versionchanged:: 1.7.1 The `ignores` argument must an iterable of
       strings or callables.  Removed the glob-pattern and regular expressions
       as possible values.  They are all possible via the callable variant.

    .. versionadded:: 1.7.1 The `new_name` argument.

    '''
    from xoutil.eight import iteritems, callable
    from xoutil.eight._types import new_class
    from xoutil.future.types import MemberDescriptorType
<<<<<<< HEAD
    from xoutil.future.string import safe_str
=======
    from xoutil.eight import string
>>>>>>> 0c15c559

    def _get_ignored(what):
        if callable(what):
            return what
        else:
            return lambda s: s == what

    if not meta:
        meta = type(cls)
    if ignores:
        ignores = tuple(_get_ignored(i) for i in ignores)
        ignored = lambda name: any(ignore(name) for ignore in ignores)
    else:
        ignored = None
    valid_names = ('__class__', '__mro__', '__name__', '__weakref__', '__dict__')
    attrs = {name: value
             for name, value in iteritems(cls.__dict__)
             if name not in valid_names
             # Must remove member descriptors, otherwise the old's class
             # descriptor will override those that must be created here.
             if not isinstance(value, MemberDescriptorType)
             if ignored is None or not ignored(name)}
    if new_attrs:
        attrs.update(new_attrs)
    def exec_body(ns):  # noqa: E306 new-line before def
        ns.update(attrs)
    if new_name:
        name = string.force(new_name)
    else:
        name = cls.__name__
    result = new_class(name, cls.__bases__, {'metaclass': meta}, exec_body)
    return result


# Real signature is (*sources, target, *, default=None) where target is a
# positional argument, and not a keyword.
# TODO: First look up "target" in keywords and then in positional arguments.
def smart_copy(*args, **kwargs):
    '''Copies the first apparition of attributes (or keys) from `sources` to
    `target`.

    :param sources: The objects from which to extract keys or attributes.

    :param target: The object to fill.

    :param defaults: Default values for the attributes to be copied as
                     explained below. Defaults to False.

    :type defaults: Either a bool, a dictionary, an iterable or a callable.

    Every `sources` and `target` are always positional arguments. There should
    be at least one source. `target` will always be the last positional
    argument.

    If `defaults` is a dictionary or an iterable then only the names provided
    by itering over `defaults` will be copied. If `defaults` is a dictionary,
    and one of its key is not found in any of the `sources`, then the value of
    the key in the dictionary is copied to `target` unless:

    - It's the value `~xoutil.symbols.Undefined`.

    - An exception object

    - A sequence with is first value being a subclass of Exception. In which
      case `adapt_exception`:class: is used.

    In these cases a KeyError is raised if the key is not found in the
    sources.

    If `default` is an iterable and a key is not found in any of the sources,
    None is copied to `target`.

    If `defaults` is a callable then it should receive one positional
    arguments for the current `attribute name` and several keyword arguments
    (we pass ``source``) and return either True or False if the attribute
    should be copied.

    If `defaults` is False (or None) only the attributes that do not start
    with a "_" are copied, if it's True all attributes are copied.

    When `target` is not a mapping only valid Python identifiers will be
    copied.

    Each `source` is considered a mapping if it's an instance of
    `collections.Mapping` or a `MappingProxyType`.

    The `target` is considered a mapping if it's an instance of
    `collections.MutableMapping`.

    :returns: `target`.

    .. versionchanged:: 1.7.0 `defaults` is now keyword only.

    '''
    from xoutil.eight import base_string, type_name, callable
    from xoutil.future.collections import MutableMapping, Mapping
    from xoutil.symbols import Undefined
    from xoutil.validators.identifiers import is_valid_identifier
<<<<<<< HEAD
    from xoutil.cl.simple import logic_iterable_coerce, nil
=======
    from xoutil.values.simple import logic_iterable_coerce, nil
>>>>>>> 0c15c559
    defaults = kwargs.pop('defaults', False)
    if kwargs:
        raise TypeError('smart_copy does not accept a "%s" keyword argument'
                        % kwargs.keys()[0])
    sources, target = args[:-1], args[-1]
    if not sources:
        raise TypeError('smart_copy() requires at least one source')
    if isinstance(target, (bool, type(None), int, float, base_string)):
        raise TypeError('target should be a mutable object, not '
                        '{}'.format(type_name(target)))
    if isinstance(target, MutableMapping):
        def setter(key, val):
            target[key] = val
    else:
        def setter(key, val):
            if is_valid_identifier(key):
                setattr(target, key, val)
    _mapping = isinstance(defaults, Mapping)
    if _mapping or logic_iterable_coerce(defaults) is not nil:
        for key, val in ((key, get_first_of(sources, key, default=Unset))
                         for key in defaults):
            if val is Unset:
                if _mapping:
                    val = defaults.get(key, None)
                else:
                    val = None
                exc = adapt_exception(val, key=key)
                if exc or val is Undefined:
                    raise KeyError(key)
            setter(key, val)
    else:
        keys = []
        for source in sources:
            get = smart_getter(source)
            items = source if isinstance(source, Mapping) else dir(source)
            for key in items:
                private = isinstance(key, base_string) and key.startswith('_')
                if (defaults is False or defaults is None) and private:
                    copy = False
                elif callable(defaults):
                    copy = defaults(key, source=source)
                else:
                    copy = True
                if key not in keys:
                    keys.append(key)
                    if copy:
                        setter(key, get(key))
    return target


def extract_attrs(obj, *names, **kwargs):
    '''Extracts all `names` from an object.

    If `obj` is a Mapping, the names will be search in the keys of the `obj`;
    otherwise the names are considered regular attribute names.

    If `default` is Unset and any name is not found, an AttributeError is
    raised, otherwise the `default` is used instead.

    Returns a tuple if there are more that one name, otherwise returns a
    single value.

    .. versionadded:: 1.4.0

    .. versionchanged:: 1.5.3 Each `name` may be a path like in
       `get_traverser`:func:, but only "." is allowed as separator.

    '''
    default = kwargs.pop('default', Unset)
    if kwargs:
        raise TypeError('Invalid keyword arguments for `extract_attrs`')
    getter = get_traverser(*names, default=default)
    return getter(obj)


@deprecated('xoutil.eight.abc.ABCMeta.register')
def register_with(abc):
    '''Register a virtual `subclass` of an ABC.

    For example::

        >>> from collections import Mapping
        >>> @register_with(Mapping)
        ... class Foobar(object):
        ...     pass

        >>> issubclass(Foobar, Mapping)
        True

    '''
    def inner(subclass):
        abc.register(subclass)
        return subclass
    return inner


def traverse(obj, path, default=Unset, sep='.', getter=None):
    '''Traverses an object's hierarchy by performing an attribute get at each
    level.

    This helps getting an attribute that is buried down several levels
    deep. For example::

       traverse(request, 'session.somevalue')

    If `default` is not provided (i.e is `~xoutil.Unset`:obj:) and any
    component in the path is not found an AttributeError exceptions is raised.

    You may provide `sep` to change the default separator.

    You may provide a custom `getter`.  By default, does an
    `smart_getter`:func: over the objects. If provided `getter` should have
    the signature of `getattr`:func:.

    See `get_traverser`:func: if you need to apply the same path(s) to several
    objects.  Actually this is equivalent to::

        get_traverser(path, default=default, sep=sep, getter=getter)(obj)

    '''
    _traverser = get_traverser(path, default=default, sep=sep, getter=None)
    return _traverser(obj)


def get_traverser(*paths, **kw):
    '''Combines the power of `traverse`:func: with the expectations from both
    `operator.itemgetter`:func: and `operator.attrgetter`:func:.

    :param paths: Several paths to extract.

    Keyword arguments has the same meaning as in `traverse`:func:.

    :returns: A function the when invoked with an `object` traverse the object
              finding each `path`.

    .. versionadded:: 1.5.3

    '''
<<<<<<< HEAD
    from xoutil.fp.params import check_count
=======
    from xoutil.params import check_count
>>>>>>> 0c15c559
    check_count(paths, 1, caller='get_traverser')

    def _traverser(path, default=Unset, sep='.', getter=None):
        if not getter:
            getter = lambda o, a, default=None: smart_getter(o)(a, default)

        def inner(obj):
            found = object()
            current = obj
            attrs = path.split(sep)
            while current is not found and attrs:
                attr = attrs.pop(0)
                current = getter(current, attr, found)
            if current is found:
                if default is Unset:
                    raise AttributeError(attr)
                else:
                    return default
            else:
                return current

        return inner

    if len(paths) == 1:
        result = _traverser(paths[0], **kw)
    else:
        _traversers = tuple(_traverser(path, **kw) for path in paths)

        def _result(obj):
            return tuple(traverse(obj) for traverse in _traversers)

        result = _result
    return result


def dict_merge(*dicts, **others):
    '''Merges several dicts into a single one.

    Merging is similar to updating a dict, but if values are non-scalars they
    are also merged is this way:

    - Any two `sequences <collection.Sequence>`:class: or :class:`sets
      <collections.Set>` are joined together.

    - Any two mappings are recursively merged.

    - Other types are just replaced like in `update`:func:.

    If for a single key two values of incompatible types are found, raise a
    TypeError.  If the values for a single key are compatible but different
    (i.e a list an a tuple) the resultant type will be the type of the first
    apparition of the key, unless for mappings which are always cast to dicts.

    No matter the types of `dicts` the result is always a dict.

    Without arguments, return the empty dict.

    '''
    from collections import Mapping, Sequence, Set, Container
    from xoutil.eight import iteritems
    if others:
        dicts = dicts + (others, )
    dicts = list(dicts)
    result = {}
    collections = (Set, Sequence)
    while dicts:
        current = dicts.pop(0)
        for key, val in iteritems(current):
            if isinstance(val, Mapping):
                val = {key: val[key] for key in val}
            value = result.setdefault(key, val)
            if value is not val:
                if all(isinstance(v, collections) for v in (value, val)):
                    join = get_first_of((value, ), '__add__', '__or__')
                    if join:
                        constructor = type(value)
                        value = join(constructor(val))
                    else:
                        raise ValueError("Invalid value for key '%s'" % key)
                elif all(isinstance(v, Mapping) for v in (value, val)):
                    value = dict_merge(value, val)
                elif all(not isinstance(v, Container) for v in (value, val)):
                    value = val
                else:
                    raise TypeError("Found incompatible values for key '%s'"
                                    % key)
                result[key] = value
    return result<|MERGE_RESOLUTION|>--- conflicted
+++ resolved
@@ -435,11 +435,7 @@
         return next((i for i in map(getter, a) if i is not None), None)
 
     def get(a):
-<<<<<<< HEAD
-        from xoutil.cl.simple import logic_iterable_coerce as many
-=======
         from xoutil.values.simple import logic_iterable_coerce as many
->>>>>>> 0c15c559
         return first(a) if many(a) else getter(a)
 
     return (get(aux) for aux in ids)
@@ -500,11 +496,7 @@
     no function is given, then attribute ``__doc__`` is used.
 
     '''
-<<<<<<< HEAD
-    from xoutil.future.string import safe_decode
-=======
     from xoutil.future.codecs import safe_decode
->>>>>>> 0c15c559
     assert isinstance(cls, type), _INVALID_CLASS_TYPE_MSG
     if deep < 1:
         deep = 1
@@ -744,13 +736,8 @@
     If any `key` is missing from `source` is ignored (not yielded).
 
     If `source` is a `collection
-<<<<<<< HEAD
-    <xoutil.cl.simple.logic_collection_coerce>`:func:, iterate over each of
-    the items searching for any of keys.  This is not recursive.
-=======
     <xoutil.values.simple.logic_collection_coerce>`:func:, iterate over each
     of the items searching for any of keys.  This is not recursive.
->>>>>>> 0c15c559
 
     If no `keys` are provided, return an "empty" iterator -- i.e will raise
     StopIteration upon calling `next`.
@@ -758,11 +745,7 @@
     .. versionadded:: 1.5.2
 
     '''
-<<<<<<< HEAD
-    from xoutil.cl.simple import logic_collection_coerce, nil
-=======
     from xoutil.values.simple import logic_collection_coerce, nil
->>>>>>> 0c15c559
 
     def inner(source):
         get = smart_getter(source)
@@ -841,11 +824,7 @@
         True
 
     '''
-<<<<<<< HEAD
-    from xoutil.cl.simple import logic_collection_coerce, nil
-=======
     from xoutil.values.simple import logic_collection_coerce, nil
->>>>>>> 0c15c559
 
     def inner(source):
         get = smart_getter_and_deleter(source)
@@ -1189,11 +1168,7 @@
     from xoutil.eight import iteritems, callable
     from xoutil.eight._types import new_class
     from xoutil.future.types import MemberDescriptorType
-<<<<<<< HEAD
-    from xoutil.future.string import safe_str
-=======
     from xoutil.eight import string
->>>>>>> 0c15c559
 
     def _get_ignored(what):
         if callable(what):
@@ -1292,11 +1267,7 @@
     from xoutil.future.collections import MutableMapping, Mapping
     from xoutil.symbols import Undefined
     from xoutil.validators.identifiers import is_valid_identifier
-<<<<<<< HEAD
-    from xoutil.cl.simple import logic_iterable_coerce, nil
-=======
     from xoutil.values.simple import logic_iterable_coerce, nil
->>>>>>> 0c15c559
     defaults = kwargs.pop('defaults', False)
     if kwargs:
         raise TypeError('smart_copy does not accept a "%s" keyword argument'
@@ -1435,11 +1406,7 @@
     .. versionadded:: 1.5.3
 
     '''
-<<<<<<< HEAD
-    from xoutil.fp.params import check_count
-=======
     from xoutil.params import check_count
->>>>>>> 0c15c559
     check_count(paths, 1, caller='get_traverser')
 
     def _traverser(path, default=Unset, sep='.', getter=None):
