--- conflicted
+++ resolved
@@ -1058,15 +1058,8 @@
     .. versionchanged:: 1.6.9 `defaults` is now keyword only.
 
     '''
-<<<<<<< HEAD
-    from collections import Mapping, MutableMapping
-    from xoutil.types import is_collection, Required
-    from xoutil.types import DictProxyType
-=======
     from collections import MutableMapping
-    from xoutil.types import FunctionType as function
     from xoutil.types import is_collection, is_mapping, Required
->>>>>>> f3025c36
     from xoutil.data import adapt_exception
     from xoutil.validators.identifiers import is_valid_identifier
     defaults = kwargs.pop('defaults', False)
