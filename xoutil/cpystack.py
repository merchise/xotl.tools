# -*- coding: utf-8 -*-
# ---------------------------------------------------------------------
# xoutil.cpystack
# ---------------------------------------------------------------------
# Copyright (c) 2013-2017 Merchise Autrement [~º/~] and Contributors
# Copyright (c) 2009-2012 Medardo Rodríguez
# All rights reserved.
#
# Author: Medardo Rodriguez
# Contributors: see CONTRIBUTORS and HISTORY file
#
# This is free software; you can redistribute it and/or modify it under the
# terms of the LICENCE attached (see LICENCE file) in the distribution
# package.
#

'''Utilities to inspect the CPython's stack.'''

from __future__ import (division as _py3_division,
                        print_function as _py3_print)
# TODO: Why not ``absolute_import``

import inspect

<<<<<<< HEAD
from xoutil.eight import _py3
=======
from xoutil.eight import python_version
>>>>>>> d2a627ca
from xoutil.deprecation import deprecated


__all__ = ('MAX_DEEP', 'getargvalues', 'error_info',
           'object_info_finder', 'object_finder', 'track_value',
           'iter_stack', 'iter_frames')

MAX_DEEP = 25


def getargvalues(frame):
    '''Inspects the given frame for arguments and returns a dictionary that
    maps parameters names to arguments values. If an `*` argument was passed
    then the key on the returning dictionary would be formatted as
    `<name-of-*-param>[index]`.

    For example in the function::

        >>> def autocontained(a, limit, *margs, **ks):
        ...    import sys
        ...    return getargvalues(sys._getframe())

        >>> autocontained(1, 12)['limit']
        12

        >>> autocontained(1, 2, -10, -11)['margs[0]']
        -10

    '''
    from xoutil.cl.simple import force_sequence_coerce as array
    from xoutil.iterators import flatten
    pos, args, kwds, values = inspect.getargvalues(frame)
    res = {}
    for keys in pos:
        if keys:
            res.update({key: values[key] for key in flatten(array(keys))})
    if args:
        i = 0
        for item in values[args]:
            res['%s[%s]' % (args, i)] = item
            i += 1
    if kwds:
        res.update(values[kwds])
    return res

if python_version < 3:
    getargvalues.__doc__ += """
    In Python 2.7, packed arguments also works::

        >>> def nested((x, y), radius):
        ...    import sys
        ...    return getargvalues(sys._getframe())

        >>> nested((1, 2), 12)['y']
        2

    """


def __error_info(tb, *args, **kwargs):
    '''Internal function used by :func:`error_info` and
    :func:`printable_error_info`.

    '''
    # TODO: Formalize tests for this
    ALL = True
    res = []
    kwargs.update(dict.fromkeys(args, ALL))
    if kwargs:
        deep = 0
        processed = set()
        while tb and (deep < MAX_DEEP):
            frame = tb.tb_frame
            func_name = frame.f_code.co_name
            attrs1 = kwargs.get(func_name, None)
            attrs2 = kwargs.get(deep, None)
            if attrs1 or attrs2:
                processed.add(func_name)
                processed.add(deep)
                if (attrs1 is ALL) or (attrs2 is ALL):
                    attrs = ALL
                else:
                    attrs = list(attrs1) if attrs1 else []
                    if attrs2:
                        attrs.extend(attrs2)
                if attrs is ALL:
                    item = frame.f_locals.copy()
                else:
                    item = {key: frame.f_locals.get(key) for key in attrs}
                item['function-name'] = func_name
                item['traceback-deep'] = deep
                item['line-number'] = tb.tb_lineno
                item['file-name'] = frame.f_code.co_filename
                res.append(item)
            tb = tb.tb_next
            deep += 1
        for item in processed:
            if item in kwargs:
                del kwargs[item]
        if kwargs:
            res['unprocessed-items'] = kwargs
    return res


def error_info(*args, **kwargs):
    '''Get error information in current trace-back.

    No all trace-back are returned, to select which are returned use:

      - ``args``: Positional parameters

        - If string, represent the name of a function.

        - If an integer, a trace-back level.

        Return all values.

      - ``kwargs``: The same as ``args`` but each value is a list of local
        names to return. If a value is ``True``, means all local variables.

    Return a list with a dict in each item.

    Example::

      >>> def foo(x):
      ...     x += 1//x
      ...     if x % 2:
      ...         bar(x - 1)
      ...     else:
      ...         bar(x - 2)

      >>> def bar(x):
      ...     x -= 1//x
      ...     if x % 2:
      ...         foo(x//2)
      ...     else:
      ...         foo(x//3)

      >>> try:    # doctest: +SKIP
      ...     foo(20)
      ... except:
      ...     print(printable_error_info('Example', foo=['x'], bar=['x']))
      Example
         ERROR: integer division or modulo by zero
         ...

    '''
    import sys
    _error_type, _error, tb = sys.exc_info()
    return __error_info(tb, *args, **kwargs)


def printable_error_info(base, *args, **kwargs):
    '''Get error information in current trace-back.

    No all trace-back are returned, to select which are returned use:

      - ``args``: Positional parameters

        - If string, represent the name of a function.

        - If an integer, a trace-back level.

        Return all values.

      - ``kwargs``: The same as ``args`` but each value is a list of local
        names to return. If a value is ``True``, means all local variables.

    Return a formatted string with all information.

    See :func:`error_info` for an example.

    '''
    import sys
    _error_type, error, tb = sys.exc_info()
    if tb:
        res = '%s\n\tERROR: %s\n\t' % (base, error)
        info = __error_info(tb, *args, **kwargs)
        return res + '\n\t'.join(str(item) for item in info)
    else:
        return ''


def object_info_finder(obj_type, arg_name=None, max_deep=MAX_DEEP):
    '''Find an object of the given type through all arguments in stack frames.

    Returns a tuple with the following values:
        (arg-value, arg-name, deep, frame).

    When no object is found
    None is returned.

    Arguments:
        object_type: a type or a tuple of types as in "isinstance".
        arg_name: the arg_name to find; if None find in all arguments
        max_deep: the max deep to enter in the stack frames.

    '''
    frame = inspect.currentframe()
    try:
        deep = 0
        res = None
        while (res is None) and (deep < max_deep) and (frame is not None):
            ctx = getargvalues(frame)
            d = {arg_name: ctx.get(arg_name)} if arg_name is not None else ctx
            for key in d:
                value = d[key]:
                if isinstance(value, obj_type):
                    res = (value, key, deep, frame)
            frame = frame.f_back
            deep += 1
        return res
    finally:
        del frame   # As recommended in the Python's doc to avoid memory leaks


def object_finder(obj_type, arg_name=None, max_deep=MAX_DEEP):
    '''Find an object of the given type through all arguments in stack frames.

    The difference with :func:`object_info_finder` is that this function
    returns the object directly, not a tuple.

    '''
    finder = object_info_finder(obj_type, arg_name, max_deep)
    info = finder()
    return info[0] if info else None


def track_value(value, max_deep=MAX_DEEP):
    '''Find a value through all arguments in stack frames.

    Returns a dictionary with the full-context in the same level as "value".

    '''
    frame = inspect.currentframe().f_back.f_back
    deep = 0
    res = None
    while (res is None) and (deep < max_deep) and (frame is not None):
        ctx = getargvalues(frame)
        for _key in ctx:
            _value = ctx[_key]
            if (type(value) == type(_value)) and (value == _value):
                res = (ctx, _key)
        frame = frame.f_back
        deep += 1
    return res


def iter_stack(max_deep=MAX_DEEP):
    '''Iterates through stack frames until exhausted or `max_deep` is reached.

    To find a frame fulfilling a condition use::

      frame = next(f for f in iter_stack() if condition(f))

    Using the previous pattern, functions `object_info_finder`,
    `object_finder` and `track_value` can be reprogrammed or deprecated.

    .. versionadded:: 1.6.8

    '''
    frame = inspect.currentframe()
    try:
        deep = 0
        while (deep < max_deep) and (frame is not None):
            yield frame
            frame = frame.f_back
            deep += 1
    finally:
        del frame   # As recommended in the Python's doc to avoid memory leaks


@deprecated(iter_stack)
def iter_frames(max_deep=MAX_DEEP):
    '''Iterates through all stack frames.

    Returns tuples with the following::

        (deep, filename, line_no, start_line).

    .. versionadded:: 1.1.3

    .. deprecated:: 1.6.8 The use of params `attr_filter` and `value_filter`.

    '''
    # TODO: @manu Use this in all previous functions with same structure
    frame = inspect.currentframe()
    try:
        deep = 0
        while (deep < max_deep) and (frame is not None):
            yield (deep, frame.f_code.co_filename, frame.f_lineno,
                   frame.f_code.co_firstlineno, frame.f_locals)
            frame = frame.f_back
            deep += 1
    finally:
        del frame   # As recommended in the Python's doc to avoid memory leaks


del deprecated<|MERGE_RESOLUTION|>--- conflicted
+++ resolved
@@ -22,11 +22,7 @@
 
 import inspect
 
-<<<<<<< HEAD
-from xoutil.eight import _py3
-=======
 from xoutil.eight import python_version
->>>>>>> d2a627ca
 from xoutil.deprecation import deprecated
 
 
