--- conflicted
+++ resolved
@@ -2,12 +2,7 @@
 # ---------------------------------------------------------------------
 # xoutil.cpystack
 # ---------------------------------------------------------------------
-<<<<<<< HEAD
-# Copyright (c) 2013-2016 Merchise Autrement [~º/~] and Contributors
-=======
-# Copyright (c) 2015-2016 Merchise and Contributors
-# Copyright (c) 2013, 2014 Merchise Autrement and Contributors
->>>>>>> 97941f01
+# Copyright (c) 2013-2017 Merchise Autrement [~º/~] and Contributors
 # Copyright (c) 2009-2012 Medardo Rodríguez
 # All rights reserved.
 #
