# -*- coding: utf-8 -*-
# ---------------------------------------------------------------------
# xoutil.cpystack
# ---------------------------------------------------------------------
# Copyright (c) 2013-2017 Merchise Autrement [~º/~] and Contributors
# Copyright (c) 2009-2012 Medardo Rodríguez
# All rights reserved.
#
# Author: Medardo Rodriguez
# Contributors: see CONTRIBUTORS and HISTORY file
#
# This is free software; you can redistribute it and/or modify it under the
# terms of the LICENCE attached (see LICENCE file) in the distribution
# package.
#

'''Utilities to inspect the CPython's stack.'''

from __future__ import (division as _py3_division,
                        print_function as _py3_print)
# TODO: Why not ``absolute_import``

import inspect

from xoutil.eight import python_version
from xoutil.deprecation import deprecated


__all__ = ('MAX_DEEP', 'getargvalues', 'error_info',
           'object_info_finder', 'object_finder', 'track_value',
           'iter_stack', 'iter_frames')

MAX_DEEP = 25


def getargvalues(frame):
    '''Inspects the given frame for arguments and returns a dictionary that
    maps parameters names to arguments values. If an `*` argument was passed
    then the key on the returning dictionary would be formatted as
    `<name-of-*-param>[index]`.

    For example in the function::

        >>> def autocontained(a, limit, *margs, **ks):
        ...    import sys
        ...    return getargvalues(sys._getframe())

        >>> autocontained(1, 12)['limit']
        12

        >>> autocontained(1, 2, -10, -11)['margs[0]']
        -10

    '''
<<<<<<< HEAD
    from xoutil.cl.simple import force_sequence_coerce as array
=======
    from xoutil.values.simple import force_sequence_coerce as array
>>>>>>> 0c15c559
    from xoutil.iterators import flatten
    pos, args, kwds, values = inspect.getargvalues(frame)
    res = {}
    for keys in pos:
        if keys:
            res.update({key: values[key] for key in flatten(array(keys))})
    if args:
        i = 0
        for item in values[args]:
            res['%s[%s]' % (args, i)] = item
            i += 1
    if kwds:
        res.update(values[kwds])
    return res

if python_version < 3:
    getargvalues.__doc__ += """
    In Python 2.7, packed arguments also works::

        >>> def nested((x, y), radius):
        ...    import sys
        ...    return getargvalues(sys._getframe())

        >>> nested((1, 2), 12)['y']
        2

    """


def __error_info(tb, *args, **kwargs):
    '''Internal function used by `error_info`:func: and
    `printable_error_info`:func:.

    '''
    # TODO: Formalize tests for this
    ALL = True
    res = []
    kwargs.update(dict.fromkeys(args, ALL))
    if kwargs:
        deep = 0
        processed = set()
        while tb and (deep < MAX_DEEP):
            frame = tb.tb_frame
            func_name = frame.f_code.co_name
            attrs1 = kwargs.get(func_name, None)
            attrs2 = kwargs.get(deep, None)
            if attrs1 or attrs2:
                processed.add(func_name)
                processed.add(deep)
                if (attrs1 is ALL) or (attrs2 is ALL):
                    attrs = ALL
                else:
                    attrs = list(attrs1) if attrs1 else []
                    if attrs2:
                        attrs.extend(attrs2)
                if attrs is ALL:
                    item = frame.f_locals.copy()
                else:
                    item = {key: frame.f_locals.get(key) for key in attrs}
                item['function-name'] = func_name
                item['traceback-deep'] = deep
                item['line-number'] = tb.tb_lineno
                item['file-name'] = frame.f_code.co_filename
                res.append(item)
            tb = tb.tb_next
            deep += 1
        for item in processed:
            if item in kwargs:
                del kwargs[item]
        if kwargs:
            res['unprocessed-items'] = kwargs
    return res


def error_info(*args, **kwargs):
    '''Get error information in current trace-back.

    No all trace-back are returned, to select which are returned use:

      - ``args``: Positional parameters

        - If string, represent the name of a function.

        - If an integer, a trace-back level.

        Return all values.

      - ``kwargs``: The same as ``args`` but each value is a list of local
        names to return. If a value is ``True``, means all local variables.

    Return a list with a dict in each item.

    Example::

      >>> def foo(x):
      ...     x += 1//x
      ...     if x % 2:
      ...         bar(x - 1)
      ...     else:
      ...         bar(x - 2)

      >>> def bar(x):
      ...     x -= 1//x
      ...     if x % 2:
      ...         foo(x//2)
      ...     else:
      ...         foo(x//3)

      >>> try:    # doctest: +SKIP
      ...     foo(20)
      ... except:
      ...     print(printable_error_info('Example', foo=['x'], bar=['x']))
      Example
         ERROR: integer division or modulo by zero
         ...

    '''
    import sys
    _error_type, _error, tb = sys.exc_info()
    return __error_info(tb, *args, **kwargs)


def printable_error_info(base, *args, **kwargs):
    '''Get error information in current trace-back.

    No all trace-back are returned, to select which are returned use:

      - ``args``: Positional parameters

        - If string, represent the name of a function.

        - If an integer, a trace-back level.

        Return all values.

      - ``kwargs``: The same as ``args`` but each value is a list of local
        names to return. If a value is ``True``, means all local variables.

    Return a formatted string with all information.

    See `error_info`:func: for an example.

    '''
    import sys
    _error_type, error, tb = sys.exc_info()
    if tb:
        res = '%s\n\tERROR: %s\n\t' % (base, error)
        info = __error_info(tb, *args, **kwargs)
        return res + '\n\t'.join(str(item) for item in info)
    else:
        return ''


def object_info_finder(obj_type, arg_name=None, max_deep=MAX_DEEP):
    '''Find an object of the given type through all arguments in stack frames.

    Returns a tuple with the following values:
        (arg-value, arg-name, deep, frame).

    When no object is found
    None is returned.

    Arguments:
        object_type: a type or a tuple of types as in "isinstance".
        arg_name: the arg_name to find; if None find in all arguments
        max_deep: the max deep to enter in the stack frames.

    '''
    frame = inspect.currentframe()
    try:
        deep = 0
        res = None
        while (res is None) and (deep < max_deep) and (frame is not None):
            ctx = getargvalues(frame)
            d = {arg_name: ctx.get(arg_name)} if arg_name is not None else ctx
            for key in d:
<<<<<<< HEAD
                value = d[key]:
=======
                value = d[key]
>>>>>>> 0c15c559
                if isinstance(value, obj_type):
                    res = (value, key, deep, frame)
            frame = frame.f_back
            deep += 1
        return res
    finally:
        del frame   # As recommended in the Python's doc to avoid memory leaks


def object_finder(obj_type, arg_name=None, max_deep=MAX_DEEP):
    '''Find an object of the given type through all arguments in stack frames.

    The difference with `object_info_finder`:func: is that this function
    returns the object directly, not a tuple.

    '''
    finder = object_info_finder(obj_type, arg_name, max_deep)
    info = finder()
    return info[0] if info else None


def track_value(value, max_deep=MAX_DEEP):
    '''Find a value through all arguments in stack frames.

    Returns a dictionary with the full-context in the same level as "value".

    '''
    frame = inspect.currentframe().f_back.f_back
    deep = 0
    res = None
    while (res is None) and (deep < max_deep) and (frame is not None):
        ctx = getargvalues(frame)
        for _key in ctx:
            _value = ctx[_key]
            if (type(value) == type(_value)) and (value == _value):
                res = (ctx, _key)
        frame = frame.f_back
        deep += 1
    return res


def iter_stack(max_deep=MAX_DEEP):
    '''Iterates through stack frames until exhausted or `max_deep` is reached.

    To find a frame fulfilling a condition use::

      frame = next(f for f in iter_stack() if condition(f))

    Using the previous pattern, functions `object_info_finder`,
    `object_finder` and `track_value` can be reprogrammed or deprecated.

    .. versionadded:: 1.6.8

    '''
    frame = inspect.currentframe()
    try:
        deep = 0
        while (deep < max_deep) and (frame is not None):
            yield frame
            frame = frame.f_back
            deep += 1
    finally:
        del frame   # As recommended in the Python's doc to avoid memory leaks


@deprecated(iter_stack)
def iter_frames(max_deep=MAX_DEEP):
    '''Iterates through all stack frames.

    Returns tuples with the following::

        (deep, filename, line_no, start_line).

    .. versionadded:: 1.1.3

    .. deprecated:: 1.6.8 The use of params `attr_filter` and `value_filter`.

    '''
    # TODO: @manu Use this in all previous functions with same structure
    frame = inspect.currentframe()
    try:
        deep = 0
        while (deep < max_deep) and (frame is not None):
            yield (deep, frame.f_code.co_filename, frame.f_lineno,
                   frame.f_code.co_firstlineno, frame.f_locals)
            frame = frame.f_back
            deep += 1
    finally:
        del frame   # As recommended in the Python's doc to avoid memory leaks


del deprecated<|MERGE_RESOLUTION|>--- conflicted
+++ resolved
@@ -52,11 +52,7 @@
         -10
 
     '''
-<<<<<<< HEAD
-    from xoutil.cl.simple import force_sequence_coerce as array
-=======
     from xoutil.values.simple import force_sequence_coerce as array
->>>>>>> 0c15c559
     from xoutil.iterators import flatten
     pos, args, kwds, values = inspect.getargvalues(frame)
     res = {}
@@ -233,11 +229,7 @@
             ctx = getargvalues(frame)
             d = {arg_name: ctx.get(arg_name)} if arg_name is not None else ctx
             for key in d:
-<<<<<<< HEAD
-                value = d[key]:
-=======
                 value = d[key]
->>>>>>> 0c15c559
                 if isinstance(value, obj_type):
                     res = (value, key, deep, frame)
             frame = frame.f_back
