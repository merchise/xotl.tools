#!/usr/bin/env python
# -*- coding: utf-8 -*-
#----------------------------------------------------------------------
# untitled.py
#----------------------------------------------------------------------
# Copyright (c) 2013 Merchise Autrement and Contributors
# Copyright (c) 2011, 2012 Medardo Rodríguez
# All rights reserved.
#
# Author: Manuel Vázquez Acosta <mva.led@gmail.com>
# Contributors: see CONTRIBUTORS and HISTORY file
#
# This is free software; you can redistribute it and/or modify it under the
# terms of the LICENCE attached (see LICENCE file) in the distribution
# package.
#
# Created on 2011-11-08

"Several util functions for iterators"

from __future__ import (division as _py3_division,
                        print_function as _py3_print,
                        unicode_literals as _py3_unicode,
                        absolute_import)


from functools import partial
from xoutil.types import is_scalar, Unset
from xoutil.deprecation import deprecated

__docstring_format__ = 'rst'
__version__ = '0.1.0'
__author__ = 'Manuel Vázquez Acosta <mva.led@gmail.com>'


<<<<<<< HEAD
@deprecated('next',
            'Deprecated since 1.1.6. Use the built-in `{replacement}` '
            'function.')
def first(pred, iterable, default=None):
    '''
    .. warning::

       .. deprecated:: 1.1.6

       Use the `next` function. Since this function is just the same
       as ``next((which for which in iterable if pred(which)), default)``.

    Returns the first element of an iterable that matches pred.
=======


def obtain(predicate, iterable, default=None):
    '''
    Returns the first non null value, calculated as predicate(item), each one
    from an 'iterable'.

    Example::

        >>> d = ({'n': 'Ana', 'phone':'12-34'}, {'n': 'Med', 'phone':'56-78'})
        >>> predicate = lambda x: x['phone'] if x['n'] == 'Med' else False
        >>> obtain(predicate, d)
        '56-78'

    If nothing matches the default is returned::

        >>> predicate = lambda x: x['phone'] if x['n'] == 'Manu' else False
        >>> obtain(predicate, d, False)
        False
    '''
    return next((j for j in (predicate(i) for i in iterable) if j), default)


def first(predicate, iterable, default=None):
    '''
    Returns the first element of an iterable that matches 'predicate'.
>>>>>>> fc02e6ec

    Examples::

        >>> first(lambda x: x > 4, range(10))
        5

        >>> first(lambda x: x < 4, range(10))
        0

    If nothing matches the default is returned::

        >>> first(lambda x: x > 100, range(10), False)
        False

    The iterable gets consumed if possible::

        >>> x = (x for x in range(10))
        >>> first(lambda x: x > 4, x)
        5

        >>> first(lambda x: x > 4, x)
        6

        >>> list(x)
        [7, 8, 9]
    '''
    return next((x for x in iterable if predicate(x)), default)


<<<<<<< HEAD
@deprecated('next',
            'Deprecated since 1.1.6. Use the built-in `{replacement}` '
            'function.')
def get_first(iterable):
    '''Returns the first element of an iterable.

    .. warning::

       .. deprecated:: 1.1.6

       Use the `next` function, since this function is just the same
       as ``next((which for which in iterable), default)``.
    '''
=======
def get_first(iterable, default=None):
    'Returns the first element of an iterable.'
>>>>>>> fc02e6ec
    # TODO: Check who is using this function to find out if could be replaced
    #       by "next" and remove this one.
    #
    #    Response: `next` does not work on simple sequences::
    #        >>> get_first(range(10))
    #        0
    #        >>> next(range(10))
    #        Traceback (...)
    #            ...
    #        TypeError: list object is not an iterator
    return first(lambda x: True, iterable, default=default)


def coalesce(*args):
    '''
    Returns the first of its arguments that is logically not null.

    None is returned only if all arguments are False. It is often used to
    substitute a default value for null values when data is retrieved for
    display, for example:

        coalesce(description, short_description, '(none)')

    'coalesce' only evaluates the arguments that are needed to determine the
    result; that is, arguments to the right of the first non-null argument
    are not evaluated.

    This function is based in one of same name of PostgreSQL.
    '''
    return next((x for x in args if x), default=None)


def flatten(sequence, is_scalar=is_scalar, depth=None):
    '''
    Flattens out a sequence. It takes care of everything deemed a collection
    (i.e, not a scalar according to the callabled passed in `is_scalar`)::

        >>> tuple(flatten((1, range(2, 5), xrange(5, 10))))
        (1, 2, 3, 4, 5, 6, 7, 8, 9)

        >>> def fib(n):
        ...     if n <= 1:
        ...         return 1
        ...     else:
        ...         return fib(n-2) + fib(n-1)

        >>> list(flatten((range(4), (fib(n) for n in range(3)))))
        [0, 1, 2, 3, 1, 1, 2]

    If `depth` is None the collection is flattened recursively until the
    "bottom" is reached. If `depth` is an integer then the collection is
    flattened up to that level::

        # depth=0 means simply not to flatten.
        >>> tuple(flatten((range(2), range(2, 4)), depth=0))
        ([0, 1], [2, 3])

        # But notice that depth=0 would not "explode" internal generators:
        >>> tuple(flatten((xrange(2), range(2, 4)), depth=0))
        (xrange(2), [2, 3])

        >>> tuple(flatten((xrange(2), range(2, 4),
        ...       (xrange(n) for n in range(5, 8))), depth=1))
        (0, 1, 2, 3, xrange(5), xrange(6), xrange(7))

    '''
    for item in sequence:
        if is_scalar(item):
            yield item
        elif depth == 0:
            yield item
        else:
            for subitem in flatten(item, is_scalar,
                                   depth=(depth - 1) if depth is not None
                                                     else None):
                yield subitem


def get_flat_list(sequence):
    '''
    Flatten out a sequence as a flat list.

    This is the same as::

        list(flatten(sequence))

    '''
    return list(flatten(sequence))


def dict_update_new(target, source):
    '''
    Update values in "source" that are new (not currently present) in "target".
    '''
    for key in source:
        if key not in target:
            target[key] = source[key]


def fake_dict_iteritems(source):
    '''
    Iterate (key, value) in a source that have defined method "keys" and
    operator "__getitem__".
    '''
    for key in source.keys():
        yield key, source[key]


def smart_dict(defaults, *sources):
    '''
    Build a dictionary looking in sources for all keys or attributes defined in
    "defaults".

    Each source could be a dictionary or any other object.

    Persistence of all original objects are warranted.
    '''
    from copy import deepcopy
    from collections import Mapping
    res = {}
    for key in defaults:
        for s in sources:
            get = s.get if isinstance(s, Mapping) else partial(getattr, s)
            value = get(key, Unset)
            if (value is not Unset) and (key not in res):
                res[key] = deepcopy(value)
        if key not in res:
            res[key] = deepcopy(defaults[key])
    return res


def slides(iterator, width=2, fill=Unset):
    '''
    Creates a sliding window of a given `width` over an iterable::

        >>> list(slides(range(1, 11)))
        [(1, 2), (3, 4), (5, 6), (7, 8), (9, 10)]

    If the iterator does not yield a width-aligned number of items, the last
    slice returned is filled with `fill` (by default
    :class:`~xoutil.types.Unset`)::

        >>> list(slides(range(1, 11), width=3))   # doctest: +ELLIPSIS
        [(1, 2, 3), (4, 5, 6), (7, 8, 9), (10, <class '...Unset'>, <class '...Unset'>)]
    '''
    pos = 0
    res = []
    iterator = iter(iterator)
    current = next(iterator, Unset)
    while current is not Unset:
        if pos < width:
            res.append(current)
            current = next(iterator, Unset)
            pos = pos + 1
        else:
            yield tuple(res)
            res = []
            pos = 0
    if res:
        while pos < width:
            res.append(fill)
            pos += 1
        yield tuple(res)


def first_n(iterable, n=1, fill=Unset, return_tuple=False):
    '''Take the first `n` items from iterable. If there are less than `n` items
    in the iterator and `fill` is Unset, a StopIteration exception is raised.

    If `return_tuple` is True, then returns the collected items as tuple.

    :param iterable: An iterable from which the first `n` items should be
                     collected.

    :param n: The number of items to collect
    :type n: int

    :param fill: The filling pattern to use. It may be:

                 - an iterable (i.e has an __iter__ method), in which case
                   `first_n` fills the last items by cycling over `fill`.

                 - anything else is used as the filling item.

    :param return_tuple: Indicates whether to return the collected items
                         as a tuple. By default a list is returned.

    :returns: The first `n` items from `iterable`, probably with a filling
              pattern at the end.
    :rtype: `list` or `tuple`

    Examples::

        >>> first_n(range(10), 3)
        [0, 1, 2]

        >>> first_n(range(2), 4)
        Traceback (most recent call last):
            ...
        StopIteration

        >>> first_n(range(2), 4, fill=2)
        [0, 1, 2, 2]

        >>> first_n(range(2), 6, fill=(1, 2), return_tuple=True)
        (0, 1, 1, 2, 1, 2)

    .. versionadded: 1.1.6
    '''
    if fill is not Unset:
        from itertools import cycle, repeat, chain
        if getattr(fill, '__iter__', False):
            fill = cycle(fill)
        else:
            fill = repeat(fill)
        seq = chain(iterable, fill)
    else:
        seq = iter(iterable)
    result = []
    while n > 0:
        result.append(next(seq))
        n -= 1
    if return_tuple:
        return tuple(result)
    else:
        return result<|MERGE_RESOLUTION|>--- conflicted
+++ resolved
@@ -25,29 +25,14 @@
 
 
 from functools import partial
+
 from xoutil.types import is_scalar, Unset
-from xoutil.deprecation import deprecated
+
 
 __docstring_format__ = 'rst'
 __version__ = '0.1.0'
 __author__ = 'Manuel Vázquez Acosta <mva.led@gmail.com>'
 
-
-<<<<<<< HEAD
-@deprecated('next',
-            'Deprecated since 1.1.6. Use the built-in `{replacement}` '
-            'function.')
-def first(pred, iterable, default=None):
-    '''
-    .. warning::
-
-       .. deprecated:: 1.1.6
-
-       Use the `next` function. Since this function is just the same
-       as ``next((which for which in iterable if pred(which)), default)``.
-
-    Returns the first element of an iterable that matches pred.
-=======
 
 
 def obtain(predicate, iterable, default=None):
@@ -71,10 +56,19 @@
     return next((j for j in (predicate(i) for i in iterable) if j), default)
 
 
+@deprecated('next',
+            'Deprecated since 1.1.6. Use the built-in `{replacement}` '
+            'function.')
 def first(predicate, iterable, default=None):
     '''
+    .. warning::
+
+       .. deprecated:: 1.1.6
+
+       Use the `next` function. Since this function is just the same
+       as ``next((which for which in iterable if pred(which)), default)``.
+
     Returns the first element of an iterable that matches 'predicate'.
->>>>>>> fc02e6ec
 
     Examples::
 
@@ -101,14 +95,13 @@
         >>> list(x)
         [7, 8, 9]
     '''
-    return next((x for x in iterable if predicate(x)), default)
-
-
-<<<<<<< HEAD
+    return next((x for x in iterable if pred(x)), default)
+
+
 @deprecated('next',
             'Deprecated since 1.1.6. Use the built-in `{replacement}` '
             'function.')
-def get_first(iterable):
+def get_first(iterable, default=None):
     '''Returns the first element of an iterable.
 
     .. warning::
@@ -118,10 +111,6 @@
        Use the `next` function, since this function is just the same
        as ``next((which for which in iterable), default)``.
     '''
-=======
-def get_first(iterable, default=None):
-    'Returns the first element of an iterable.'
->>>>>>> fc02e6ec
     # TODO: Check who is using this function to find out if could be replaced
     #       by "next" and remove this one.
     #
@@ -171,7 +160,7 @@
         >>> list(flatten((range(4), (fib(n) for n in range(3)))))
         [0, 1, 2, 3, 1, 1, 2]
 
-    If `depth` is None the collection is flattened recursively until the
+    If `depth` is None the collection is flattened recursiverly until the
     "bottom" is reached. If `depth` is an integer then the collection is
     flattened up to that level::
 
