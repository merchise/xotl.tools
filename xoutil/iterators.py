#!/usr/bin/env python
# -*- coding: utf-8 -*-
# ---------------------------------------------------------------------
# xoutil.iterators
# ---------------------------------------------------------------------
# Copyright (c) 2013-2017 Merchise Autrement [~º/~] and Contributors
# Copyright (c) 2011, 2012 Medardo Rodríguez
# All rights reserved.
#
# Author: Manuel Vázquez Acosta <mva.led@gmail.com>
# Contributors: see CONTRIBUTORS and HISTORY file
#
# This is free software; you can redistribute it and/or modify it under the
# terms of the LICENCE attached (see LICENCE file) in the distribution
# package.
#
# Created on 2011-11-08

'''Several util functions for iterators'''

from __future__ import (division as _py3_division,
                        print_function as _py3_print,
                        absolute_import as _py3_abs_imports)

<<<<<<< HEAD
from xoutil import Unset
=======
from xoutil.symbols import Unset
>>>>>>> d2a627ca

from xoutil.deprecation import deprecated

# TODO: Evaluate rename to 'xoutil.future.itertools'.

def first_non_null(iterable, default=None):
    '''Returns the first value from iterable which is non-null.

    This is roughly the same as::

         next((x for x in iter(iterable) if x), default)

    .. versionadded:: 1.4.0
    '''
    return next((x for x in iter(iterable) if x), default)


def flatten(sequence, is_scalar=None, depth=None):
    '''Flatten-out a sequence.

    It takes care of everything deemed a collection (i.e, not a scalar
    according to the callable passed in `is_scalar` argument; if ``None``,
    `xoutil.types.is_scalar`:func: is assumed)::

        >>> from xoutil.eight import range
        >>> range_ = lambda *a: list(range(*a))
        >>> tuple(flatten((1, range_(2, 5), range(5, 10))))
        (1, 2, 3, 4, 5, 6, 7, 8, 9)

    If `depth` is None the collection is flattened recursiverly until the
    "bottom" is reached. If `depth` is an integer then the collection is
    flattened up to that level. `depth=0` means not to flatten. Nested
    iterators are not "exploded" if under the stated `depth`::

        # In the following doctest we use ``...range(...X)`` because the
        # string repr of range differs in Py2 and Py3k.

        >>> tuple(flatten((range_(2), range(2, 4)), depth=0))  # doctest: +ELLIPSIS
        ([0, 1], ...range(2, 4))

        >>> tuple(flatten((range(2), range_(2, 4)), depth=0))  # doctest: +ELLIPSIS
        (...range(...2), [2, 3])

    '''
    if is_scalar is None:
        from xoutil.types import is_scalar
    for item in sequence:
        if is_scalar(item):
            yield item
        elif depth == 0:
            yield item
        else:
            if depth is not None:
                depth = depth - 1
            for subitem in flatten(item, is_scalar, depth=depth):
                yield subitem


def pop_first(source, keys, default=None):
    '''Pop first value from `source` from given `keys`.

    :param source: Any compatible mapping.

    :param keys: Reference keys to pop the value.

    Examples::

      >>> d = {'x': 1, 'y': 2, 'z': 3}
      >>> pop_first(d, ('a', 'y', 'x'), '---')
      2

      >>> pop_first(d, ('a', 'y', 'x'), '---')
      1

      >>> pop_first(d, ('a', 'y', 'x'), '---')
      '---'

    '''
    return next((source.pop(key) for key in keys if key in source), default)


def multi_pop(source, *keys):
    '''Pop values from `source` of all given `keys`.

    :param source: Any compatible mapping.

    :param keys: Keys to pop values.

    All keys that are not found are ignored.

    Examples::

      >>> d = {'x': 1, 'y': 2, 'z': 3}
      >>> next(multi_pop(d, 'a', 'y', 'x'), '---')
      2

      >>> next(multi_pop(d, 'a', 'y', 'x'), '---')
      1

      >>> next(multi_pop(d, 'a', 'y', 'x'), '---')
      '---'

    '''
    return (source.pop(key) for key in keys if key in source)


def multi_get(source, *keys):
    '''Get values from `source` of all given `keys`.

    :param source: Any compatible mapping.

    :param keys: Keys to get values.

    All keys that are not found are ignored.

    Examples::

      >>> d = {'x': 1, 'y': 2, 'z': 3}
      >>> next(multi_get(d, 'a', 'y', 'x'), '---')
      2

      >>> next(multi_get(d, 'a', 'y', 'x'), '---')
      2

      >>> next(multi_get(d, 'a', 'b'), '---')
      '---'

    '''
    return (source.get(key) for key in keys if key in source)


def dict_update_new(target, source, fail=False):
    '''Update values in `source` that are new (not present) in `target`.

    If `fail` is True and a value is already set, an error is raised.

    '''
    for key in source:
        if key not in target:
            target[key] = source[key]
        elif fail:
            raise TypeError('key "{}" already in target'.format(key))


@deprecated('generator expression')
def fake_dict_iteritems(source):
    '''Iterate (key, value) in a source that have defined method "keys" and :meth:`~object.__getitem__`.

    .. warning:: Deprecated since 1.7.0.  This was actually in risk since
                 1.4.0.

    '''
    import warnings
    warnings.warn('fake_dict_iteritems is in risk for deprecation')
    for key in source.keys():
        yield key, source[key]


def delete_duplicates(seq, key=lambda x: x):
    '''Remove all duplicate elements from `seq`.

    Two items ``x`` and ``y`` are considered equal (duplicates) if
    ``key(x) == key(y)``.  By default `key` is the identity function.

    Works with any sequence that supports :func:`len`,
    :meth:`~object.__getitem__` and `addition <object.__add__>`:meth:.

    .. note:: ``seq.__getitem__`` should work properly with slices.

    The return type will be the same as that of the original sequence.

    .. versionadded:: 1.5.5

    .. versionchanged:: 1.7.4 Added the `key` argument. Clarified the
       documentation: `seq` should also implement the ``__add__`` method and
       that its ``__getitem__`` method should deal with slices.

    '''
    i, done = 0, set()
    while i < len(seq):
        k = key(seq[i])
        if k not in done:
            done.add(k)
            i += 1
        else:
            seq = seq[:i] + seq[i+1:]
    return seq


def iter_delete_duplicates(iter, key=lambda x: x):
    '''Yields non-repeating items from `iter`.

    `key` has the same meaning as in `delete_duplicates`:func:.

    Examples:

      >>> list(iter_delete_duplicates('AAAaBBBA'))
      ['A', 'a', 'B', 'A']

      >>> list(iter_delete_duplicates('AAAaBBBA', key=lambda x: x.lower()))
      ['A', 'B', 'A']

    .. versionadded:: 1.7.4

    '''
    last = object()  # a value we're sure `iter` won't produce
    for x in iter:
        k = key(x)
        if k != last:
            yield x
        last = k


def slides(iterable, width=2, fill=None):
    '''Creates a sliding window of a given `width` over an iterable::

        >>> list(slides(range(1, 11)))
        [(1, 2), (3, 4), (5, 6), (7, 8), (9, 10)]

    If the iterator does not yield a width-aligned number of items, the last
    slice returned is filled with `fill` (by default None)::

        >>> list(slides(range(1, 11), width=3))   # doctest: +ELLIPSIS
        [(1, 2, 3), (4, 5, 6), (7, 8, 9), (10, None, None)]

    .. versionchanged:: 1.4.0 If the `fill` argument is a collection is cycled
                        over to get the filling, just like in :func:`first_n`.

    .. versionchanged:: 1.4.2 The `fill` argument now defaults to None,
                        instead of Unset.

    '''
    from itertools import cycle, repeat
    from collections import Iterable
    pos = 0
    res = []
    iterator = iter(iterable)
    current = next(iterator, Unset)
    while current is not Unset:
        if pos < width:
            res.append(current)
            current = next(iterator, Unset)
            pos = pos + 1
        else:
            yield tuple(res)
            res = []
            pos = 0
    if res:
        if isinstance(fill, Iterable):
            fill = cycle(fill)
        else:
            fill = repeat(fill)
        while pos < width:
            res.append(next(fill))
            pos += 1
        yield tuple(res)


def continuously_slides(iterable, width=2, fill=None):
    '''Similar to :func:`slides` but moves one item at the time (i.e
    continuously).

    `fill` is only used to fill the fist chunk if the `iterable` has less
    items than the `width` of the window.

    Example (generate a texts tri-grams)::

        >>> slider = continuously_slides(str('maupassant'), 3)
        >>> list(str('').join(chunk) for chunk in slider)
        ['mau', 'aup', 'upa', 'pas', 'ass', 'ssa', 'san', 'ant']

    '''
    i = iter(iterable)
    res = []
    while len(res) < width:
        current = next(i, fill)
        res.append(current)
    yield tuple(res)
    current = next(i, Unset)
    while current is not Unset:
        res.pop(0)
        res.append(current)
        yield tuple(res)
        current = next(i, Unset)


def first_n(iterable, n=1, fill=Unset):
    '''Takes the first `n` items from iterable.

    If there are less than `n` items in the iterable and `fill` is
    :class:`~xoutil.Unset`, a StopIteration exception is raised; otherwise
    it's used as a filling pattern as explained below.

    :param iterable: An iterable from which the first `n` items should be
                     collected.

    :param n: The number of items to collect
    :type n: int

    :param fill: The filling pattern to use. It may be:

                 - a collection, in which case `first_n` fills the last items
                   by cycling over `fill`.

                 - anything else is used as the filling pattern by repeating.

    :returns: The first `n` items from `iterable`, probably with a filling
              pattern at the end.
    :rtype: generator object

    .. versionadded:: 1.2.0

    .. versionchanged:: 1.4.0 The notion of collection for the `fill` argument
                        uses `xoutil.types.is_collection`:func: instead of
                        probing for the ``__iter__`` method.

    .. versionchanged:: 1.7.2 The notion of collection for the `fill` argument
                        uses ``isinstance(fill, Iterable)`` replacing
                        `xoutil.types.is_collection`:func:.  We must be
                        consistent with `iterable` argument that allow an
                        string as a valid iterable and `is_collection` not.

    '''
    if fill is not Unset:
        from collections import Iterable
        from itertools import cycle, repeat, chain
        if isinstance(fill, Iterable):
            fill = cycle(fill)
        else:
            fill = repeat(fill)
        seq = chain(iterable, fill)
    else:
        seq = iter(iterable)
    while n > 0:
        yield next(seq)
        n -= 1


def ungroup(iterator):
    '''Reverses the operation of `itertools.groupby`:func: (or similar).

    The `iterator` should produce pairs of ``(_, xs)``; where ``xs`` is
    another iterator (or iterable).

    It's guaranteed that the `iterator` will be consumed at the *boundaries*
    of each pair, i.e. before taking another pair ``(_, ys)`` from `iterator`
    the first ``xs`` will be fully yielded.

    Demonstration:

      >>> def groups():
      ...    def chunk(s):
      ...       for x in range(s, s+3):
      ...           print('Yielding x:', x)
      ...           yield x
      ...
      ...    for g in range(2):
      ...       print('Yielding group', g)
      ...       yield g, chunk(g)

      >>> list(ungroup(groups()))
      Yielding group 0
      Yielding x: 0
      Yielding x: 1
      Yielding x: 2
      Yielding group 1
      Yielding x: 1
      Yielding x: 2
      Yielding x: 3
      [0, 1, 2, 1, 2, 3]

    This is not the same as::

      >>> import itertools
      >>> xs = itertools.chain(*(xs for _, xs in groups()))
      Yielding group 0
      Yielding group 1

    Notice that the iterator was fully consumed just to create the arguments
    to ``chain()``.

    .. versionadded:: 1.7.3

    '''
    for _, xs in iterator:
        for x in xs:
            yield x


# Compatible zip and map
from xoutil.eight import python_version

if python_version == 3:
    map = map
    zip = zip
    from itertools import zip_longest     # noqa

else:
    from itertools import (imap as map, izip as zip,    # noqa
                           izip_longest as zip_longest)<|MERGE_RESOLUTION|>--- conflicted
+++ resolved
@@ -22,11 +22,7 @@
                         print_function as _py3_print,
                         absolute_import as _py3_abs_imports)
 
-<<<<<<< HEAD
-from xoutil import Unset
-=======
 from xoutil.symbols import Unset
->>>>>>> d2a627ca
 
 from xoutil.deprecation import deprecated
 
