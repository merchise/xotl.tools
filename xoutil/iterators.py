#!/usr/bin/env python
# -*- coding: utf-8 -*-
# ---------------------------------------------------------------------
# xoutil.iterators
# ---------------------------------------------------------------------
# Copyright (c) 2015 Merchise and Contributors
# Copyright (c) 2013, 2014 Merchise Autrement and Contributors
# Copyright (c) 2011, 2012 Medardo Rodríguez
# All rights reserved.
#
# Author: Manuel Vázquez Acosta <mva.led@gmail.com>
# Contributors: see CONTRIBUTORS and HISTORY file
#
# This is free software; you can redistribute it and/or modify it under the
# terms of the LICENCE attached (see LICENCE file) in the distribution
# package.
#
# Created on 2011-11-08

'''Several util functions for iterators'''

from __future__ import (division as _py3_division,
                        print_function as _py3_print,
                        unicode_literals as _py3_unicode,
                        absolute_import)

from xoutil import Unset
from xoutil.types import is_scalar
<<<<<<< HEAD
=======

from xoutil.deprecation import deprecated
>>>>>>> d1a3dcba


def first_non_null(iterable, default=None):
    '''Returns the first value from iterable which is non-null.

    This is roughly the same as::

         next((x for x in iter(iterable) if x), default)

    .. versionadded:: 1.4.0
    '''
    return next((x for x in iter(iterable) if x), default)


def flatten(sequence, is_scalar=is_scalar, depth=None):
    '''Flattens out a sequence. It takes care of everything deemed a collection
    (i.e, not a scalar according to the callabled passed in `is_scalar`)::

        >>> from xoutil.eight import range
        >>> range_ = lambda *a: list(range(*a))
        >>> tuple(flatten((1, range_(2, 5), range(5, 10))))
        (1, 2, 3, 4, 5, 6, 7, 8, 9)

    If `depth` is None the collection is flattened recursiverly until the
    "bottom" is reached. If `depth` is an integer then the collection is
    flattened up to that level. `depth=0` means not to flatten. Nested
    iterators are not "exploded" if under the stated `depth`::

        # In the following doctest we use ``...range(...X)`` because the string
        # repr of range differs in Py2 and Py3k.

        >>> tuple(flatten((range_(2), range(2, 4)), depth=0))  # doctest: +ELLIPSIS
        ([0, 1], ...range(2, 4))

        >>> tuple(flatten((range(2), range_(2, 4)), depth=0))  # doctest: +ELLIPSIS
        (...range(...2), [2, 3])

    '''
    for item in sequence:
        if is_scalar(item):
            yield item
        elif depth == 0:
            yield item
        else:
            if depth is not None:
                depth = depth - 1
            for subitem in flatten(item, is_scalar, depth=depth):
                yield subitem


def multi_pop(source, *keys):
    '''Pop values from `source` of all given `keys`.

    :param source: Any compatible mapping.

    :param keys: Keys to pop values.

    All keys that are not found are ignored.

    Examples::

      >>> d = {'x': 1, 'y': 2, 'z': 3}
      >>> next(multi_pop(d, 'a', 'y', 'x'), '---')
      2

      >>> next(multi_pop(d, 'a', 'y', 'x'), '---')
      1

      >>> next(multi_pop(d, 'a', 'y', 'x'), '---')
      '---'

    '''
    return (source.pop(key) for key in keys if key in source)


def multi_get(source, *keys):
    '''Get values from `source` of all given `keys`.

    :param source: Any compatible mapping.

    :param keys: Keys to get values.

    All keys that are not found are ignored.

    Examples::

      >>> d = {'x': 1, 'y': 2, 'z': 3}
      >>> next(multi_get(d, 'a', 'y', 'x'), '---')
      2

      >>> next(multi_get(d, 'a', 'y', 'x'), '---')
      2

      >>> next(multi_get(d, 'a', 'b'), '---')
      '---'

<<<<<<< HEAD

=======
>>>>>>> d1a3dcba
    '''
    return (source.get(key) for key in keys if key in source)


def dict_update_new(target, source):
    '''Update values in `source` that are new (not present) in `target`.'''
    for key in source:
        if key not in target:
            target[key] = source[key]


@deprecated('generator expression')
def fake_dict_iteritems(source):
    '''Iterate (key, value) in a source that have defined method "keys" and
     :meth:`~object.__getitem__`.

    .. warning:: Deprecated since 1.7.0.  This was actually in risk since
                 1.4.0.

    '''
    import warnings
    warnings.warn('fake_dict_iteritems is in risk for deprecation')
    for key in source.keys():
        yield key, source[key]


def delete_duplicates(seq):
    '''Remove all duplicate elements from `seq`.

    Works with any sequence that supports :func:`len` and
    :meth:`~object.__getitem__`.  The return type will be the same as that of
    the original sequence.

    .. versionadded:: 1.5.5

    '''
    i, done = 0, set()
    while i < len(seq):
        if seq[i] not in done:
            done.add(seq[i])
            i += 1
        else:
            seq = seq[:i] + seq[i+1:]
    return seq


def slides(iterable, width=2, fill=None):
    '''Creates a sliding window of a given `width` over an iterable::

        >>> list(slides(range(1, 11)))
        [(1, 2), (3, 4), (5, 6), (7, 8), (9, 10)]

    If the iterator does not yield a width-aligned number of items, the last
    slice returned is filled with `fill` (by default None)::

        >>> list(slides(range(1, 11), width=3))   # doctest: +ELLIPSIS
        [(1, 2, 3), (4, 5, 6), (7, 8, 9), (10, None, None)]

    .. versionchanged:: 1.4.0 If the `fill` argument is a collection is cycled
                        over to get the filling, just like in :func:`first_n`.

    .. versionchanged:: 1.4.2 The `fill` argument now defaults to None,
                        instead of Unset.

    '''
    from itertools import cycle, repeat
    from xoutil.types import is_collection
    pos = 0
    res = []
    iterator = iter(iterable)
    current = next(iterator, Unset)
    while current is not Unset:
        if pos < width:
            res.append(current)
            current = next(iterator, Unset)
            pos = pos + 1
        else:
            yield tuple(res)
            res = []
            pos = 0
    if res:
        if is_collection(fill):
            fill = cycle(fill)
        else:
            fill = repeat(fill)
        while pos < width:
            res.append(next(fill))
            pos += 1
        yield tuple(res)


def continuously_slides(iterable, width=2, fill=None):
    '''Similar to :func:`slides` but moves one item at the time (i.e
    continuously).

    `fill` is only used to fill the fist chunk if the `iterable` has less
    items than the `width` of the window.

    Example (generate a texts tri-grams)::

        >>> slider = continuously_slides(str('maupassant'), 3)
        >>> list(str('').join(chunk) for chunk in slider)
        ['mau', 'aup', 'upa', 'pas', 'ass', 'ssa', 'san', 'ant']

    '''
    i = iter(iterable)
    res = []
    while len(res) < width:
        current = next(i, fill)
        res.append(current)
    yield tuple(res)
    current = next(i, Unset)
    while current is not Unset:
        res.pop(0)
        res.append(current)
        yield tuple(res)
        current = next(i, Unset)


def first_n(iterable, n=1, fill=Unset):
    '''Takes the first `n` items from iterable.

    If there are less than `n` items in the iterable and `fill` is
    :class:`~xoutil.types.Unset`, a StopIteration exception is raised;
    otherwise it's used as a filling pattern as explained below.

    :param iterable: An iterable from which the first `n` items should be
                     collected.

    :param n: The number of items to collect
    :type n: int

    :param fill: The filling pattern to use. It may be:

                 - a collection, in which case `first_n` fills the last items
                   by cycling over `fill`.

                 - anything else is used as the filling pattern by repeating.

    :returns: The first `n` items from `iterable`, probably with a filling
              pattern at the end.
    :rtype: generator object

    .. versionadded:: 1.2.0

    .. versionchanged:: 1.4.0 The notion of collection for the `fill`
                        argument uses :class:`xoutil.types.is_collection`
                        instead of probing for the ``__iter__`` method.

    '''
    if fill is not Unset:
        from xoutil.types import is_collection
        from itertools import cycle, repeat, chain
        if is_collection(fill):
            fill = cycle(fill)
        else:
            fill = repeat(fill)
        seq = chain(iterable, fill)
    else:
        seq = iter(iterable)
    while n > 0:
        yield next(seq)
        n -= 1


# Compatible zip and map
<<<<<<< HEAD
from six.moves import zip, map, zip_longest    # noqa

# XXX: How to avoid "imported but unused"
=======
from xoutil.eight import _py3

if _py3:
    map = map
    zip = zip
    from itertools import zip_longest     # noqa

else:
    from itertools import (imap as map, izip as zip,    # noqa
                           izip_longest as zip_longest)
>>>>>>> d1a3dcba
<|MERGE_RESOLUTION|>--- conflicted
+++ resolved
@@ -26,11 +26,8 @@
 
 from xoutil import Unset
 from xoutil.types import is_scalar
-<<<<<<< HEAD
-=======
 
 from xoutil.deprecation import deprecated
->>>>>>> d1a3dcba
 
 
 def first_non_null(iterable, default=None):
@@ -127,10 +124,6 @@
       >>> next(multi_get(d, 'a', 'b'), '---')
       '---'
 
-<<<<<<< HEAD
-
-=======
->>>>>>> d1a3dcba
     '''
     return (source.get(key) for key in keys if key in source)
 
@@ -297,11 +290,6 @@
 
 
 # Compatible zip and map
-<<<<<<< HEAD
-from six.moves import zip, map, zip_longest    # noqa
-
-# XXX: How to avoid "imported but unused"
-=======
 from xoutil.eight import _py3
 
 if _py3:
@@ -311,5 +299,4 @@
 
 else:
     from itertools import (imap as map, izip as zip,    # noqa
-                           izip_longest as zip_longest)
->>>>>>> d1a3dcba
+                           izip_longest as zip_longest)