--- conflicted
+++ resolved
@@ -316,11 +316,7 @@
     '''Takes the first `n` items from iterable.
 
     If there are less than `n` items in the iterable and `fill` is
-<<<<<<< HEAD
-    :class:`~xoutil.Unset`, a StopIteration exception is raised; otherwise
-=======
     `~xoutil.Unset`:class:, a StopIteration exception is raised; otherwise
->>>>>>> 894736b0
     it's used as a filling pattern as explained below.
 
     :param iterable: An iterable from which the first `n` items should be
