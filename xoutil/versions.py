--- conflicted
+++ resolved
@@ -42,17 +42,7 @@
         if any(res):
             return tuple(res)
         else:
-<<<<<<< HEAD
-            res = None
-        if res is None:
-            msg = 'version info check got an invalid value of type "{}"'
-            raise TypeError(msg.format(type(info).__name__))
-    count = _crucial_parts(res)
-    if 1 <= count <= MAX_IDX:
-        return res[:count] if head else res
-=======
             raise ValueError("invalid version value '{}'".format(info))
->>>>>>> da6867d1
     else:
         msg = "Invalid type '{}' for version '{}'"
         raise TypeError(msg.format(type(info).__name__, info))
