#!/usr/bin/env python
# -*- encoding: utf-8 -*-
# ---------------------------------------------------------------------
# xoutil.params
# ---------------------------------------------------------------------
# Copyright (c) 2015-2017 Merchise Autrement [~º/~] and Contributors
# All rights reserved.
#
# This is free software; you can redistribute it and/or modify it under the
# terms of the LICENCE attached (see LICENCE file) in the distribution
# package.
#
# Created 2015-07-13

r'''Function argument manager.

This module must avoid dependencies on modules that aren't basic enough that
could be the use of this one itself.

It's usual to declare functions or methods with generic prototypes::

  def func(*args, **kwargs):
      ...

Actual parameters must be identified in a smart way.  This module provide a
tool to solve argument identification from scheme definition::

  scheme, row = ParamScheme, ParamSchemeRow
  sample_scheme = scheme(
      row('stream', 0, -1, 'output', default=sys.stdout, coerce=file_coerce),
      row('indent', 0, 1, default=1, coerce=positive_int),
      row('width', 0, 1, 2, 'max_width', default=79, coerce=positive_int),
      row('newline', default='\n', coerce=string_types))

A scheme-row can be used in an independent way using a `ParamManager`:class:
instance.

.. versionadded:: 1.7.0

.. versionchanged:: 1.7.2 Migrated to a completely new shape forgetting
       initially created `ParamConformer` class.

'''

from __future__ import (division as _py3_division,
                        print_function as _py3_print,
                        absolute_import as _py3_abs_import)

from xoutil.deprecation import deprecated


@deprecated('xoutil.fp.params.issue_9137')
def issue_9137(args, max_args=None, caller=None):
    '''Parse positional arguments for methods fixing issue 9137.

    There are methods that expect 'self' as valid keyword argument, this is
    not possible if this name is used formally::

      def update(self, *args, **kwds):
          ...

    To do that, declare them as ``method_name(*args, **kwds)``, and inner it
    use this function::

      def update(*args, **kwds):
          self, args = issue_9137(args, max_args=1, caller='update')

    :param max_args: A positive integer or ``None``; expected at most this
           count of positional arguments.

    :param caller: Used for error reporting.

    :returns: (self, rest of checked positional arguments)

    '''
    from xoutil.fp.params import issue_9137
    deprecated_args = [] if max_args is None else ['max_args']
    if caller is not None:
        deprecated_args.append('caller')
    if deprecated_args:
        import warnings
        msg = ('issue_9137() {} parameters are not used any more, see '
               'new function "xoutil.fp.params.issue_9137" for more '
               'information.')
        warnings.warn(msg.format(deprecated_args))
    return issue_9137(args)


@deprecated('xoutil.fp.params.check_default')
def pos_default(args, caller=None, base_count=0):
    '''Return a list with the default value given as a positional argument.

    If no value is given, return an empty list.

    For example::

      def get(self, key, *args):
          'A default value can be given as a positional argument'
          if key in self:
              return self[key]
          else:
              res = pos_default(args)
              if res:
                  return res[0]
              else:
                  raise KeyError(key)

    An exception is raised if more than one positional argument is given.
    CALLER and BASE_COUNT optional arguments are used to complement message in
    this case.

    '''
    from xoutil.fp.params import check_default, Undefined
    return () if check_default()(*args) is Undefined else args


class ParamManager(object):
    '''Function parameters parser.

    For example::

      def wraps(*args, **kwargs):
          pm = ParamManager(args, kwargs)
          name = pm(0, 1, 'name', coerce=str)
          wrapped = pm(0, 1, 'wrapped', coerce=valid(callable))
          ...

    See `ParamSchemeRow`:class: and `ParamScheme`:class: classes to
    pre-define and validate schemes for extracting parameter values in a
    consistent way.

    '''

    def __init__(self, args, kwds):
        '''Created with actual parameters of a client function.'''
        self.args = args
        self.kwds = kwds
        self.consumed = set()    # consumed identifiers

    def __call__(self, *ids, **options):
        '''Get a parameter value.

        :param ids: parameter identifiers.

        :param options: keyword argument options.

        Options could be:

        - 'default': value used if the parameter is absent;

        - 'coerce': check if a value is valid or not and convert to its
          definitive value; see `xoutil.fp.prove.Coercer`:class: for more
          information.

        '''
        from xoutil.fp.monads.option import Just, Wrong, none
<<<<<<< HEAD
        from xoutil.fp.prove import Coercer
=======
        from xoutil.fp.prove.base import coercer as Coercer
>>>>>>> d2a627ca
        args, kwds = self.args, self.kwds
        i, res = 0, none
        while isinstance(res, Wrong) and i < len(ids):
            key = ids[i]
            if key in self.consumed:
                pass
            elif isinstance(key, int):
                try:
                    res = args[key]
                except IndexError:
                    pass
            elif key in kwds:
                res = kwds[key]
            if not isinstance(res, Wrong) and 'coerce' in options:
                aux = Coercer(options['coerce'])(res)
                res = aux.inner if isinstance(aux, Just) else aux
            if not isinstance(res, Wrong):
                self.consumed.add(key)
                if isinstance(key, int) and key < 0:
                    # consume both, negative and adjusted value
                    key = len(args) + key
                    self.consumed.add(key)
            else:
                i += 1
        if isinstance(res, Wrong):
            if 'default' in options:
                return options['default']
            elif isinstance(res.inner, BaseException):
                from xoutil.eight.exceptions import throw
                throw(res.inner)
            else:
                raise TypeError('value for "{}" is not found'.format(ids))
        else:
            return res.inner if isinstance(res, Just) else res

    def remainder(self):
        '''Return not consumed values in a mapping.'''
        from xoutil.eight import range
        passed = set(range(len(self.args))) | set(self.kwds)
        ids = passed - self.consumed
        args, kwds = self.args, self.kwds
        return {k: args[k] if isinstance(k, int) else kwds[k] for k in ids}


class ParamSchemeRow(object):
    '''Scheme row for a  `ParamManager`:class: instance call.

    This class validates identifiers and options at this level; these
    checks are not done in a call to get a parameter value.

    Normally this class is used as part of a full `ParamScheme`:class:
    composition.

    Additionally to the options can be passed to
    `ParamManager.__call__`:meth:', this class can be instanced with:

    - 'key': an identifier to be used when the parameter is only positional or
      when none of the possible keyword aliases must be used as the
      primary-key.

    '''
    __slots__ = ('ids', 'options', '_key')

    def __init__(self, *ids, **options):
        from collections import Counter
        from xoutil.eight import iteritems, string_types as strs
        from xoutil.eight.string import safe_isidentifier as iskey
        from xoutil.eight import type_name
        from xoutil.fp.monads.option import none
<<<<<<< HEAD
        from xoutil.fp.prove import Coercer
=======
        from xoutil.fp.prove.base import coercer as Coercer
>>>>>>> d2a627ca
        aux = {k: c for k, c in iteritems(Counter(ids)) if c > 1}
        if aux:
            parts = ['{!r} ({})'.format(k, aux[k]) for k in aux]
            msg = '{}() repeated identifiers: {}'
            raise TypeError(msg.format(type_name(self), ', '.join(parts)))
        else:
            def ok(k):
                return (isinstance(k, strs) and iskey(k) or
                        isinstance(k, int))

            bad = [k for k in ids if not ok(k)]
            if bad:
                msg = ('{}() identifiers with wrong type (only int and str '
                       'allowed): {}')
                raise TypeError(msg.format(type_name(self), bad))
        key = options.pop('key', none)
        if not (key is none or iskey(key)):
            msg = ('"key" option must be an identifier, "{}" of type "{}" '
                   'given')
            raise TypeError(msg.format(key), type_name(key))
        if 'default' in options:
            aux = {'default': options.pop('default')}
        else:
            aux = {}
        if 'coerce' in options:
            aux['coerce'] = Coercer(options.pop('coerce'))
        if options:
            msg = '{}(): received invalid keyword parameters: {}'
            raise TypeError(msg.format(type_name(self), set(options)))
        self.ids = ids
        self.options = aux
        self._key = key

    def __str__(self):
        from xoutil.eight import iteritems
        parts = [repr(k) for k in self.ids]
        for key, value in iteritems(self.options):
            parts.append('{}={!r}'.format(key, value))
        aux = ', '.join(parts)
        return 'ParamSchemeRow({})'.format(aux)
    __repr__ = __str__

    def __call__(self, *args, **kwds):
        '''Execute a scheme-row using as argument a `ParamManager` instance.

        The concept of `ParamManager`:class: instance argument is a little
        tricky: when a variable number of arguments is used, if only one
        positional and is already an instance of `ParamManager`:class:, it is
        directly used; if two, the first is a `tuple` and the second is a
        `dict`, these are considered the constructor arguments of the new
        instance; otherwise all arguments are used to build the new instance.

        '''
        count = len(args)
        if count == 1 and not kwds and isinstance(args[0], ParamManager):
            manager = args[0]
        else:
            if count == 2 and not kwds:
                a, k = args
                if isinstance(a, tuple) and isinstance(k, dict):
                    args, kwds = a, k
            manager = ParamManager(args, kwds)
        return manager(*self.ids, **self.options)

    @property
    def default(self):
        '''Returned value if parameter value is absent.

        If not defined, special value ``none`` is returned.

        '''
        from xoutil.fp.monads.option import none
        return self.options.get('default', none)

    @property
    def key(self):
        '''The primary key for this scheme-row definition.

        This concept is a little tricky (the first string identifier if some
        is given, if not then the first integer).  This definition is useful,
        for example, to return remainder not consumed values after a scheme
        process is completed (see `ParamManager.remainder`:meth: for more
        information).

        '''
        # TODO: calculate the key value in the constructor
        from xoutil.eight import string_types as strs
        from xoutil.fp.monads.option import none
        res = self._key
        if res is none:
            res = next((k for k in self.ids if isinstance(k, strs)), None)
            if res is None:
                res = self.ids[0]
            self._key = res
        return res


class ParamScheme(object):
    '''Full scheme for a  `ParamManager`:class: instance call.

    This class receives a set of `ParamSchemeRow`:class: instances and
    validate them as a whole.

    '''
    __slots__ = ('rows', 'cache')

    def __init__(self, *rows):
        from xoutil.eight import string_types as strs, type_name
        from xoutil.fp.params import check_count
        check_count(len(rows) + 1, 2, caller=type_name(self))
        used = set()
        for idx, row in enumerate(rows):
            if isinstance(row, ParamSchemeRow):
                this = {k for k in row.ids if isinstance(k, strs)}
                aux = used & this
                if not aux:
                    used |= this
                else:
                    msg = ('{}() repeated keyword identifiers "{}" in '
                           'row {}').format(type_name(self), aux, idx)
                    raise ValueError(msg)
        self.rows = rows
        self.cache = None

    def __str__(self):
        from xoutil.eight import type_name
        aux = ',\n\i'.join(str(row) for row in self)
        return '{}({})'.format(type_name(self), aux)

    def __repr__(self):
        from xoutil.eight import type_name
        return '{}({} rows)'.format(type_name(self), len(self))

    def __len__(self):
        '''The defined scheme-rows number.'''
        return len(self.rows)

    def __getitem__(self, idx):
        '''Obtain the scheme-row by a given index.'''
        from xoutil.eight import string_types
        if isinstance(idx, string_types):
            cache = self._getcache()
            return cache[idx]
        else:
            return self.rows[idx]

    def __iter__(self):
        '''Iterate over all defined scheme-rows.'''
        return iter(self.rows)

    def __call__(self, args, kwds, strict=False):
        '''Get a mapping with all resulting values.

        If special value 'none' is used as 'default' option in a scheme-row,
        corresponding value isn't returned in the mapping if the parameter
        value is missing.

        '''
        from xoutil.eight import type_name

        def ok(v):
            from xoutil.fp.monads.option import Wrong
            return not isinstance(v, Wrong)

        pm = ParamManager(args, kwds)
        aux = ((row.key, row(pm)) for row in self)
        res = {key: value for key, value in aux if ok(value)}
        rem = pm.remainder()
        if strict:
            if rem:
                msg = ('after a full `{}` process, there are still remainder '
                       'parameters: {}')
                raise TypeError(msg.format(type_name(self), set(rem)))
        else:
            res.update(rem)
        return res

    def keys(self):
        '''Partial compatibility with mappings.'''
        from xoutil.eight import iterkeys
        return iterkeys(self._getcache())

    def items(self):
        '''Partial compatibility with mappings.'''
        from xoutil.eight import iteritems
        return iteritems(self._getcache())

    @property
    def defaults(self):
        '''Return a mapping with all valid default values.'''
        def ok(v):
            from xoutil.fp.monads.option import Wrong
            return not isinstance(v, Wrong)

        aux = ((row.key, row.default) for row in self)
        return {k: d for k, d in aux if ok(d)}

    def _getcache(self):
        if not self.cache:
            self.cache = {row.key: row for row in self}
        return self.cache


if __name__ == '__main__':
    print('Testing module `xoutil.params`')

    import sys
    from xoutil.eight import string_types
    from xoutil.cl import (file_coerce as is_file,
                           positive_int_coerce as positive_int)

    scheme, row = ParamScheme, ParamSchemeRow

    sample_scheme = scheme(
        row('stream', 0, -1, 'output', default=sys.stdout, coerce=is_file),
        row('indent', 0, 1, default=1, coerce=positive_int),
        row('width', 0, 1, 2, 'max_width', default=79, coerce=positive_int),
        row('newline', default='\n', coerce=string_types))

    def test(*args, **kwargs):
        from xoutil.eight import type_name
        print('-'*80)
        print(">>>", args, "--", kwargs)
        try:
            print('...', sample_scheme.get(args, kwargs))
        except BaseException as error:
            print("???", '{}:'.format(type_name(error)), error)

    test(4, 80)
    test(2, '80')
    test(4)
    test(80, indent=4, extra="I'm OK!")
    test(width=80)
    test(sys.stderr, 4, 80)
    test(4, sys.stderr, newline='\n\r')
    test(sys.stderr, 4, output=sys.stderr)
    test(sys.stderr, 4, 80, output=sys.stderr)
    test(4, -79)<|MERGE_RESOLUTION|>--- conflicted
+++ resolved
@@ -154,11 +154,7 @@
 
         '''
         from xoutil.fp.monads.option import Just, Wrong, none
-<<<<<<< HEAD
-        from xoutil.fp.prove import Coercer
-=======
         from xoutil.fp.prove.base import coercer as Coercer
->>>>>>> d2a627ca
         args, kwds = self.args, self.kwds
         i, res = 0, none
         while isinstance(res, Wrong) and i < len(ids):
@@ -228,11 +224,7 @@
         from xoutil.eight.string import safe_isidentifier as iskey
         from xoutil.eight import type_name
         from xoutil.fp.monads.option import none
-<<<<<<< HEAD
-        from xoutil.fp.prove import Coercer
-=======
         from xoutil.fp.prove.base import coercer as Coercer
->>>>>>> d2a627ca
         aux = {k: c for k, c in iteritems(Counter(ids)) if c > 1}
         if aux:
             parts = ['{!r} ({})'.format(k, aux[k]) for k in aux]
