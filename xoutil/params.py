--- conflicted
+++ resolved
@@ -12,18 +12,14 @@
 #
 # Created 2015-07-13
 
-'''Basic function argument manager.
+r'''Basic function argument manager.
 
 This module must avoid dependencies on modules that aren't basic enough that
 could be the use of this one itself.
 
-<<<<<<< HEAD
 A `Coercer`:class: is a concept that combine two elements: validity check and
 value moulding.  Most times only the first part is needed because the original
 value is in the correct shape if valid.
-=======
-r'''Conformer for function parameter passing.
->>>>>>> 2fb6d331
 
 It's usual to declare functions or methods with generic prototypes::
 
