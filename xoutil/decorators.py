#!/usr/bin/env python
# -*- encoding: utf-8 -*-
#----------------------------------------------------------------------
# xoutil.decorators
#----------------------------------------------------------------------
# Copyright (c) 2013 Merchise Autrement
# All rights reserved.
#
# This is free software; you can redistribute it and/or modify it under
# the terms of the LICENCE attached in the distribution package.
#
<<<<<<< HEAD
# This is free software; you can redistribute it and/or modify it under the
# terms of the LICENCE attached (see LICENCE file) in the distribution
# package.
#

'''Some useful decorators.'''

# TODO: reconsider all this module
=======
# Created on 7 janv. 2013
>>>>>>> 456844e0


from __future__ import (division as _py3_division,
                        print_function as _py3_print,
                        unicode_literals as _py3_unicode,
<<<<<<< HEAD
                        absolute_import)

import sys

from functools import wraps
from types import FunctionType as function

from xoutil.mdeco import decorator as _decorator


@wraps(_decorator)
def decorator(caller):
    import warnings
    warnings.warn('xoutil.decorators.decorator has being moved to '
                  '``xoutil.mdeco.decorator``, and it will be removed from '
                  'this module in the future.',
                  stacklevel=2)
    return _decorator(caller)


class AttributeAlias(object):
    '''
    Descriptor to create aliases for object attributes.

    This descriptor is mainly to be used internally by :func:`aliases`
    decorator.
    '''

    def __init__(self, attr_name):
        super(AttributeAlias, self).__init__()
        self.attr_name = attr_name

    def __get__(self, instance, owner):
        return getattr(instance or owner, self.attr_name)

    def __set__(self, instance, value):
        setattr(instance, self.attr_name, value)

    def __delete__(self, instance):
        delattr(instance, self.attr_name)


def settle(**kwargs):
    '''Returns a decorator that sets different attribute values to the
    decorated target (function or class)::

        >>> @settle(name='Name')
        ... class Person(object):
        ...    @settle(foobar='Foobar', custom=1)
        ...    def method(self):
        ...        pass

        >>> Person.name
        'Name'

        >>> Person.method.foobar
        'Foobar'

        >>> Person.method.custom
        1

    '''
    def inner(target):
        for key in kwargs:
            setattr(target, key, kwargs[key])
        return target
    return inner


def namer(name, **kwargs):
    '''Similar to :func:`settle`, but always consider first argument as *the
    name* (i.e, assigned to `__name__`)::

        >>> @namer('Identity', custom=1)
        ... class I(object):
        ...    pass

        >>> I.__name__
        'Identity'

        >>> I.custom
        1

    '''
    return settle(__name__=name, **kwargs)


def aliases(**kwargs):
    '''In a class, create an :class:`AttributeAlias` descriptor for each
    definition as keyword argument (alias=existing_attribute).

    '''
    def inner(target):
        '''
        Direct closure decorator that settle several attribute aliases.
        '''
        assert isinstance(target, type), '"target" must be a class.'
        for alias, field in kwargs.iteritems():
            setattr(target, alias, AttributeAlias(field))
        return target
    return inner


@_decorator
def assignment_operator(func, maybe_inline=False):
    '''Makes a function that receives a name, and other args to get its first
    argument (the name) from an assignment operation, meaning that it if its
    used in a single assignment statement the name will be taken from the left
    part of the ``=`` operator.

    .. warning:: This function is dependent of CPython's implementation of the
                 language and won't probably work on other implementations.
                 Use only you don't care about portability, but use sparingly
                 (in case you change your mind about portability).

    '''
    import inspect
    import ast

    if not isinstance(func, function):
        raise TypeError('"func" must be a function.')

    @wraps(func)
    def inner(*args):
        frame_info = inspect.getframeinfo(sys._getframe(1))
        fname, lineno, funcname, lines, index = frame_info
        try:
            sourceline = lines[index].strip()
            parsed_line = ast.parse(sourceline, fname).body[0]
            assert maybe_inline or isinstance(parsed_line, ast.Assign)
            if isinstance(parsed_line, ast.Assign):
                assert len(parsed_line.targets) == 1
                assert isinstance(parsed_line.targets[0], ast.Name)
                name = parsed_line.targets[0].id
            elif maybe_inline:
                assert isinstance(parsed_line, ast.Expr)
                name = None
            else:
                assert False
            return func(name, *args)
        except (AssertionError, SyntaxError):
            if maybe_inline:
                return func(None, *args)
            else:
                return func(*args)
        finally:
            del fname, lineno, funcname, lines, index
    return inner


@_decorator
def instantiate(target, *args, **kwargs):
    '''
    Some singleton classes must be instantiated as part of its declaration
    because they represents singleton objects.

    Every argument, positional or keyword, is passed as such when invoking the
    target. The following two code samples show two cases::

       >>> @instantiate
       ... class Foobar(object):
       ...    def __init__(self):
       ...        print('Init...')
       Init...


       >>> @instantiate('test', context={'x': 1})
       ... class Foobar(object):
       ...    def __init__(self, name, context):
       ...        print('Initializing a Foobar instance with name={name!r} '
       ...              'and context={context!r}'.format(**locals()))
       Initializing a Foobar instance with name='test' and context={'x': 1}

    In all cases, Foobar remains the class, not the instance::

        >>> Foobar  # doctest: +ELLIPSIS
        <class '...Foobar'>
    '''
    target(*args, **kwargs)
    return target


__all__ = (str(name) for name in ('settle', 'namer', 'aliases', 'decorator',
              'instantiate', 'AttributeAlias', 'assignment_operator',
              'FunctionMaker', 'signature_keeping_decorator'))
=======
                        absolute_import as _py3_abs_imports)

from xoutil.string import names
from xoutil import decorator
from xoutil.deprecation import inject_deprecated
>>>>>>> 456844e0

__all__ = names('AttributeAlias',
                'settle',
                'namer',
                'aliases',
                'instantiate',
                'assignment_operator',)

inject_deprecated(__all__, decorator)<|MERGE_RESOLUTION|>--- conflicted
+++ resolved
@@ -3,222 +3,23 @@
 #----------------------------------------------------------------------
 # xoutil.decorators
 #----------------------------------------------------------------------
-# Copyright (c) 2013 Merchise Autrement
-# All rights reserved.
+# Copyright (c) 2012, 2013 Merchise Autrement and Contributors
+# Copyright (c) 2009-2011 Medardo Rodríguez
 #
 # This is free software; you can redistribute it and/or modify it under
 # the terms of the LICENCE attached in the distribution package.
 #
-<<<<<<< HEAD
-# This is free software; you can redistribute it and/or modify it under the
-# terms of the LICENCE attached (see LICENCE file) in the distribution
-# package.
-#
-
-'''Some useful decorators.'''
-
-# TODO: reconsider all this module
-=======
 # Created on 7 janv. 2013
->>>>>>> 456844e0
 
 
 from __future__ import (division as _py3_division,
                         print_function as _py3_print,
                         unicode_literals as _py3_unicode,
-<<<<<<< HEAD
-                        absolute_import)
-
-import sys
-
-from functools import wraps
-from types import FunctionType as function
-
-from xoutil.mdeco import decorator as _decorator
-
-
-@wraps(_decorator)
-def decorator(caller):
-    import warnings
-    warnings.warn('xoutil.decorators.decorator has being moved to '
-                  '``xoutil.mdeco.decorator``, and it will be removed from '
-                  'this module in the future.',
-                  stacklevel=2)
-    return _decorator(caller)
-
-
-class AttributeAlias(object):
-    '''
-    Descriptor to create aliases for object attributes.
-
-    This descriptor is mainly to be used internally by :func:`aliases`
-    decorator.
-    '''
-
-    def __init__(self, attr_name):
-        super(AttributeAlias, self).__init__()
-        self.attr_name = attr_name
-
-    def __get__(self, instance, owner):
-        return getattr(instance or owner, self.attr_name)
-
-    def __set__(self, instance, value):
-        setattr(instance, self.attr_name, value)
-
-    def __delete__(self, instance):
-        delattr(instance, self.attr_name)
-
-
-def settle(**kwargs):
-    '''Returns a decorator that sets different attribute values to the
-    decorated target (function or class)::
-
-        >>> @settle(name='Name')
-        ... class Person(object):
-        ...    @settle(foobar='Foobar', custom=1)
-        ...    def method(self):
-        ...        pass
-
-        >>> Person.name
-        'Name'
-
-        >>> Person.method.foobar
-        'Foobar'
-
-        >>> Person.method.custom
-        1
-
-    '''
-    def inner(target):
-        for key in kwargs:
-            setattr(target, key, kwargs[key])
-        return target
-    return inner
-
-
-def namer(name, **kwargs):
-    '''Similar to :func:`settle`, but always consider first argument as *the
-    name* (i.e, assigned to `__name__`)::
-
-        >>> @namer('Identity', custom=1)
-        ... class I(object):
-        ...    pass
-
-        >>> I.__name__
-        'Identity'
-
-        >>> I.custom
-        1
-
-    '''
-    return settle(__name__=name, **kwargs)
-
-
-def aliases(**kwargs):
-    '''In a class, create an :class:`AttributeAlias` descriptor for each
-    definition as keyword argument (alias=existing_attribute).
-
-    '''
-    def inner(target):
-        '''
-        Direct closure decorator that settle several attribute aliases.
-        '''
-        assert isinstance(target, type), '"target" must be a class.'
-        for alias, field in kwargs.iteritems():
-            setattr(target, alias, AttributeAlias(field))
-        return target
-    return inner
-
-
-@_decorator
-def assignment_operator(func, maybe_inline=False):
-    '''Makes a function that receives a name, and other args to get its first
-    argument (the name) from an assignment operation, meaning that it if its
-    used in a single assignment statement the name will be taken from the left
-    part of the ``=`` operator.
-
-    .. warning:: This function is dependent of CPython's implementation of the
-                 language and won't probably work on other implementations.
-                 Use only you don't care about portability, but use sparingly
-                 (in case you change your mind about portability).
-
-    '''
-    import inspect
-    import ast
-
-    if not isinstance(func, function):
-        raise TypeError('"func" must be a function.')
-
-    @wraps(func)
-    def inner(*args):
-        frame_info = inspect.getframeinfo(sys._getframe(1))
-        fname, lineno, funcname, lines, index = frame_info
-        try:
-            sourceline = lines[index].strip()
-            parsed_line = ast.parse(sourceline, fname).body[0]
-            assert maybe_inline or isinstance(parsed_line, ast.Assign)
-            if isinstance(parsed_line, ast.Assign):
-                assert len(parsed_line.targets) == 1
-                assert isinstance(parsed_line.targets[0], ast.Name)
-                name = parsed_line.targets[0].id
-            elif maybe_inline:
-                assert isinstance(parsed_line, ast.Expr)
-                name = None
-            else:
-                assert False
-            return func(name, *args)
-        except (AssertionError, SyntaxError):
-            if maybe_inline:
-                return func(None, *args)
-            else:
-                return func(*args)
-        finally:
-            del fname, lineno, funcname, lines, index
-    return inner
-
-
-@_decorator
-def instantiate(target, *args, **kwargs):
-    '''
-    Some singleton classes must be instantiated as part of its declaration
-    because they represents singleton objects.
-
-    Every argument, positional or keyword, is passed as such when invoking the
-    target. The following two code samples show two cases::
-
-       >>> @instantiate
-       ... class Foobar(object):
-       ...    def __init__(self):
-       ...        print('Init...')
-       Init...
-
-
-       >>> @instantiate('test', context={'x': 1})
-       ... class Foobar(object):
-       ...    def __init__(self, name, context):
-       ...        print('Initializing a Foobar instance with name={name!r} '
-       ...              'and context={context!r}'.format(**locals()))
-       Initializing a Foobar instance with name='test' and context={'x': 1}
-
-    In all cases, Foobar remains the class, not the instance::
-
-        >>> Foobar  # doctest: +ELLIPSIS
-        <class '...Foobar'>
-    '''
-    target(*args, **kwargs)
-    return target
-
-
-__all__ = (str(name) for name in ('settle', 'namer', 'aliases', 'decorator',
-              'instantiate', 'AttributeAlias', 'assignment_operator',
-              'FunctionMaker', 'signature_keeping_decorator'))
-=======
                         absolute_import as _py3_abs_imports)
 
 from xoutil.string import names
 from xoutil import decorator
 from xoutil.deprecation import inject_deprecated
->>>>>>> 456844e0
 
 __all__ = names('AttributeAlias',
                 'settle',
