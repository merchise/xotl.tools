#!/usr/bin/env python
# -*- encoding: utf-8 -*-
# ---------------------------------------------------------------------
# xoutil.deprecation
# ---------------------------------------------------------------------
# Copyright (c) 2013-2017 Merchise Autrement [~º/~] and Contributors
# Copyright (c) 2012 Medardo Rodriguez
# All rights reserved.
#
# This is free software; you can redistribute it and/or modify it under the
# terms of the LICENCE attached (see LICENCE file) in the distribution
# package.
#
# Created on Feb 15, 2012

from __future__ import (division as _py3_division,
                        print_function as _py3_print,
                        absolute_import as _py3_abs_imports)

import types
import warnings

from functools import wraps


<<<<<<< HEAD
# TODO: Add arguments deprecation, for example use 'positional_limits' in
# order to issue a warning if a function receive an amount of positional
# arguments outside these limits; and 'invalid_kwds' in order to issue the
# warning if these keyword arguments are used.
=======
# TODO: Invalidate this module in favor of new 'xoutil.hints' when implemented
>>>>>>> d2a627ca

DEFAULT_MSG = ('{funcname} is now deprecated and it will be '
               'removed{in_version}. Use {replacement} instead.')


class DeprecationError(Exception):
    pass


# TODO: Use ``warnings.simplefilter('default', DeprecationWarning)``


def _nameof(item):
    '''Version of `xoutil.names.nameof`:func: to avoid importing it here.'''
    singletons = (None, True, False, Ellipsis, NotImplemented)
    res = next((str(s) for s in singletons if s is item), None)
    if res is None:
        res = '.'.join([item.__module__, item.__name__])
    return res


def deprecated(replacement, msg=DEFAULT_MSG, deprecated_module=None,
               removed_in_version=None, check_version=False):
    '''Small decorator for deprecated functions.

    Usage::

        @deprecate(new_function)
        def deprecated_function(...):
            ...

    :param replacement: Either a string or the object that replaces the
       deprecated.

    :param msg: A deprecation warning message template.  You should provide
       keyword arguments for the :func:`format` function.  Currently we pass
       the current keyword arguments: `replacement` (after some processing),
       `funcname` with the name of the currently deprecated object and
       `in_version` with the version this object is going to be removed if
       `removed_in_version` argument is not None.

       Defaults to: "{funcname} is now deprecated and it will be
       removed{in_version}. Use {replacement} instead."

    :param removed_in_version: The version the deprecated object is going to be
       removed.

    :param check_version: If True and `removed_in_version` is not None, then
       declarations of obseleted objects will raise a DeprecationError. This
       helps the release manager to keep the release clean.

       .. note:: Currently only works with setuptools' installed distributions.

    :param deprecated_module: If provided, the name of the module the
       deprecated object resides. Not needed if the deprecated object is a
       function or class.

    .. versionchanged:: 1.4.1 Introduces removed_in_version and check_version.

    '''

    def raise_if_deprecated(target, target_version):
        import sys
        import pkg_resources
        string_types = (str,) if sys.version_info[0] == 3 else (basestring,)
        pkg = _nameof(target)
        pkg, _obj = pkg.rsplit('.', 1)
        dist = None
        while not dist and pkg:
            try:
                dist = pkg_resources.get_distribution(pkg)
            except pkg_resources.DistributionNotFound:
                dist = None
                if '.' in pkg:
                    pkg, _obj = pkg.rsplit('.', 1)
                else:
                    pkg, _obj = None, None    # noqa
        assert dist
        if isinstance(target_version, string_types):
            target_version = pkg_resources.parse_version(target_version)
        if dist.parsed_version >= target_version:
            msg = ('A deprecated feature %r was scheduled to be '
                   'removed in version %r and it is still '
                   'alive in %r!' % (_nameof(target),
                                     str(removed_in_version),
                                     str(dist.version)))
            raise DeprecationError(msg)

    def decorator(target):
        from xoutil.eight import class_types
        if deprecated_module:
            funcname = deprecated_module + '.' + target.__name__
        else:
            funcname = target.__name__
        if isinstance(replacement, class_types + (types.FunctionType, )):
            repl_name = replacement.__module__ + '.' + replacement.__name__
        else:
            repl_name = replacement
        if removed_in_version:
            in_version = ' in version ' + removed_in_version
        else:
            in_version = ''
        if isinstance(target, class_types):
            def new(*args, **kwargs):
                if check_version and removed_in_version:
                    raise_if_deprecated(target, removed_in_version)
                warnings.warn(msg.format(funcname=funcname,
                                         replacement=repl_name,
                                         in_version=in_version),
                              stacklevel=2)
                return target.__new__(*args, **kwargs)
            # Code copied and adapted from xoutil.objects.copy_class. This is
            # done so because this module *must* not depends on any other,
            # otherwise an import cycle might be formed when deprecating a
            # class in xoutil.objects.
            import sys
            from xoutil.future.types import MemberDescriptorType
            meta = type(target)
            _py3 = sys.version_info[0] == 3
            td = target.__dict__
            iteritems = td.items if _py3 else td.iteritems
            attrs = {name: value
                     for name, value in iteritems()
                     if name not in ('__class__', '__mro__',
                                     '__name__', '__weakref__', '__dict__')
                     # Must remove member descriptors, otherwise the old's
                     # class descriptor will override those that must be
                     # created here.
                     if not isinstance(value, MemberDescriptorType)}
            attrs.update(__new__=new)
            result = meta(target.__name__, target.__bases__, attrs)
            return result
        else:
            @wraps(target)
            def inner(*args, **kw):
                if check_version and removed_in_version:
                    raise_if_deprecated(target, removed_in_version)
                warnings.warn(msg.format(funcname=funcname,
                                         replacement=repl_name,
                                         in_version=in_version),
                              stacklevel=2)
                return target(*args, **kw)
            return inner
    return decorator


def inject_deprecated(funcnames, source, target=None):
    '''Takes a sequence of function names `funcnames` which reside in the
    `source` module and injects them into `target` marked as deprecated. If
    `target` is None then we inject the functions into the locals of the
    calling code. It's expected it's a module.

    This function is provided for easing the deprecation of whole modules and
    should not be used to do otherwise.
    '''
    from xoutil.eight import class_types
    if not target:
        import sys
        frame = sys._getframe(1)
        try:
            target_locals = frame.f_locals
        finally:
            # As recommended to avoid memory leaks
            del frame
    else:
        pass
    for targetname in funcnames:
        unset = object()
        target = getattr(source, targetname, unset)
        if target is not unset:
            testclasses = (types.FunctionType, types.LambdaType) + class_types
            if isinstance(target, testclasses):
                replacement = source.__name__ + '.' + targetname
                module_name = target_locals.get('__name__', None)
                target_locals[targetname] = deprecated(replacement,
                                                       DEFAULT_MSG,
                                                       module_name)(target)
            else:
                target_locals[targetname] = target
        else:
            warnings.warn('{targetname} was expected to be in {source}'.
                          format(targetname=targetname,
                                 source=source.__name__), stacklevel=2)<|MERGE_RESOLUTION|>--- conflicted
+++ resolved
@@ -23,14 +23,7 @@
 from functools import wraps
 
 
-<<<<<<< HEAD
-# TODO: Add arguments deprecation, for example use 'positional_limits' in
-# order to issue a warning if a function receive an amount of positional
-# arguments outside these limits; and 'invalid_kwds' in order to issue the
-# warning if these keyword arguments are used.
-=======
 # TODO: Invalidate this module in favor of new 'xoutil.hints' when implemented
->>>>>>> d2a627ca
 
 DEFAULT_MSG = ('{funcname} is now deprecated and it will be '
                'removed{in_version}. Use {replacement} instead.')
