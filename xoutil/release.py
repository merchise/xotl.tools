--- conflicted
+++ resolved
@@ -19,12 +19,7 @@
                         unicode_literals as _py3_unicode,
                         absolute_import as _py3_abs_imports)
 
-<<<<<<< HEAD
 VERSION = '1.5.2'
-=======
-VERSION = '1.5.1.1'
->>>>>>> f3b12162
-
 
 def dev_tag():
     result = ''
