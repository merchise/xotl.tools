--- conflicted
+++ resolved
@@ -3,11 +3,7 @@
 # ---------------------------------------------------------------------
 # xoutil.release
 # ---------------------------------------------------------------------
-<<<<<<< HEAD
-# Copyright (c) 2015-2016 Merchise and Contributors
-=======
-# Copyright (c) 2015, 2016 Merchise and Contributors
->>>>>>> 74ebf760
+# Copyright (c) 2015-2017 Merchise and Contributors
 # Copyright (c) 2013, 2014 Merchise Autrement and Contributors
 # Copyright (c) 2012 Medardo Rodríguez
 # All rights reserved.
@@ -24,11 +20,7 @@
                         unicode_literals as _py3_unicode,
                         absolute_import as _py3_abs_imports)
 
-<<<<<<< HEAD
 VERSION = '1.7.2'
-=======
-VERSION = '1.7.1.post2'
->>>>>>> 74ebf760
 
 
 def dev_tag_installed():
