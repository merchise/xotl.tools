#!/usr/bin/env python
# -*- coding: utf-8 -*-
# ---------------------------------------------------------------------
# xoutil.release
# ---------------------------------------------------------------------
# Copyright (c) 2013-2017 Merchise Autrement [~º/~] and Contributors
# Copyright (c) 2012 Medardo Rodríguez
# All rights reserved.
#
# This is free software; you can redistribute it and/or modify it under the
# terms of the LICENCE attached (see LICENCE file) in the distribution
# package.
#
# Created on 2012-04-01


from __future__ import (division as _py3_division,
                        print_function as _py3_print,
                        absolute_import as _py3_abs_imports)

<<<<<<< HEAD
VERSION = '1.8.0'
=======
VERSION = '1.7.3'
>>>>>>> f033ca4f


def dev_tag_installed():
    import pkg_resources
    try:
        dist = pkg_resources.get_distribution('xoutil')
        full_version = dist.version
        # FIX: Below line is not working anymore
        base = dist.parsed_version.base_version
        return full_version[len(base):]
    except:
        return None

RELEASE_TAG = dev_tag_installed() or ''


def safe_int(x):
    try:
        return int(x)
    except ValueError:
        return x


# I won't put the release tag in the version_info tuple.  Since PEP440 is on
# the way.
VERSION_INFO = tuple(safe_int(x) for x in VERSION.split('.'))


del safe_int<|MERGE_RESOLUTION|>--- conflicted
+++ resolved
@@ -18,11 +18,7 @@
                         print_function as _py3_print,
                         absolute_import as _py3_abs_imports)
 
-<<<<<<< HEAD
-VERSION = '1.8.0'
-=======
 VERSION = '1.7.3'
->>>>>>> f033ca4f
 
 
 def dev_tag_installed():
