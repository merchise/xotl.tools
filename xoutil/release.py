#!/usr/bin/env python
# -*- coding: utf-8 -*-
# ---------------------------------------------------------------------
# xoutil.release
# ---------------------------------------------------------------------
<<<<<<< HEAD
# Copyright (c) 2013-2016 Merchise Autrement [~º/~] and Contributors
=======
# Copyright (c) 2013-2017 Merchise Autrement [~º/~] and Contributors
>>>>>>> 97941f01
# Copyright (c) 2012 Medardo Rodríguez
# All rights reserved.
#
# This is free software; you can redistribute it and/or modify it under the
# terms of the LICENCE attached (see LICENCE file) in the distribution
# package.
#
# Created on 2012-04-01


from __future__ import (division as _py3_division,
                        print_function as _py3_print,
                        absolute_import as _py3_abs_imports)

VERSION = '1.8.0'

<<<<<<< HEAD
VERSION = '1.7.3'
=======
>>>>>>> 97941f01

def dev_tag_installed():
    import pkg_resources
    try:
        dist = pkg_resources.get_distribution('xoutil')
        full_version = dist.version
        # FIX: Below line is not working anymore
        base = dist.parsed_version.base_version
        return full_version[len(base):]
    except:
        return None

RELEASE_TAG = dev_tag_installed() or ''


def safe_int(x):
    try:
        return int(x)
    except ValueError:
        return x


# I won't put the release tag in the version_info tuple.  Since PEP440 is on
# the way.
VERSION_INFO = tuple(safe_int(x) for x in VERSION.split('.'))


del safe_int<|MERGE_RESOLUTION|>--- conflicted
+++ resolved
@@ -3,11 +3,7 @@
 # ---------------------------------------------------------------------
 # xoutil.release
 # ---------------------------------------------------------------------
-<<<<<<< HEAD
-# Copyright (c) 2013-2016 Merchise Autrement [~º/~] and Contributors
-=======
 # Copyright (c) 2013-2017 Merchise Autrement [~º/~] and Contributors
->>>>>>> 97941f01
 # Copyright (c) 2012 Medardo Rodríguez
 # All rights reserved.
 #
@@ -23,11 +19,6 @@
                         absolute_import as _py3_abs_imports)
 
 VERSION = '1.8.0'
-
-<<<<<<< HEAD
-VERSION = '1.7.3'
-=======
->>>>>>> 97941f01
 
 def dev_tag_installed():
     import pkg_resources
