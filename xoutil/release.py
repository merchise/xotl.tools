#!/usr/bin/env python3
# -*- coding: utf-8 -*-
# ---------------------------------------------------------------------
# Copyright (c) Merchise Autrement [~º/~] and Contributors
# All rights reserved.
#
# This is free software; you can do what the LICENCE file allows you to.
#

<<<<<<< HEAD
VERSION = '2.0.8'
=======
from __future__ import (division as _py3_division,
                        print_function as _py3_print,
                        absolute_import as _py3_abs_imports)

VERSION = '1.9.9'
>>>>>>> ef70141e


def dev_tag_installed():
    import pkg_resources
    try:
        dist = pkg_resources.get_distribution('xoutil')
        full_version = dist.version
        # FIX: Below line is not working anymore
        base = dist.parsed_version.base_version
        return full_version[len(base):]
    except Exception:
        return None


RELEASE_TAG = dev_tag_installed() or ''


def safe_int(x):
    try:
        return int(x)
    except ValueError:
        return x


# I won't put the release tag in the version_info tuple.  Since PEP440 is on
# the way.
VERSION_INFO = tuple(safe_int(x) for x in VERSION.split('.'))


del safe_int<|MERGE_RESOLUTION|>--- conflicted
+++ resolved
@@ -7,15 +7,7 @@
 # This is free software; you can do what the LICENCE file allows you to.
 #
 
-<<<<<<< HEAD
-VERSION = '2.0.8'
-=======
-from __future__ import (division as _py3_division,
-                        print_function as _py3_print,
-                        absolute_import as _py3_abs_imports)
-
-VERSION = '1.9.9'
->>>>>>> ef70141e
+VERSION = '2.0.9'
 
 
 def dev_tag_installed():
