#!/usr/bin/env python
# -*- coding: utf-8 -*-
# ---------------------------------------------------------------------
# xoutil.release
# ---------------------------------------------------------------------
# Copyright (c) 2013-2017 Merchise Autrement [~º/~] and Contributors
# Copyright (c) 2012 Medardo Rodríguez
# All rights reserved.
#
# This is free software; you can redistribute it and/or modify it under the
# terms of the LICENCE attached (see LICENCE file) in the distribution
# package.
#
# Created on 2012-04-01


from __future__ import (division as _py3_division,
                        print_function as _py3_print,
                        absolute_import as _py3_abs_imports)

<<<<<<< HEAD
# FIXME: Use literal functions
from xoutil.versions import dev_tag_installed, parse_version_info

VERSION = '1.8.0'
=======
VERSION = '1.7.2'
>>>>>>> 1c57d3d3


def dev_tag_installed():
    import pkg_resources
    try:
        dist = pkg_resources.get_distribution('xoutil')
        full_version = dist.version
        # FIX: Below line is not working anymore
        base = dist.parsed_version.base_version
        return full_version[len(base):]
    except:
        return None

RELEASE_TAG = dev_tag_installed() or ''


def safe_int(x):
    try:
        return int(x)
    except ValueError:
        return x


# I won't put the release tag in the version_info tuple.  Since PEP440 is on
# the way.
VERSION_INFO = tuple(safe_int(x) for x in VERSION.split('.'))


del safe_int<|MERGE_RESOLUTION|>--- conflicted
+++ resolved
@@ -18,14 +18,7 @@
                         print_function as _py3_print,
                         absolute_import as _py3_abs_imports)
 
-<<<<<<< HEAD
-# FIXME: Use literal functions
-from xoutil.versions import dev_tag_installed, parse_version_info
-
 VERSION = '1.8.0'
-=======
-VERSION = '1.7.2'
->>>>>>> 1c57d3d3
 
 
 def dev_tag_installed():
