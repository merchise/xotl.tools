--- conflicted
+++ resolved
@@ -24,11 +24,7 @@
                         absolute_import as _py3_abs_imports)
 
 from xoutil.deprecation import deprecated
-<<<<<<< HEAD
-from xoutil.fp.params import check_default
-=======
 from xoutil.params import check_default
->>>>>>> 0c15c559
 
 
 # TODO: review this
@@ -85,13 +81,8 @@
 def get_default(args, default=None):
     '''Get a default value passed as last positional argument.
 
-<<<<<<< HEAD
-    See `xoutil.fp.params.check_default`:func: for a more accurate function
-    that replace this.
-=======
     See `xoutil.params.check_default`:func: for a more accurate function that
     replace this.
->>>>>>> 0c15c559
 
     .. deprecated:: 1.8.0
 
