--- conflicted
+++ resolved
@@ -3,11 +3,7 @@
 # ---------------------------------------------------------------------
 # xoutil.tools
 # ---------------------------------------------------------------------
-<<<<<<< HEAD
 # Copyright (c) 2014-2017 Merchise Autrement [~º/~] and Contributors
-=======
-# Copyright (c) 2014-2016 Merchise Autrement [~º/~] and Contributors
->>>>>>> 82219553
 # All rights reserved.
 #
 # This is free software; you can redistribute it and/or modify it under the
@@ -30,8 +26,8 @@
 from xoutil.deprecation import deprecated
 from xoutil.fp.params import check_default
 
-<<<<<<< HEAD
-=======
+
+# TODO: review this
 def nameof(obj):
     '''Give the name of an object.
 
@@ -78,18 +74,6 @@
                 from xoutil.eight import typeof
                 return typeof(obj).__name__
 
-
-def get_default(args, default=None):
-    '''Get a default value passed as last positional argument.
-
-    Several functions that get values define an optional default value
-    parameter.  To use a construction ``def get_foobar(name, default=None)``
-    sometimes is not possible because `None` could be a possible valid
-    "foobar" value.  In these cases it's better to construct something like::
-
-      def get_foobar(name, *default):
-          ...
->>>>>>> 82219553
 
 # TODO: Move all functions in this module to a new place
 
