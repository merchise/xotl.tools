--- conflicted
+++ resolved
@@ -11,12 +11,6 @@
 #
 # Created on 2013-03-25
 
-<<<<<<< HEAD
-from __future__ import (division as _py3_division,
-                        print_function as _py3_print,
-                        absolute_import as _py3_abs_imports)
-
-=======
 '''Integer encoding and decoding in different bases.
 
 '''
@@ -25,7 +19,6 @@
                         print_function as _py3_print,
                         absolute_import as _py3_abs_import)
 
->>>>>>> d2a627ca
 _DEFAULT_TABLE = ("0123456789"
                   "abcdefghijklmnopqrstuvwxyz"
                   "ABCDEFGHIJKLMNOPQRSTUVWXYZ")
