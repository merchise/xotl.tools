--- conflicted
+++ resolved
@@ -74,7 +74,6 @@
     code is being executed inside a context you should use `context[name]`;
     you may also use the syntax `name in context`.
 
-<<<<<<< HEAD
     When an existing context is entering, the former one is reused.
     Nevertheless, the data stored in each context is local to each level.
 
@@ -98,10 +97,6 @@
         ...       del a2['b']
         ...       print(a2['b'])
         1
-=======
-    If you pass keyword argument, those will be accesible by the :attr:`data`
-    of the context object.
->>>>>>> b645e6ec
 
     '''
     def __new__(cls, name, **data):
@@ -109,15 +104,10 @@
         if not res:     # if res is _null_context:
             res = super(Context, cls).__new__(cls)
             res.name = name
-<<<<<<< HEAD
-=======
-            res._data = [data]
->>>>>>> b645e6ec
             res.count = 0
             res._data_index = {}
             # TODO: Redefine all event management
             res._events = []
-<<<<<<< HEAD
         # elif data:
             # TODO: [med] This makes the data available back to upper context
             # nesting::
@@ -129,10 +119,6 @@
             #    2
             #
         res._data_index[res.count + 1] = data   # Data in the next level
-=======
-        else:
-            res._data.append(data)
->>>>>>> b645e6ec
         return res
 
     def __nonzero__(self):
@@ -146,8 +132,6 @@
 
     def __exit__(self, exc_type, exc_value, traceback):
         self.count -= 1
-        ctx = _data.contexts[self.name]
-        ctx._data.pop(-1)
         if self.count == 0:
             for event in self.events:
                 event(self)
