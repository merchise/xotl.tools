--- conflicted
+++ resolved
@@ -14,12 +14,7 @@
                         print_function as _py3_print,
                         absolute_import as _py3_abs_import)
 
-<<<<<<< HEAD
-from xoutil.tasking import local as LocalData
-=======
 from xoutil.tasking import local
-from xoutil.eight.meta import metaclass
->>>>>>> b1d070b6
 from xoutil.future.collections import StackedDict, Mapping
 
 __all__ = ('Context', 'context', 'NullContext')
