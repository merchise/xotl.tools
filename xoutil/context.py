--- conflicted
+++ resolved
@@ -24,9 +24,21 @@
 #
 # Created on Mar 9, 2011
 
+
 '''
 A context manager for execution context flags.
+
+Use as:
+
+    >>> from xoutil.context import context
+    >>> with context('somename'):
+    ...     if context['somename']:
+    ...         print('In context somename')
+    In context somename
+
+Note the difference creating the context and checking it.
 '''
+
 
 from __future__ import (division as _py3_division,
                         print_function as _py3_print,
@@ -112,8 +124,6 @@
             del _data.contexts[self.name]
         return False
 
-<<<<<<< HEAD
-=======
 
     @property
     def events(self):
@@ -125,7 +135,6 @@
 
 
 # A simple alias for Context
->>>>>>> a7599e93
 context = Context
 
 
