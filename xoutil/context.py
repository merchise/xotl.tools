--- conflicted
+++ resolved
@@ -15,12 +15,7 @@
                         absolute_import as _py3_abs_import)
 
 from xoutil.tasking import local as LocalData
-<<<<<<< HEAD
-from xoutil.future.collections import StackedDict
-=======
-from xoutil.eight.meta import metaclass
 from xoutil.future.collections import StackedDict, Mapping
->>>>>>> 48edcf63
 
 __all__ = ('Context', 'context', 'NullContext')
 
@@ -191,11 +186,7 @@
 context = Context
 
 
-<<<<<<< HEAD
-class NullContext:
-=======
 class NullContext(Mapping):
->>>>>>> 48edcf63
     '''Singleton context to be used (returned) as default when no one is
     defined.
 
