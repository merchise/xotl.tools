--- conflicted
+++ resolved
@@ -31,6 +31,7 @@
 Note the difference creating the context and checking it.
 
 '''
+
 
 from __future__ import (division as _py3_division,
                         print_function as _py3_print,
@@ -81,12 +82,6 @@
     context you should use `context(name)` for testing whether some piece of
     code is being executed inside a context you should use `context[name]`;
     you may also use the syntax `name in context`.
-<<<<<<< HEAD
-
-    '''
-    __metaclass__ = MetaContext
-=======
->>>>>>> 456844e0
 
     '''
     def __new__(cls, name, **data):
@@ -109,9 +104,6 @@
             #
             res.data.update(data)
         return res
-
-    def __init__(self, name, **data):
-        pass
 
     def __nonzero__(self):
         return self.count
