#!/usr/bin/env python
# -*- encoding: utf-8 -*-
# ---------------------------------------------------------------------
# xoutil.values.simple
# ---------------------------------------------------------------------
# Copyright (c) 2015-2017 Merchise Autrement [~º/~] and Contributors
# All rights reserved.
#
# This is free software; you can redistribute it and/or modify it under the
# terms of the LICENCE attached (see LICENCE file) in the distribution
# package.
#
# Created on 2015-08-26

'''Simple or internal coercers.

<<<<<<< HEAD
With coercers defined in this module, many of the `xoutil.future.string`
=======
With coercers defined in this module, many of the `xoutil.string`:mod:
>>>>>>> 0c15c559
utilities could be deprecated.

In Python 3, all arrays, not only those containing valid byte or unicode
chars, are buffers.

'''

from __future__ import (division as _py3_division,
                        print_function as _py3_print,
                        absolute_import as _py3_abs_import)

<<<<<<< HEAD
from xoutil.cl.simple import (name_coerce, decode_coerce,    # noqa
                              encode_coerce, unicode_coerce, bytes_coerce,
                              str_coerce, ascii_coerce, ascii_set_coerce,
                              lower_ascii_coerce, lower_ascii_set_coerce,
                              chars_coerce)

=======
from xoutil.values import coercer, nil


@coercer
def not_false_coercer(arg):
    '''Validate that `arg` is not a false value.

    Python convention for values considered True or False is not used here,
    our false values are only `None` or any false instance of
    `xoutil.symbols.boolean`:class: (of course including `False` itself).

    '''
    from xoutil.symbols import boolean
    false = arg is None or (not arg and isinstance(arg, boolean))
    return arg if not false else nil


def not_false(default):
    '''Create a coercer that returns `default` if `arg` is considered false.

    See `not_false_coercer`:func: for more information on values considered
    false.

    '''
    @coercer
    def inner_coercer(arg):
        coercer = not_false_coercer
        return arg if coercer(arg) is arg else coercer(default)
    return inner_coercer


def isnot(value):
    '''Create a coercer that returns `arg` if `arg` is not `value`.'''
    @coercer
    def inner_coercer(arg):
        return arg if arg is not value else nil
    return inner_coercer


@coercer
def name_coerce(arg):
    '''If `arg` is a named object, return its name, else `nil`.

    Object names are always of `str` type, other types are considered
    invalid.

    Generator objects has the special `__name__` attribute, but they are
    ignored and considered invalid.

    '''
    from types import GeneratorType
    if isinstance(arg, GeneratorType):
        return nil
    else:
        if isinstance(arg, (staticmethod, classmethod)):
            fn = getattr(arg, '__func__', None)
            if fn:
                arg = fn
        res = getattr(arg, '__name__', None)
        return res if isinstance(res, str) else nil


@coercer
def iterable_coerce(arg):
    '''Return the same argument if it is an iterable.'''
    from collections import Iterable
    return arg if isinstance(arg, Iterable) else nil


def collection(arg=nil, avoid=(), force=False, base=None, name=None):
    '''Coercer for logic collections.

    Inner coercer returns the same argument if it is a strict iterable.  In
    Python, strings are normally iterables, but never in our logic.  So::

      >>> collection('abc') is nil
      True

    This function could directly check an argument if it isn't ``nil``, or
    returns a coercer using extra parameters:

    :param avoid: a type or tuple of extra types to ignore as valid
           collections; for example::

             >>> collection(avoid=dict)({}) is nil
             True
             >>> collection()({}) is nil
             False

    :param force: if main argument is not a valid collection, it is are
           wrapped inner a list::

             >>> collection(avoid=(dict,), force=True)({}) == [{}]
             True

    :param base: if not ``None``, must be the base to check instead of
           `~collections.Iterable`:class:.

    :param name: decorate inner coercer with that function name.

    '''
    if not base:
        from collections import Iterable as base
    if not isinstance(avoid, tuple):
        avoid = (avoid, )

    @coercer
    def collection_coerce(arg):
        from xoutil.eight import string_types
        invalid = string_types + avoid
        ok = not isinstance(arg, invalid) and isinstance(arg, base)
        return arg if ok else ([arg] if force else nil)

    if arg is nil:
        doc = ('Return the same argument if it is a strict iterable.\n    '
               'Strings{} are not considered valid iterables in this case.\n'
               ).format(' and {}'.format(avoid) if avoid else '')
        if force:
            doc += '    A non iterable argument is wrapped in a list.\n'
        collection_coerce.__doc__ = doc
        del doc
        if name:
            collection_coerce.__name__ = name
        return collection_coerce
    else:
        assert not name
        return collection_coerce(arg)


from collections import Mapping, Sequence    # noqa
logic_iterable_coerce = collection(name='logic_iterable_coerce')
force_iterable_coerce = collection(force=True, name='force_iterable_coerce')
logic_collection_coerce = collection(avoid=Mapping,
                                     name='logic_collection_coerce')
force_collection_coerce = collection(avoid=Mapping, force=True,
                                     name='force_collection_coerce')
logic_sequence_coerce = collection(avoid=Mapping, base=Sequence,
                                   name='logic_sequence_coerce')
force_sequence_coerce = collection(avoid=Mapping, force=True, base=Sequence,
                                   name='force_sequence_coerce')
del Mapping, Sequence


@coercer
def decode_coerce(arg):
    '''Decode objects implementing the buffer protocol.'''
    import locale
    from xoutil.eight import text_type, callable
    encoding = locale.getpreferredencoding() or 'UTF-8'
    decode = getattr(arg, 'decode', None)
    if callable(decode):
        try:
            res = decode(encoding, 'replace')
            if not isinstance(res, text_type):
                res = None
        except BaseException:
            res = None
    else:
        res = None
    if res is None:
        try:
            # TODO: All arrays are decoded, and not only those containing
            # valid byte or unicode characters.
            import codecs
            res = codecs.decode(arg, encoding, 'replace')
        except BaseException:
            res = nil
    return res


@coercer
def encode_coerce(arg):
    '''Encode string objects.'''
    import locale
    from xoutil.eight import callable
    encoding = locale.getpreferredencoding() or 'UTF-8'
    encode = getattr(arg, 'encode', None)
    if callable(encode):
        try:
            res = encode(encoding, 'replace')
            if not isinstance(res, bytes):
                res = None
        except BaseException:
            res = None
    else:
        res = None
    if res is None:
        try:
            import codecs
            res = codecs.encode(arg, encoding, 'replace')
        except BaseException:
            res = nil
    return res


@coercer
def unicode_coerce(arg):
    '''Decode a buffer or any object returning unicode text.

    Uses the defined `encoding` system value.

    In Python 2.x unicode has a special type different to `str` but in Python
    3 coincide with `str` type.

    Name is used in named objects, see `name_coerce`:func: for more
    information.

    See `str_coerce`:func: to coerce to standard string type, `bytes` in
    Python 2.x and unicode (`str`) in Python 3.

    .. versionadded:: 1.7.0

    '''
    from array import array
    from xoutil.eight import text_type
    aux = name_coerce(arg)
    if aux is not nil:
        arg = aux
    if isinstance(arg, text_type):
        return arg
    elif isinstance(arg, bytearray):
        arg = bytes(arg)
    elif isinstance(arg, memoryview):
        arg = arg.tobytes()
    elif isinstance(arg, array):
        try:
            return arg.tounicode()
        except BaseException:
            try:
                arg = bytes(bytearray(arg.tolist()))
            except BaseException:
                arg = str(arg)
                if str is text_type:
                    return arg

    res = decode_coerce(arg)
    return text_type(arg) if res is nil else res


@coercer
def bytes_coerce(arg):
    '''Encode an unicode string (or any object) returning a bytes buffer.

    Uses the defined `encoding` system value.

    In Python 2.x `bytes` coincide with `str` type, in Python 3 `str` uses
    unicode and `str` is different to `bytes`.

    There are differences if you want to obtain a buffer in Python 2.x and
    Python 3; for example, the following code obtain different results::

      >>> ba = bytes([65, 66, 67])

    In Python 2.x is obtained the string ``"[65, 66, 67]"`` and in Python 3
    ``b"ABC"``.  This function normalize these differences.

    Name is used in named objects, see `name_coerce`:func: for more
    information.

    See `str_coerce`:func: to coerce to standard string type, `bytes` in
    Python 2.x and unicode (`str`) in Python 3.

    Always returns the `bytes` type.

    .. versionadded:: 1.7.0

    '''
    from array import array
    from xoutil.eight import text_type
    aux = name_coerce(arg)
    if aux is not nil:
        arg = aux
    if isinstance(arg, bytes):
        return arg
    elif isinstance(arg, bytearray):
        return bytes(arg)
    elif isinstance(arg, memoryview):
        return arg.tobytes()
    elif isinstance(arg, array):
        try:
            arg = arg.tounicode()
        except BaseException:
            try:
                return bytes(bytearray(arg.tolist()))
            except BaseException:
                arg = text_type(arg)
    res = encode_coerce(arg)
    return encode_coerce(text_type(arg)) if res is nil else res


@coercer
def str_coerce(arg):
    '''Coerce to standard string type.

    `bytes` in Python 2.x and unicode (`str`) in Python 3.

    .. versionadded:: 1.7.0

    '''
    # TODO: Analyze if promote to global::
    #   str_coerce = unicode_coerce if python_version == 3 else bytes_coerce
    from xoutil.eight import python_version
    return (unicode_coerce if python_version == 3 else bytes_coerce)(arg)


@coercer
def ascii_coerce(arg):
    '''Coerce to string containing only ASCII characters.

    Convert all non-ascii to valid characters using unicode 'NFKC'
    normalization.

    '''
    import unicodedata
    from xoutil.eight import text_type
    if not isinstance(arg, text_type):
        arg = unicode_coerce(arg)
    res = unicodedata.normalize('NFKD', arg).encode('ascii', 'ignore')
    return str_coerce(res)


@coercer
def ascii_set_coerce(arg):
    '''Coerce to string with only ASCII characters removing repetitions.

    Convert all non-ascii to valid characters using unicode 'NFKC'
    normalization.

    '''
    return ''.join(set(ascii_coerce(arg)))


@coercer
def lower_ascii_coerce(arg):
    '''Coerce to string containing only lower-case ASCII characters.

    Convert all non-ascii to valid characters using unicode 'NFKC'
    normalization.

    '''
    return ascii_coerce(arg).lower()


@coercer
def lower_ascii_set_coerce(arg):
    '''Coerce to string with only lower-case ASCII chars removing repetitions.

    Convert all non-ascii to valid characters using unicode 'NFKC'
    normalization.

    '''
    return ''.join(set(lower_ascii_coerce(arg)))


@coercer
def chars_coerce(arg):
    '''Convert to unicode characters.

    If `arg` is an integer between ``0`` and ``0x10ffff`` is converted
    assuming it as ordinal unicode code, else is converted with
    `unicode_coerce`:meth:.

    '''
    from xoutil.eight import integer_types as ints, unichr
    if isinstance(arg, ints) and 0 <= arg <= 0x10ffff:
        return unichr(arg)
    else:
        return unicode_coerce(arg)


@coercer
def strict_string_coerce(arg):
    '''Coerce to string only if argument is a valid string type.'''
    from xoutil.eight import string_types
    return str_coerce(arg) if isinstance(arg, string_types) else nil


from xoutil.eight import text_type as text    # noqa


# TODO: Why is this here
class text(text):
    '''Return a nice text representation of one object.

    text(obj='') -> text

    text(bytes_or_buffer[, encoding[, errors]]) -> text

    Create a new string object from the given object.  If `encoding` or
    `errors` is specified, then the object must expose a data buffer that will
    be decoded using the given encoding and error handler.  Otherwise, returns
    the result of object text representation.

    :param encoding: defaults to ``sys.getdefaultencoding()``.

    :param errors: defaults to 'strict'.

    Method join is improved, in order to receive any collection of objects,
    as variable number of arguments or as one iterable.

    '''
    def __new__(cls, obj='', *args, **kwargs):
        if not (args or kwargs):
            obj = unicode_coerce(obj)
        return super(text, cls).__new__(cls, obj, *args, **kwargs)

    def join(self, *args):
        '''S.join(variable_number_args or iterable) -> text

        Return a text which is the concatenation of the objects (converted to
        text) in argument items.  The separator between elements is `S`.

        See `chr_join`:meth: for other vertion of this functionality.

        '''
        return self._join(unicode_coerce, args)

    def chr_join(self, *args):
        '''S.chr_join(variable_number_args or iterable) -> text
>>>>>>> 0c15c559

from xoutil.cl.simple import (iterable_coerce,    # noqa
                              logic_iterable_coerce, force_iterable_coerce)

# TODO: Declared in 'xoutil.values.simple' at release 1.7 but not here in
# release 1.7.2:
# - strict_iterable_coerce
# - class text


strict_iterable_coerce = logic_iterable_coerce<|MERGE_RESOLUTION|>--- conflicted
+++ resolved
@@ -14,11 +14,7 @@
 
 '''Simple or internal coercers.
 
-<<<<<<< HEAD
-With coercers defined in this module, many of the `xoutil.future.string`
-=======
 With coercers defined in this module, many of the `xoutil.string`:mod:
->>>>>>> 0c15c559
 utilities could be deprecated.
 
 In Python 3, all arrays, not only those containing valid byte or unicode
@@ -30,14 +26,6 @@
                         print_function as _py3_print,
                         absolute_import as _py3_abs_import)
 
-<<<<<<< HEAD
-from xoutil.cl.simple import (name_coerce, decode_coerce,    # noqa
-                              encode_coerce, unicode_coerce, bytes_coerce,
-                              str_coerce, ascii_coerce, ascii_set_coerce,
-                              lower_ascii_coerce, lower_ascii_set_coerce,
-                              chars_coerce)
-
-=======
 from xoutil.values import coercer, nil
 
 
@@ -457,15 +445,19 @@
 
     def chr_join(self, *args):
         '''S.chr_join(variable_number_args or iterable) -> text
->>>>>>> 0c15c559
-
-from xoutil.cl.simple import (iterable_coerce,    # noqa
-                              logic_iterable_coerce, force_iterable_coerce)
-
-# TODO: Declared in 'xoutil.values.simple' at release 1.7 but not here in
-# release 1.7.2:
-# - strict_iterable_coerce
-# - class text
-
-
-strict_iterable_coerce = logic_iterable_coerce+
+        Return a text which is the concatenation of the objects (converted to
+        text) in argument items.  The separator between elements is `S`.
+
+        Difference with `join`:meth: is that integers between ``0`` and
+        ``0x10ffff`` are converted to characters as unicode ordinal.
+
+        '''
+        return self._join(chars_coerce, args)
+
+    def _join(self, coercer, args):
+        '''Protected method to implement `join`:meth: and `chr_join`:meth:.'''
+        from collections import Iterable
+        if len(args) == 1 and isinstance(args[0], Iterable):
+            args = args[0]
+        return super(text, self).join(coercer(obj) for obj in args)