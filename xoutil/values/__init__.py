--- conflicted
+++ resolved
@@ -41,25 +41,6 @@
                         print_function as _py3_print,
                         absolute_import as _py3_abs_import)
 
-<<<<<<< HEAD
-
-import warnings
-warnings.warn('"xoutil.values" is now deprecated and it will be removed. Use '
-              '"xoutil.cl" instead.', stacklevel=1)
-del warnings
-
-from xoutil.cl import (logical, nil, t, _coercer_decorator, vouch,    # noqa
-                       MetaCoercer, coercer, coercer_name, identity_coerce,
-                       void_coerce, type_coerce, types_tuple_coerce,
-                       callable_coerce, file_coerce, float_coerce, int_coerce,
-                       number_coerce, positive_int_coerce,
-                       create_int_range_coerce, identifier_coerce,
-                       full_identifier_coerce, names_coerce,
-                       create_unique_member_coerce, sized_coerce, custom,
-                       istype, typecast, safe, compose, some, combo, pargs,
-                       iterable, mapping, ids, )
-
-=======
 import re
 from xoutil.eight.abc import ABCMeta
 from xoutil.eight.meta import metaclass
@@ -70,13 +51,8 @@
 from xoutil.deprecation import deprecate_linked
 deprecate_linked(check='xoutil.values')
 del deprecate_linked
->>>>>>> 0c15c559
-
-valid, Invalid, check = t, nil, vouch
-
-<<<<<<< HEAD
-# TODO: Migrate all uses of this module and remove it.
-=======
+
+
 _coercer_decorator = lwraps(__coercer__=True)    # FIX: refactor
 
 
@@ -1124,5 +1100,4 @@
         return res
 
 
-del re, ABCMeta, metaclass, lwraps
->>>>>>> 0c15c559
+del re, ABCMeta, metaclass, lwraps