--- conflicted
+++ resolved
@@ -69,11 +69,7 @@
     '''
     if not isinstance(name, str):
         if not encoding:
-<<<<<<< HEAD
-            from xoutil.future.string import force_encoding
-=======
             from xoutil.future.codecs import force_encoding
->>>>>>> 0c15c559
             encoding = force_encoding(sys.getfilesystemencoding())
         fixer = name.decode if isinstance(name, bytes) else name.encode
         return fixer(encoding)
