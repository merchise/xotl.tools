--- conflicted
+++ resolved
@@ -22,7 +22,7 @@
                      join as _orig_join)
 
 from xoutil.functools import pow_
-from xoutil.string import names
+from xoutil.string import names as _names
 
 
 __docstring_format__ = 'rst'
@@ -108,6 +108,7 @@
     return abspath(dirname(path).decode('utf-8'))
 
 
+
 def shorten_module_filename(filename):
     '''A filename, normally a module o package name, is shortened looking his
     head in all python path.
@@ -129,14 +130,8 @@
 
 
 def shorten_user(filename):
-<<<<<<< HEAD
     '''A filename is shortened looking for the (expantion) $HOME in his head
     and replacing it by '~'.
-=======
-    '''
-    A filename is shortened looking for the (expansion) $HOME in his head and
-    replacing it by '~'.
->>>>>>> 456844e0
 
     '''
     home = expanduser('~')
@@ -145,13 +140,6 @@
     return filename
 
 
-<<<<<<< HEAD
-
-__all__ = (str(name) for name in ('abspath', 'expanduser', 'dirname', 'sep',
-             'normpath', 'fix_encoding', 'join', 'normalize_path',
-             'get_module_path', 'shorten_module_filename', 'shorten_user'))
-=======
-__all__ = names('abspath', 'expanduser', 'dirname', 'sep', 'normpath',
-                'fix_encoding', 'join', 'normalize_path', 'get_module_path',
-                'shorten_module_filename', 'shorten_user', 'rtrim')
->>>>>>> 456844e0
+__all__ = _names('abspath', 'expanduser', 'dirname', 'sep', 'normpath',
+                 'fix_encoding', 'join', 'normalize_path', 'get_module_path',
+                 'shorten_module_filename', 'shorten_user', 'rtrim')