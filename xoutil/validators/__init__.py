--- conflicted
+++ resolved
@@ -248,11 +248,7 @@
     Keyword arguments are not validated to be correct.
 
     This function could be used with type-definitions for arguments, see
-<<<<<<< HEAD
-    `xoutil.fp.prove.TypeCheck`:class:.
-=======
     `xoutil.fp.prove.semantic.TypeCheck`:class:.
->>>>>>> 0c15c559
 
     Examples::
 
