# -*- coding: utf-8 -*-
# ---------------------------------------------------------------------
# xoutil.validators
# ---------------------------------------------------------------------
# Copyright (c) 2015 Merchise and Contributors
# Copyright (c) 2013, 2014 Merchise Autrement and Contributors
# Copyright (c) 2011, 2012 Medardo Rodríguez
# All rights reserved.
#
# Author: Medardo Rodriguez
# Contributors: see CONTRIBUTORS and HISTORY file
#
# This is free software; you can redistribute it and/or modify it under the
# terms of the LICENCE attached (see LICENCE file) in the distribution
# package.
#
# Created 2014-05-06

'''Some generic value validators and regular expressions and validation
functions for several identifiers.

'''


from __future__ import (division as _py3_division,
                        print_function as _py3_print,
                        unicode_literals as _py3_unicode,
                        absolute_import)

from .identifiers import (is_valid_identifier,   # noqa
                          check_identifier,
                          is_valid_full_identifier,
                          is_valid_public_identifier,
                          is_valid_slug)


<<<<<<< HEAD
=======
def _adorn_checker_name(name):
    '''Make more attractive or legible a checker name.'''
    res = name.replace('_AND_', ' & ')
    res = res.replace('_OR_', ' | ')
    return res.replace('<lambda>', '<λ>')


>>>>>>> d1a3dcba
def _get_checker_name(checker):
    '''Return a nice name for a `checker`.

    A `checker` could be a type, a tuple of types, a callable or a list of
    other checkers.

    '''
    l = lambda o: str('(%s)' % o.join(_get_checker_name(c) for c in checker))
    if isinstance(checker, list):
        return l('_AND_')
    elif isinstance(checker, tuple):
        return l('_OR_')
    else:
        from xoutil.inspect import type_name
<<<<<<< HEAD
        res = type_name(checker)
=======
        res = type_name(checker, affirm=True)
>>>>>>> d1a3dcba
        if not isinstance(checker, type):
            assert callable(checker)
            if 'lambda' in res:
                from inspect import getargspec
                args = getargspec(checker).args
                assert len(args) == 1
                res = str('%s(%s)' % (res, args[0]))
        return res


def is_type(cls):
    '''Return a validator with the same name as the type given as argument
    `value`.

    :param cls: Class or type or tuple of several types.

    '''
    def inner(obj):
        '''Check is a value object is a valid instance of (%s).'''
        return isinstance(obj, cls)

    name = _get_checker_name(cls)
    inner.__name__ = name
    inner.__doc__ = inner.__doc__ % name
    return inner


# TODO: With this new function, `is_type` could be deprecated
<<<<<<< HEAD
def predicate(*checkers, **kwargs):
    '''Return a validation checker for types and simple conditions.

    :param checkers: A variable number of checkers, each one could be a type,
        a tuple of types, a callable that receives the value and returns if
        the value is valid, or a list of other inner checkers.  In order the
        value is considered valid, all checkers must validate the value.  True
        and False could be used as checkers always validating or invalidating
        the value.  An empty list or no checker is synonym of True, an empty
        tuple is synonym of False.
=======
# TODO: Migrate to a class
def predicate(*checkers, **kwargs):
    '''Return a validation checker for types and simple conditions.

    :param checkers: A variable number of checkers; each one could be:

        - A type, or tuple of types, to test valid values with
          ``isinstance(value, checker)``

        - A set or mapping of valid values, the value is valid if contained in
          the checker.

        - A tuple of other inner checkers, if any of the checkers validates a
          value, the value is valid (OR).

        - A list of other inner checkers, all checkers must validate the value
          (AND).

        - A callable that receives the value and returns True if the value is
          valid.

        - ``True`` and ``False`` could be used as checkers always validating
          or invalidating the value.

        An empty list or no checker is synonym of ``True``, an empty tuple,
        set or mapping is synonym of ``False``.
>>>>>>> d1a3dcba

    :param name: Keyword argument to be used in case of error; will be the
        argument of `ValueError` exception; could contain the placeholders
        ``{value}`` and ``{type}``; a default value is used if this argument
        is not given.

<<<<<<< HEAD
    :param force_name: Keyword argument to force a name is not given.
=======
    :param force_name: Keyword argument to force a name if not given.

    In order to obtain good documentations, use proper names for functions and
    lambda arguments.
>>>>>>> d1a3dcba

    With this function could be built real type checkers, for example::

      >>> is_valid_age = predicate((int, float), lambda age: 0 < age <= 120)
      >>> is_valid_age(100)
      True

      >>> is_valid_age(130)
      False

      >>> always_true = predicate(True)
      >>> always_true(False)
      True

      >>> always_false = predicate(False)
      >>> always_false(True)
      False

      >>> always_true = predicate()
      >>> always_true(1)
      True

      >>> always_true('any string')
      True

      >>> always_false = predicate(())
      >>> always_false(1)
      False

      >>> always_false('any string')
      False

    '''
<<<<<<< HEAD
    def inner(obj):
        '''Check is `obj` is a valid instance for a set of checkers.'''

        def fail(chk):
            if isinstance(chk, bool):
                res = chk
            elif isinstance(chk, (type, tuple)):
                res = isinstance(obj, chk)
            elif isinstance(chk, list):
                res = predicate(*chk)(obj)
            else:
                res = chk(obj)
            return not res

        return next((chk for chk in checkers if fail(chk)), None) is None
=======
    from xoutil.logical import Logical
    from xoutil.collections import Set, Mapping

    def inner(obj):
        '''Check is `obj` is a valid instance for a set of checkers.'''

        def valid(chk):
            if isinstance(chk, (bool, Logical)):
                res = bool(chk)
            elif isinstance(chk, type):
                res = isinstance(obj, chk)
            elif isinstance(chk, tuple):
                if all(isinstance(c, type) for c in chk):
                    res = isinstance(obj, chk)
                else:
                    res = any(valid(c) for c in chk)
            elif isinstance(chk, list):
                res = all(valid(c) for c in chk)
            elif isinstance(chk, (Set, Mapping)):
                res = obj in chk
            else:
                res = chk(obj)
            return res

        return next((chk for chk in checkers if not valid(chk)), None) is None
>>>>>>> d1a3dcba

    name = kwargs.get('name')
    if name is None and kwargs.get('force_name'):
        name = _get_checker_name(list(checkers))
    if name is not None:
        inner.__name__ = name
    return inner


def check(value, validator, msg=None):
    '''Check a `value` with a `validator`.

    Argument `validator` could be a callable, a type, or a tuple of types.

    Return True if the value is valid.

    Examples::

      >>> check(1, int)
      True

      >>> check(10, lambda x: x <= 100, 'must be less than or equal to 100')
      True

      >>> check(11/2, (int, float))
      True

    '''
    if isinstance(validator, (type, tuple)):
        checker = is_type(validator)
    else:
        checker = validator
    if checker(value):
        return True
    else:
        from xoutil.inspect import type_name
        if not msg:
            # TODO: Use the name of validator with `inspect.getattr_static`
            # when `xoutil.future` is ready
            msg = 'Invalid value "%s" of type "%s"'
        msg = msg.format(value=value, type=type_name(value, affirm=True))
        raise ValueError(msg)


# TODO: deprecate `check` in favor of `ok`.
def ok(value, *checkers, **kwargs):
    '''Validate a value with several checkers.

    Return the value if it is Ok, or raises an `ValueError` exception if not.

    Arguments:

    :param value: the value to validate

    :param checkers: a variable number of checkers (at least one), each one
        could be a type, a tuple of types of a callable that receives the
        value and returns if the value is valid or not.  In order the value is
        considered valid, all checkers must validate the value.

    :param message: keyword argument to be used in case of error; will be the
<<<<<<< HEAD
        argument of `ValueError` exception; could contain the placeholders
        ``{value}`` and ``{type}``; a default value is used if this argument
        is not given.

    :param msg: an alias for "message"

=======
           argument of `ValueError` exception; could contain the placeholders
           ``{value}`` and ``{type}``; a default value is used if this
           argument is not given.

    :param msg: an alias for "message"

    :param extra_checkers: In order to create validators using `partial`.
           Must be a tuple.

>>>>>>> d1a3dcba
    Keyword arguments are not validated to be correct.

    This function could be used with type-definitions for arguments, see
    :class:`TypeChecker`.

    Examples::

      >>> ok(1, int)
      1

      >>> ok(10, int, lambda x: x < 100, message='Must be integer under 100')
      10

      >>> ok(11/2, (int, float))
      5.5

      >>> ok(11/2, int, float)
      5.5

      >>> try:
      ...     res = ok(11/2, int)
      ... except ValueError:
      ...     res = '---'
      >>> res
      '---'

    '''
<<<<<<< HEAD
    pred = predicate(*checkers)
=======
    extra_checkers = kwargs.get('extra_checkers', ())
    pred = predicate(*(checkers + extra_checkers))
>>>>>>> d1a3dcba
    if pred(value):
        return value
    else:
        from xoutil.iterators import multi_get as get
        from xoutil.inspect import type_name
        msg = next(get(kwargs, 'message', 'msg'), 'Invalid {type}: {value}!')
        msg = msg.format(value=value, type=type_name(value, affirm=True))
<<<<<<< HEAD
        raise ValueError(msg)
=======
        raise ValueError(msg)


def check_no_extra_kwargs(kwargs):
    '''Check that no extra keyword arguments are still not processed.

    For example::

      >>> from xoutil.validators import check_no_extra_kwargs
      >>> def only_safe_arg(**kwargs):
      ...     safe = kwargs.pop('safe', False)
      ...     check_no_extra_kwargs(kwargs)
      ...     print('OK for safe:', safe)

    '''
    if kwargs:
        plural = '' if len(kwargs) == 1 else 's'
        msg = 'Unexpected keyword argument%s: "%s"!'
        raise TypeError(msg % (plural, ', '.join(kwargs)))
>>>>>>> d1a3dcba
<|MERGE_RESOLUTION|>--- conflicted
+++ resolved
@@ -34,8 +34,6 @@
                           is_valid_slug)
 
 
-<<<<<<< HEAD
-=======
 def _adorn_checker_name(name):
     '''Make more attractive or legible a checker name.'''
     res = name.replace('_AND_', ' & ')
@@ -43,7 +41,6 @@
     return res.replace('<lambda>', '<λ>')
 
 
->>>>>>> d1a3dcba
 def _get_checker_name(checker):
     '''Return a nice name for a `checker`.
 
@@ -58,11 +55,7 @@
         return l('_OR_')
     else:
         from xoutil.inspect import type_name
-<<<<<<< HEAD
-        res = type_name(checker)
-=======
         res = type_name(checker, affirm=True)
->>>>>>> d1a3dcba
         if not isinstance(checker, type):
             assert callable(checker)
             if 'lambda' in res:
@@ -91,18 +84,6 @@
 
 
 # TODO: With this new function, `is_type` could be deprecated
-<<<<<<< HEAD
-def predicate(*checkers, **kwargs):
-    '''Return a validation checker for types and simple conditions.
-
-    :param checkers: A variable number of checkers, each one could be a type,
-        a tuple of types, a callable that receives the value and returns if
-        the value is valid, or a list of other inner checkers.  In order the
-        value is considered valid, all checkers must validate the value.  True
-        and False could be used as checkers always validating or invalidating
-        the value.  An empty list or no checker is synonym of True, an empty
-        tuple is synonym of False.
-=======
 # TODO: Migrate to a class
 def predicate(*checkers, **kwargs):
     '''Return a validation checker for types and simple conditions.
@@ -129,21 +110,16 @@
 
         An empty list or no checker is synonym of ``True``, an empty tuple,
         set or mapping is synonym of ``False``.
->>>>>>> d1a3dcba
 
     :param name: Keyword argument to be used in case of error; will be the
         argument of `ValueError` exception; could contain the placeholders
         ``{value}`` and ``{type}``; a default value is used if this argument
         is not given.
 
-<<<<<<< HEAD
-    :param force_name: Keyword argument to force a name is not given.
-=======
     :param force_name: Keyword argument to force a name if not given.
 
     In order to obtain good documentations, use proper names for functions and
     lambda arguments.
->>>>>>> d1a3dcba
 
     With this function could be built real type checkers, for example::
 
@@ -177,23 +153,6 @@
       False
 
     '''
-<<<<<<< HEAD
-    def inner(obj):
-        '''Check is `obj` is a valid instance for a set of checkers.'''
-
-        def fail(chk):
-            if isinstance(chk, bool):
-                res = chk
-            elif isinstance(chk, (type, tuple)):
-                res = isinstance(obj, chk)
-            elif isinstance(chk, list):
-                res = predicate(*chk)(obj)
-            else:
-                res = chk(obj)
-            return not res
-
-        return next((chk for chk in checkers if fail(chk)), None) is None
-=======
     from xoutil.logical import Logical
     from xoutil.collections import Set, Mapping
 
@@ -219,7 +178,6 @@
             return res
 
         return next((chk for chk in checkers if not valid(chk)), None) is None
->>>>>>> d1a3dcba
 
     name = kwargs.get('name')
     if name is None and kwargs.get('force_name'):
@@ -280,14 +238,6 @@
         considered valid, all checkers must validate the value.
 
     :param message: keyword argument to be used in case of error; will be the
-<<<<<<< HEAD
-        argument of `ValueError` exception; could contain the placeholders
-        ``{value}`` and ``{type}``; a default value is used if this argument
-        is not given.
-
-    :param msg: an alias for "message"
-
-=======
            argument of `ValueError` exception; could contain the placeholders
            ``{value}`` and ``{type}``; a default value is used if this
            argument is not given.
@@ -297,7 +247,6 @@
     :param extra_checkers: In order to create validators using `partial`.
            Must be a tuple.
 
->>>>>>> d1a3dcba
     Keyword arguments are not validated to be correct.
 
     This function could be used with type-definitions for arguments, see
@@ -325,12 +274,8 @@
       '---'
 
     '''
-<<<<<<< HEAD
-    pred = predicate(*checkers)
-=======
     extra_checkers = kwargs.get('extra_checkers', ())
     pred = predicate(*(checkers + extra_checkers))
->>>>>>> d1a3dcba
     if pred(value):
         return value
     else:
@@ -338,9 +283,6 @@
         from xoutil.inspect import type_name
         msg = next(get(kwargs, 'message', 'msg'), 'Invalid {type}: {value}!')
         msg = msg.format(value=value, type=type_name(value, affirm=True))
-<<<<<<< HEAD
-        raise ValueError(msg)
-=======
         raise ValueError(msg)
 
 
@@ -359,5 +301,4 @@
     if kwargs:
         plural = '' if len(kwargs) == 1 else 's'
         msg = 'Unexpected keyword argument%s: "%s"!'
-        raise TypeError(msg % (plural, ', '.join(kwargs)))
->>>>>>> d1a3dcba
+        raise TypeError(msg % (plural, ', '.join(kwargs)))