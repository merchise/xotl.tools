#!/usr/bin/env python
# -*- coding: utf-8 -*-
# ---------------------------------------------------------------------
# xoutil.decorator.meta
# ---------------------------------------------------------------------
# Copyright (c) 2013-2017 Merchise Autrement [~º/~] and Contributors
# All rights reserved.
#
# This is free software; you can redistribute it and/or modify it under
# the terms of the LICENCE attached in the distribution package.
#
# Created on 2013-01-03
#

'''Decorator-making facilities.

This module provides a signature-keeping version of the
`xoutil.decorators.decorator`:func:, which is now deprecated in favor of this
module's version.

We scinded the decorator-making facilities from decorators per se to allow the
module `xoutil.deprecation`:mod: to be used by decorators and at the same
<<<<<<< HEAD
time, implement the decorator :func:`~xoutil.deprecation.deprecated` more
=======
time, implement the decorator `~xoutil.deprecation.deprecated`:func: more
>>>>>>> 08a57c01
easily.


This module is an adapted work from the decorator version 3.3.2 package and is
copyright of its owner as stated below. Adaptation work is done by Merchise.

Original copyright and license notices from decorator package:

    Copyright (c) 2005-2011, Michele Simionato

    All rights reserved.

    Redistributions of source code must retain the above copyright notice, this
    list of conditions and the following disclaimer.  Redistributions in
    bytecode form must reproduce the above copyright notice, this list of
    conditions and the following disclaimer in the documentation and/or other
    materials provided with the distribution.

    THIS SOFTWARE IS PROVIDED BY THE COPYRIGHT HOLDERS AND CONTRIBUTORS "AS IS"
    AND ANY EXPRESS OR IMPLIED WARRANTIES, INCLUDING, BUT NOT LIMITED TO, THE
    IMPLIED WARRANTIES OF MERCHANTABILITY AND FITNESS FOR A PARTICULAR PURPOSE
    ARE DISCLAIMED. IN NO EVENT SHALL THE COPYRIGHT HOLDERS OR CONTRIBUTORS BE
    LIABLE FOR ANY DIRECT, INDIRECT, INCIDENTAL, SPECIAL, EXEMPLARY, OR
    CONSEQUENTIAL DAMAGES (INCLUDING, BUT NOT LIMITED TO, PROCUREMENT OF
    SUBSTITUTE GOODS OR SERVICES; LOSS OF USE, DATA, OR PROFITS; OR BUSINESS
    INTERRUPTION) HOWEVER CAUSED AND ON ANY THEORY OF LIABILITY, WHETHER IN
    CONTRACT, STRICT LIABILITY, OR TORT (INCLUDING NEGLIGENCE OR OTHERWISE)
    ARISING IN ANY WAY OUT OF THE USE OF THIS SOFTWARE, EVEN IF ADVISED OF THE
    POSSIBILITY OF SUCH DAMAGE.

'''

from __future__ import (division as _py3_division,
                        print_function as _py3_print,
                        absolute_import as _py3_abs_imports)

import sys
import re
import inspect

from functools import wraps, partial
from types import FunctionType as function

if sys.version_info[0] == 3:
    from inspect import getfullargspec as _getfullargspec
else:
    from inspect import getargspec as _getfullargspec


__all__ = ('FunctionMaker', 'flat_decorator', 'decorator')


DEF = re.compile('\s*def\s*([_\w][_\w\d]*)\s*\(')


# basic functionality
class FunctionMaker(object):
    """
    An object with the ability to create functions with a given signature.
    It has attributes name, doc, module, signature, defaults, dict and
    methods update and make.
    """
    def __init__(self, func=None, name=None, signature=None,
                 defaults=None, doc=None, module=None, funcdict=None):
        self.shortsignature = signature
        if func:
            # func can be a class or a callable, but not an instance method
            self.name = func.__name__
            if self.name == '<lambda>':  # small hack for lambda functions
                self.name = '_lambda_'
            self.doc = func.__doc__
            self.module = func.__module__
            if inspect.isfunction(func):
                argspec = _getfullargspec(func)
                for a in ('args', 'varargs', 'varkw', 'defaults', 'kwonlyargs',
                          'kwonlydefaults', 'annotations'):
                    setattr(self, a, getattr(argspec, a, None))
                for i, arg in enumerate(self.args):
                    setattr(self, 'arg%d' % i, arg)
                self.signature = inspect.formatargspec(
                    formatvalue=lambda val: "", *argspec)[1:-1]
                allargs = list(self.args)
                if self.varargs:
                    allargs.append('*' + self.varargs)
                if self.varkw:
                    allargs.append('**' + self.varkw)
                try:
                    self.shortsignature = ', '.join(allargs)
                except TypeError:
                    # exotic signature, valid only in Python 2.X
                    self.shortsignature = self.signature
                self.dict = func.__dict__.copy()
        # func=None happens when decorating a caller
        if name:
            self.name = name
        if signature is not None:
            self.signature = signature
        if defaults:
            self.defaults = defaults
        if doc:
            self.doc = doc
        if module:
            self.module = module
        if funcdict:
            self.dict = funcdict
        # check existence required attributes
        assert hasattr(self, 'name')
        if not hasattr(self, 'signature'):
            raise TypeError('You are decorating a non function: %s' % func)

    def update(self, func, **kw):
        "Update the signature of func with the data in self"
        func.__name__ = self.name
        func.__doc__ = getattr(self, 'doc', None)
        func.__dict__ = getattr(self, 'dict', {})
        func.func_defaults = getattr(self, 'defaults', ())
        func.__kwdefaults__ = getattr(self, 'kwonlydefaults', None)
        callermodule = sys._getframe(3).f_globals.get('__name__', '?')
        func.__module__ = getattr(self, 'module', callermodule)
        func.__dict__.update(kw)

    def make(self, src_templ, evaldict=None, addsource=False, **attrs):
        "Make a new function from a given template and update the signature"
        src = src_templ % vars(self)  # expand name and signature
        evaldict = evaldict or {}
        mo = DEF.match(src)
        if mo is None:
            raise SyntaxError('not a valid function template\n%s' % src)
        name = mo.group(1)  # extract the function name
        names = set([name] + [arg.strip(' *') for arg in
                              self.shortsignature.split(',')])
        for n in names:
            if n in ('_func_', '_call_'):
                raise NameError('%s is overridden in\n%s' % (n, src))
        if not src.endswith('\n'):  # add a newline just for safety
            src += '\n'   # this is needed in old versions of Python
        try:
            code = compile(src, '<string>', 'single')
            # print >> sys.stderr, 'Compiling %s' % src
            eval(code, evaldict, evaldict)
        except:
            print >> sys.stderr, 'Error in generated code:'
            print >> sys.stderr, src
            raise
        func = evaldict[name]
        if addsource:
            attrs['__source__'] = src
        self.update(func, **attrs)
        return func

    @classmethod
    def create(cls, obj, body, evaldict, defaults=None,
               doc=None, module=None, addsource=True, **attrs):
        """
        Create a function from the strings name, signature and body.
        "evaldict" is the evaluation dictionary. If addsource is true an
        attribute __source__ is added to the result. The attributes attrs are
        added,
        if any.
        """
        try:
            string_types = (str, unicode)
        except NameError:
            string_types = (str,)
        if isinstance(obj, string_types):  # "name(signature)"
            obj = str(obj)
            name, rest = obj.strip().split(str('('), 1)
            signature = rest[:-1]   # strip a right parens
            func = None
        else:   # a function
            name = None
            signature = None
            func = obj
        self = cls(func, name, signature, defaults, doc, module)
        ibody = '\n'.join('    ' + line for line in body.splitlines())
        return self.make('def %(name)s(%(signature)s):\n' + ibody,
                         evaldict, addsource, **attrs)


def flat_decorator(caller, func=None):
    """
    Creates a signature keeping decorator.

    ``decorator(caller)`` converts a caller function into a decorator.

    ``decorator(caller, func)`` decorates a function using a caller.
    """
    if func is not None:    # returns a decorated function
        evaldict = func.func_globals.copy()
        evaldict['_call_'] = caller
        evaldict['_func_'] = func
        return FunctionMaker.create(
            func, "return _call_(_func_, %(shortsignature)s)",
            evaldict, undecorated=func, __wrapped__=func)
    else:   # returns a decorator
        if isinstance(caller, partial):
            return partial(decorator, caller)
        # otherwise assume caller is a function
        try:
            first = inspect.getargspec(caller)[0][0]    # first arg
            deco_sign = '%s(%s)' % (caller.__name__, first)
            deco_body = 'return flat_decorator(_call_, %s)' % first
        except IndexError:
            deco_sign = '%s()' % caller.__name__
            deco_body = 'return _call_'
        evaldict = caller.func_globals.copy()
        evaldict['_call_'] = caller
        evaldict['flat_decorator'] = evaldict['decorator'] = flat_decorator
        return FunctionMaker.create(
            deco_sign,
            deco_body,
            evaldict, undecorated=caller, __wrapped__=caller,
            doc=caller.__doc__, module=caller.__module__)
# -- End of decorators package


# FIX: This meta-decorator fails in some scenarios (old classes?)
def decorator(caller):
    '''Eases the creation of decorators with arguments.  Normally a decorator
    with arguments needs three nested functions like this::

        def decorator(*decorator_arguments):
            def real_decorator(target):
                def inner(*args, **kwargs):
                    return target(*args, **kwargs)
                return inner
            return real_decorator

    This decorator reduces the need of the first level by comprising both into
    a single function definition. However it does not removes the need for an
    ``inner`` function::

        >>> @decorator
        ... def plus(target, value):
        ...    from functools import wraps
        ...    @wraps(target)
        ...    def inner(*args):
        ...        return target(*args) + value
        ...    return inner

        >>> @plus(10)
        ... def ident(val):
        ...     return val

        >>> ident(1)
        11

    A decorator with default values for all its arguments (except, of course,
    the first one which is the decorated `target`) may be invoked
    without parenthesis::

        >>> @decorator
        ... def plus2(func, value=1, missing=2):
        ...    from functools import wraps
        ...    @wraps(func)
        ...    def inner(*args):
        ...        print(missing)
        ...        return func(*args) + value
        ...    return inner

        >>> @plus2
        ... def ident2(val):
        ...     return val

        >>> ident2(10)
        2
        11

    But (if you like) you may place the parenthesis::

        >>> @plus2()
        ... def ident3(val):
        ...     return val

        >>> ident3(10)
        2
        11

    However, this is not for free, you cannot pass a single positional argument
    which type is a function::

        >>> def p():
        ...    print('This is p!!!')

        >>> @plus2(p)   # doctest: +ELLIPSIS
        ... def dummy():
        ...    print('This is dummy')
        Traceback (most recent call last):
            ...
        TypeError: p() takes ...

    The workaround for this case is to use a keyword argument.
    '''
    @wraps(caller)
    def outer_decorator(*args, **kwargs):
        try:
            from zope.interface import Interface
        except ImportError:
            Interface = None
            # from xoutil.symbols import Unset as Interface
        if (len(args) == 1 and not kwargs and
            (isinstance(args[0], (function, type)) or
             issubclass(type(args[0]), type(Interface)))):
            # This tries to solve the case of missing () on the decorator::
            #
            #    @decorator
            #    def somedec(func, *args, **kwargs)
            #        ...
            #
            #    @somedec
            #    def decorated(*args, **kwargs):
            #        pass
            #
            # Notice, however, that this is not general enough, since we try
            # to avoid inspecting the calling frame to see if the () are in
            # place.
            func = args[0]
            return caller(func)
        elif len(args) > 0 or len(kwargs) > 0:
            def _decorator(func):
                return partial(caller, **kwargs)(*((func, ) + args))
            return _decorator
        else:
            return caller
    return outer_decorator<|MERGE_RESOLUTION|>--- conflicted
+++ resolved
@@ -20,11 +20,7 @@
 
 We scinded the decorator-making facilities from decorators per se to allow the
 module `xoutil.deprecation`:mod: to be used by decorators and at the same
-<<<<<<< HEAD
-time, implement the decorator :func:`~xoutil.deprecation.deprecated` more
-=======
 time, implement the decorator `~xoutil.deprecation.deprecated`:func: more
->>>>>>> 08a57c01
 easily.
 
 
