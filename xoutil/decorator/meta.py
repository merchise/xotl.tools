--- conflicted
+++ resolved
@@ -3,14 +3,8 @@
 # ---------------------------------------------------------------------
 # xoutil.decorator.meta
 # ---------------------------------------------------------------------
-#
-<<<<<<< HEAD
 # Copyright (c) 2013-2017 Merchise Autrement [~º/~] and Contributors
 # All rights reserved.
-=======
-# Copyright (c) 2013-2016 Merchise Autrement [~º/~] and Contributors
-# decorator function.
->>>>>>> 82219553
 #
 # This is free software; you can redistribute it and/or modify it under
 # the terms of the LICENCE attached in the distribution package.
