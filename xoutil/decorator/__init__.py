--- conflicted
+++ resolved
@@ -30,10 +30,6 @@
 from xoutil.decorator.meta import decorator
 
 
-<<<<<<< HEAD
-# TODO: 'decorator' is undefined.
-=======
->>>>>>> d2a627ca
 __all__ = ('decorator', 'AttributeAlias', 'settle', 'namer', 'aliases',
            'assignment_operator', 'instantiate', 'memoized_property',
            'memoized_instancemethod', 'reset_memoized')
@@ -208,8 +204,6 @@
     return target
 
 
-<<<<<<< HEAD
-=======
 @decorator
 def singleton(target, *args, **kwargs):
     '''Instantiate a class and assign the instance to the declared symbo.
@@ -256,7 +250,6 @@
 
 
 
->>>>>>> d2a627ca
 # The following is extracted from the SQLAlchemy project's codebase, merit and
 # copyright goes to SQLAlchemy authors::
 #
