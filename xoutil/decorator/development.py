#!/usr/bin/env python
# -*- encoding: utf-8 -*-
# ---------------------------------------------------------------------
# xoutil.decorator.development
# ---------------------------------------------------------------------
# Copyright (c) 2013-2017 Merchise Autrement [~º/~] and Contributors
# All rights reserved.
#
# This is free software; you can redistribute it and/or modify it under
# the terms of the LICENCE attached in the distribution package.
#
# Created on 2013-01-08

from __future__ import (division as _py3_division,
                        print_function as _py3_print,
                        absolute_import as _py3_abs_imports)

from xoutil.decorator.meta import decorator
<<<<<<< HEAD
=======

>>>>>>> d2a627ca

# TODO: move to new module 'xoutil.hints' when fully implemented.

@decorator
def unstable(target, msg=None):
    '''Declares that a method, class or interface is unstable.

    This has the side-effect of issuing a warning the first time the `target`
    is invoked.

    The `msg` parameter, if given, should be string that contains, at most,
    two positional replacement fields ({0} and {1}). The first replacement
    field will be the type of `target` (interface, class or function) and the
    second matches `target's` full name.

    '''
    import warnings
    from xoutil.names import nameof
    from xoutil.eight import class_types
    if msg is None:
        msg = ('The {0} `{1}` is declared unstable. '
               'It may change in the future or be removed.')
    try:
        from zope.interface import Interface
    except ImportError:
        from xoutil.symbols import Ignored as Interface
    if isinstance(target, type(Interface)):
        objtype = 'interface'
    elif isinstance(target, class_types):
        objtype = 'class'
    else:
        objtype = 'function or method'
    message = msg.format(objtype,
                         nameof(target, inner=True, full=True))
    if isinstance(target, class_types) or issubclass(type(target),
                                                     type(Interface)):
        class meta(type(target)):
            pass

        def new(*args, **kwargs):
            warnings.warn(message, stacklevel=2)
            return target.__new__(*args, **kwargs)
        klass = meta(target.__name__, (target,), {'__new__': new})
        return klass
    else:
        def _unstable(*args, **kwargs):
            message = msg.format(objtype,
                                 nameof(target, inner=True, full=True))
            warnings.warn(message, stacklevel=2)
            return target(*args, **kwargs)
        return _unstable


del decorator<|MERGE_RESOLUTION|>--- conflicted
+++ resolved
@@ -16,10 +16,7 @@
                         absolute_import as _py3_abs_imports)
 
 from xoutil.decorator.meta import decorator
-<<<<<<< HEAD
-=======
 
->>>>>>> d2a627ca
 
 # TODO: move to new module 'xoutil.hints' when fully implemented.
 
