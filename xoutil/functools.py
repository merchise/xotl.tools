--- conflicted
+++ resolved
@@ -85,12 +85,8 @@
         return callables[0]
     math = kwargs.get('math', True)
     if not math:
-<<<<<<< HEAD
-        funcs = list(reversed(funcs))
-
-=======
         callables = list(reversed(callables))
->>>>>>> 8d4b66b6
+
     def _inner(*args):
         f, functions = callables[0], callables[1:]
         result = f(*args)
@@ -209,6 +205,7 @@
         def __hash__(self):
             return self.hashvalue
 
+
     def _make_key(args, kwds, typed,
                   kwd_mark=(object(),),
                   fasttypes={int, str, frozenset, type(None)},
@@ -287,8 +284,8 @@
         # version).
 
         # Constants shared by all lru cache instances:
-        sentinel = object()        # unique object used to signal cache misses
-        make_key = _make_key       # build a key from the function arguments
+        sentinel = object()          # unique object used to signal cache misses
+        make_key = _make_key         # build a key from the function arguments
         PREV, NEXT, KEY, RESULT = 0, 1, 2, 3   # names for the link fields
 
         def decorating_function(user_function):
