--- conflicted
+++ resolved
@@ -14,44 +14,14 @@
 # package.
 #
 # Created: 2012-03-23
-<<<<<<< HEAD
-#
-
-'''`xoutil` is a collection of disparate utilities that does not conform
-a framework for anything. `xoutil` is essentially an extension to the
-Python's standard library.
-
-'''
-
-from .symbols import boolean
-
-
-#: False value where None could be a valid value
-Unset = boolean('Unset')
-=======
 
 '''Collection of disparate utilities.
->>>>>>> d2a627ca
 
 `xoutil` is essentially an extension to the Python's standard library, it does
 not turn into a full framework, but it's very useful to be used from a
 diversity of scenarios where compatibility is an important issue.
 
-<<<<<<< HEAD
-#: False value for local scope use or where Unset could be a valid value
-Undefined = boolean('Undefined')
-
-
-#: To be used in arguments that are currently ignored cause they are being
-#: deprecated. The only valid reason to use `ignored` is to signal ignored
-#: arguments in method's/function's signature
-Ignored = boolean('Ignored')
-
-
-del boolean
-=======
 '''
 
 # TODO: Deprecate this import
-from .symbols import Unset, Undefined, Ignored, Invalid
->>>>>>> d2a627ca
+from .symbols import Unset, Undefined, Ignored, Invalid