# -*- coding: utf-8 -*-
# ---------------------------------------------------------------------
# xoutil
# ---------------------------------------------------------------------
# Copyright (c) 2013-2017 Merchise Autrement [~º/~] and Contributors
# Copyright (c) 2012 Medardo Rodríguez
# All rights reserved.
#
# Author: Medardo Rodriguez
# Contributors: see CONTRIBUTORS and HISTORY file
#
# This is free software; you can redistribute it and/or modify it under the
# terms of the LICENCE attached (see LICENCE file) in the distribution
# package.
#
# Created: 2012-03-23
#

'''`xoutil` is a collection of disparate utilities that does not conform
a framework for anything. `xoutil` is essentially an extension to the
Python's standard library.

'''

<<<<<<< HEAD
from .symbols import boolean


#: False value where None could be a valid value
Unset = boolean('Unset')


#: False value for local scope use or where Unset could be a valid value
Undefined = boolean('Undefined')


#: To be used in arguments that are currently ignored cause they are being
#: deprecated. The only valid reason to use `ignored` is to signal ignored
#: arguments in method's/function's signature
Ignored = boolean('Ignored')


del boolean
=======
# TODO: Deprecate this, use direct import to 'xoutil.symbols'.
from .symbols import (Unset, Undefined, Ignored)    # noqa
>>>>>>> 82219553
<|MERGE_RESOLUTION|>--- conflicted
+++ resolved
@@ -22,7 +22,6 @@
 
 '''
 
-<<<<<<< HEAD
 from .symbols import boolean
 
 
@@ -40,8 +39,4 @@
 Ignored = boolean('Ignored')
 
 
-del boolean
-=======
-# TODO: Deprecate this, use direct import to 'xoutil.symbols'.
-from .symbols import (Unset, Undefined, Ignored)    # noqa
->>>>>>> 82219553
+del boolean