--- conflicted
+++ resolved
@@ -11,11 +11,7 @@
 #
 # Created on 2012-04-03
 
-<<<<<<< HEAD
-'''Provides Python 3k forward-compatible (:pep:`3107`) annotations.'''
-=======
 '''Provides Python 3k forward-compatible (`3107`:pep:) annotations.'''
->>>>>>> 08a57c01
 
 from __future__ import (division as _py3_division,
                         print_function as _py3_print,
