--- conflicted
+++ resolved
@@ -1,34 +1,13 @@
 #!/usr/bin/env python
-<<<<<<< HEAD
-# -*- encoding: utf-8 -*-
-# ---------------------------------------------------------------------
-# xoutil.logical
-# ---------------------------------------------------------------------
-# Copyright (c) 2015-2017 Merchise Autrement [~º/~] and Contributors
-=======
 # -*- coding: utf-8 -*-
 # ----------------------------------------------------------------------
 # Copyright (c) Merchise Autrement [~º/~] and Contributors
->>>>>>> 0c15c559
 # All rights reserved.
 #
 # This is free software; you can do what the LICENCE file allows you to.
 #
 
 '''This entire module is deprecated, use `xoutil.symbols` instead.'''
-<<<<<<< HEAD
-
-from xoutil.symbols import boolean
-from xoutil.deprecation import deprecated
-
-
-@deprecated(boolean)
-def Logical(*args, **kwargs):
-    'This was a type, and now is deprecated, use instead `symbols.boolean`'
-    return boolean(*args, **kwargs)
-
-del deprecated
-=======
 
 from __future__ import (division as _py3_division,
                         print_function as _py3_print,
@@ -39,5 +18,4 @@
 del deprecate_module
 
 
-from xoutil.symbols import boolean as Logical    # noqa
->>>>>>> 0c15c559
+from xoutil.symbols import boolean as Logical    # noqa