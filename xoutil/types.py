--- conflicted
+++ resolved
@@ -31,6 +31,8 @@
 _pm = _copy_python_module_members()
 GeneratorType = _pm.GeneratorType
 
+del _pm, _copy_python_module_members
+
 from xoutil.compat import xrange_
 from xoutil.compat import pypy as _pypy
 from xoutil._values import UnsetType, Unset, Ignored as ignored
@@ -44,19 +46,6 @@
                'is_classmethod', 'is_instancemethod', 'is_slotwrapper',
                'is_module', 'Required')
 del strs
-
-<<<<<<< HEAD
-from xoutil.objects import mro_dict as _mro_dict
-mro_dict = deprecated(_mro_dict)(_mro_dict)
-=======
->>>>>>> 90244d04
-
-from xoutil.names import namelist
-__all__ = namelist(getattr(_pm, '__all__', dir(_pm)))
-__all__.extend((UnsetType, Unset, ignored, 'DictProxyType', 'SlotWrapperType'))
-del namelist
-del _pm, _copy_python_module_members
-
 
 
 #: The type of methods that are builtin in Python.
@@ -197,10 +186,6 @@
     This function takes the same arguments as :func:`is_classmethod`.
 
     '''
-<<<<<<< HEAD
-    from xoutil.objects import mro_dict
-=======
->>>>>>> 90244d04
     if name:
         desc = mro_dict(desc).get(name, None)
     return isinstance(desc, staticmethod)
@@ -224,10 +209,6 @@
     :param name: The name of the method, if the first argument is the class.
 
     '''
-<<<<<<< HEAD
-    from xoutil.objects import mro_dict
-=======
->>>>>>> 90244d04
     if name:
         desc = mro_dict(desc).get(name, None)
     return isinstance(desc, classmethod)
@@ -241,10 +222,6 @@
 
     '''
     from types import FunctionType
-<<<<<<< HEAD
-    from xoutil.objects import mro_dict
-=======
->>>>>>> 90244d04
     if name:
         desc = mro_dict(desc).get(name, None)
     return isinstance(desc, FunctionType)
@@ -257,10 +234,6 @@
     This function takes the same arguments as :func:`is_classmethod`.
 
     '''
-<<<<<<< HEAD
-    from xoutil.objects import mro_dict
-=======
->>>>>>> 90244d04
     if name:
         desc = mro_dict(desc).get(name, None)
     return isinstance(desc, SlotWrapperType)
