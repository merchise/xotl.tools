--- conflicted
+++ resolved
@@ -66,12 +66,6 @@
 
 from xoutil.eight.exceptions import StandardError, BaseException    # noqa
 
-<<<<<<< HEAD
-try:
-    from exceptions import StandardError
-except:
-    StandardError = Exception
-=======
 # TODO: deprecate next
 ExceptionBase = BaseException
 
@@ -86,7 +80,6 @@
     '''Ensure return a valid type from `obj`.'''
     from xoutil.eight import class_types as ctypes
     return obj if isinstance(obj, ctypes) else obj.__class__
->>>>>>> d1a3dcba
 
 
 class mro_dict(Mapping):
