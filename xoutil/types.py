--- conflicted
+++ resolved
@@ -54,13 +54,7 @@
 DictProxyType = type(object.__dict__)
 
 if _pypy:
-<<<<<<< HEAD
-    class _foo(object):
-        __slots__ = 'bar'
-
-=======
     class _foo(object): __slots__ = 'bar'
->>>>>>> 2bfefddf
     MemberDescriptorType = type(_foo.bar)
 
 def is_iterable(maybe):
