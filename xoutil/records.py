--- conflicted
+++ resolved
@@ -27,11 +27,7 @@
                         absolute_import as _py3_abs_import)
 
 
-<<<<<<< HEAD
-from xoutil import Unset
-=======
 from xoutil.symbols import Unset
->>>>>>> d2a627ca
 from xoutil.future.functools import lru_cache
 from xoutil.eight.meta import metaclass
 
