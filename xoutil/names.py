#!/usr/bin/env python
# -*- encoding: utf-8 -*-
# ---------------------------------------------------------------------
# xoutil.names
# ---------------------------------------------------------------------
# Copyright (c) 2013-2017 Merchise Autrement [~º/~] and Contributors
# All rights reserved.
#
# This is free software; you can redistribute it and/or modify it under the
# terms of the LICENCE attached (see LICENCE file) in the distribution
# package.
#
# Created 2013-04-15

'''A protocol to obtain or manage object names.'''

from __future__ import (division as _py3_division,
                        print_function as _py3_print,
                        absolute_import as _py3_abs_import)

<<<<<<< HEAD
from xoutil import Undefined as _undef
=======
# FIX: These imports must be local
from xoutil.symbols import Undefined as _undef
>>>>>>> d2a627ca
from xoutil.eight import base_string


# TODO: This module must be reviewed and deprecate most of it.

def _get_mappings(source):
    '''Return a sequence of mappings from `source`.

    Source could be a stack frame, a single dictionary, or any sequence of
    dictionaries.

    '''
    from collections import Mapping
    if isinstance(source, Mapping):
        return (source,)
    else:
        from xoutil.future.inspect import get_attr_value
        l = get_attr_value(source,  'f_locals', _undef)
        g = get_attr_value(source,  'f_globals', _undef)
        if isinstance(l, Mapping) and isinstance(g, Mapping):
            return (l,) if l is g else (l, g)
        else:
            return tuple(source)


def _key_for_value(source, value, strict=True):
    '''Returns the tuple (key, mapping) where the "value" is found.

    if strict is True, then look first for the same object::
        >>> x = [1]
        >>> y = [1]  #  equal to `x` but not the same
        >>> src = {'x': x, 'y': y}
        >>> search = lambda o, strict=True: _key_for_value(src, o, strict)
        >>> search(x) == search(y)
        False
        >>> search(x, strict=False) == search(y, strict=False)
        True

    This is mainly intended to find object names in stack frame variables.

    Source could be a stack frame, a single dictionary, or any sequence of
    dictionaries.

    '''
    source = _get_mappings(source)
    found, equal = _undef, (None, {})
    i, mapping_count = 0, len(source)
    while found is _undef and (i < mapping_count):
        mapping = source[i]
        keys = list(mapping)
        j, key_count = 0, len(keys)
        while found is _undef and (j < key_count):
            key = keys[j]
            item = mapping[key]
            if item is value:
                found = key, mapping
            elif item == value:
                if strict:
                    equal = key, mapping
                else:
                    found = key, mapping
            j += 1
        i += 1
    return found if found is not _undef else equal


def _get_value(source, key, default=None):
    '''Returns the value for the given `key` in `source` mappings.

    This is mainly intended to obtain object values in stack frame variables.

    Source could be a stack frame, a single dictionary, or any sequence of
    dictionaries.

    '''
    source = _get_mappings(source)
    res = _undef
    i, mapping_count = 0, len(source)
    while res is _undef and (i < mapping_count):
        mapping = source[i]
        res = mapping.get(key, _undef)
        i += 1
    return res if res is not _undef else default


def _get_best_name(names, safe=False, full=False):
    '''Get the best name in the give list of `names`.

    Best names are chosen in the following order (from worst to best):

    - Any string
    - A valid slug
    - A valid protected identifier
    - A valid public identifier
    - A valid full identifier

    If a string in the list `names` contains the substring "%(next)s", then
    the algorithm recurses to find the best name of the remaining names first
    and substitutes the substring with the result, the remaining names are
    then pruned from the search.

    If `safe` is True, returned name must be a valid identifier.  If `full` is
    True (halted if `safe` is not True) then the returned name must a valid
    full identifier.

    '''
    from xoutil.validators import (is_valid_full_identifier,
                                   is_valid_public_identifier,
                                   is_valid_identifier,
                                   is_valid_slug)
    names = list(names)

    def inner(start=0):
        ok, best_idx, best_qlty = start, -1, 0
        i, count = start, len(names)
        assert start < count, 'start is "%s", max is "%s".' % (start, count)
        while i < count:
            name = names[i]
            if '%(next)s' in name:
                next = inner(i + 1)
                names[i] = name % {'next': next}
                count = i + 1
            else:
                if is_valid_slug(name):
                    qlty = 25
                if is_valid_identifier(name):
                    qlty = 75 if is_valid_public_identifier(name) else 50
                elif is_valid_full_identifier(name):
                    qlty = 100
                else:
                    qlty = -25
                if best_qlty <= qlty:
                    best_idx = i
                    best_qlty = qlty
                ok = i
                i += 1
        idx = best_idx if best_idx >= 0 else ok
        return names[idx]
    res = inner()
    if safe:
        # TODO: Improve these methods to return False of reserved identifiers
        is_valid = is_valid_full_identifier if full else is_valid_identifier
        if not is_valid(res):
            from xoutil.future.string import normalize_slug
            _mark = 'dot_dot_dot'
            full = full and '.' in res
            if full:
                res = res.replace('.', _mark)
            res = normalize_slug(res, '_')
            if full:
                res = res.replace(_mark, '.')
            if not is_valid(res):
                res = '_' + res
    return str(res)


def module_name(item):
    '''Returns the full module name where the given object is declared.

    Examples::

       >>> module_name(module_name)
       'xoutil.names'

       >>> from xoutil.symbols import Unset
       >>> module_name(Unset)
       'xoutil.symbols'

    '''
    from xoutil.future.inspect import get_attr_value
    if item is None:
        res = ''
    elif isinstance(item, base_string):
        res = item
    else:
        res = get_attr_value(item, '__module__', None)
        if res is None:
            res = get_attr_value(type(item), '__module__', '')
    if res.startswith('__') or res in ('builtins', 'exceptions', '<module>'):
        res = ''
    return str(res)


def simple_name(item, join=True):
    '''Returns the simple name for the given object.

    :param join: If False, only the object inner name is returned; if it is a
           callable is used similar to a string join receiving a tuple of
           (module-name, inner-name) as argument; True means (is equivalent
           to)::

             join = lambda arg: '.'.join(arg).strip('.')

           For example, use ``lambda arg: arg`` to return the 2-tuple itself.

           See `module_name`:func: for more information when a not False value
           is used.

    Examples::

       >>> simple_name(simple_name)
       'xoutil.names.simple_name'

       >>> from xoutil.symbols import Unset
       >>> simple_name(Unset)
       'xoutil.symbols.Unset'

    This function is intended for named objects (those with the `__name__`
    attribute), if an object without standard name is used, the type name is
    returned instead; for example::

        >>> simple_name(0)
        'int'

    To get a name in a more precise way, use `nameof`:func:.

    '''
    # TODO: deprecate `join` argument
    from xoutil.future.inspect import type_name
    singletons = (None, True, False, Ellipsis, NotImplemented)
    res = next((str(s) for s in singletons if s is item), None)
    if res is None:
        res = type_name(item)
        if res is None:
            item = type(item)
            res = type_name(item)
        if join:
            if join is True:
                def join(arg):
                    return str('.'.join(arg).strip('.'))
            res = join((module_name(item), res))
    return res


def nameof(*args, **kwargs):
    '''Obtain the name of each one of a set of objects.

    .. versionadded:: 1.4.0

    .. versionchanged:: 1.6.0

       - Keyword arguments are now keyword-only arguments.

       - Support for several objects

       - Improved the semantics of parameter `full`.

       - Added the `safe` keyword argument.

    If no object is given, None is returned; if only one object is given, a
    single string is returned; otherwise a list of strings is returned.

    The name of an object is normally the variable name in the calling stack.

    If the object is not present calling frame, up to five frame levels are
    searched.  Use the `depth` keyword argument to specify a different
    starting point and the search will proceed five levels from this frame up.

    If the same object has several good names a single one is arbitrarily
    chosen.

    Good names candidates are retrieved based on the keywords arguments
    `full`, `inner`, `safe` and `typed`.

    If `typed` is True and the object is not a type name or a callable (see
    `xoutil.future.inspect.type_name`:func:), then the `type` of the object is
    used instead.

    If `inner` is True we try to extract the name by introspection instead of
    looking for the object in the frame stack.

    If `full` is True the full identifier of the object is preferred.  In this
    case if `inner` is False the local-name for the object is found.  If
    `inner` is True, find the import-name.

    If `safe` is True, returned value is converted -if it is not- into a valid
    Python identifier, though you should not trust this identifier resolves to
    the value.

    See `the examples in the documentation <name-of-narrative>`:ref:.

    '''
    # XXX: The examples are stripped from here.  Go the documentation page.
    from numbers import Number
    from xoutil.eight import range
    from xoutil.future.inspect import type_name
    arg_count = len(args)
    names = [[] for i in range(arg_count)]

    class vars:
        '`nonlocal` simulation'
        params = kwargs
        idx = 0

    def grant(name=None, **again):
        if name:
            names[vars.idx].append(name)
            assert len(names[vars.idx]) < 5
        if again:
            vars.params = dict(kwargs, **again)
        else:
            vars.params = kwargs
            vars.idx += 1

    def param(name, default=False):
        return vars.params.get(name, default)

    while vars.idx < arg_count:
        item = args[vars.idx]
        if param('typed') and not type_name(item):
            item = type(item)
        if param('inner'):
            res = type_name(item)
            if res:
                if param('full'):
                    head = module_name(item)
                    if head:
                        res = '.'.join((head, res))
                grant(res)
            elif isinstance(item, (base_string, Number)):
                grant(str(item))
            else:
                grant('@'.join(('%(next)s', hex(id(item)))), typed=True)
        else:
            import sys
            sf = sys._getframe(param('depth', 1))
            try:
                i, LIMIT, res = 0, 5, _undef
                _full = param('full')
                while not res and sf and (i < LIMIT):
                    key, mapping = _key_for_value(sf, item)
                    if key and _full:
                        head = module_name(_get_value(mapping, '__name__'))
                        if not head:
                            head = module_name(sf.f_code.co_name)
                        if not head:
                            head = module_name(item) or None
                    else:
                        head = None
                    if key:
                        res = key
                    else:
                        sf = sf.f_back
                        i += 1
            finally:
                # TODO: on "del sf" Python says "SyntaxError: can not delete
                # variable 'sf' referenced in nested scope".
                sf = None
            if res:
                grant('.'.join((head, res)) if head else res)
            else:
                res = type_name(item)
                if res:
                    grant(res)
                else:
                    grant(None, inner=True)
    for i in range(arg_count):
        names[i] = _get_best_name(names[i], safe=param('safe'))
    if arg_count == 0:
        return None
    elif arg_count == 1:
        return names[0]
    else:
        return names


def identifier_from(*args):
    '''Build an valid identifier from the name extracted from an object.

    .. versionadded:: 1.5.6

    First, check if argument is a type and then returns the name of the type
    prefixed with `_` if valid; otherwise calls `nameof` function repeatedly
    until a valid identifier is found using the following order logic:
    ``inner=True``, without arguments looking-up a variable in the calling
    stack, and ``typed=True``.  Returns None if no valid value is found.

    Examples::

        >>> identifier_from({})
        'dict'

    '''
    if len(args) == 1:
        from xoutil.validators.identifiers import is_valid_identifier as valid
        from xoutil.future.inspect import get_attr_value
        res = None
        if isinstance(args[0], type):
            aux = get_attr_value(args[0], '__name__', None)
            if valid(aux):
                res = str('_%s' % aux)
        if res is None:
            tests = ({'inner': True}, {}, {'typed': True})
            names = (nameof(args[0], depth=2, **test) for test in tests)
            res = next((name for name in names if valid(name)), None)
        return res
    else:
        msg = 'identifier_from() takes exactly 1 argument (%s given)'
        raise TypeError(msg % len(args))


class namelist(list):
    '''Similar to list, but only intended for storing object names.

    Constructors:

    * namelist() -> new empty list
    * namelist(collection) -> new list initialized from collection's items
    * namelist(item, ...) -> new list initialized from severals items

    Instances can be used as decorators to store names of module items
    (functions or classes)::

        >>> __all__ = namelist()
        >>> @__all__
        ... def foobar(*args, **kwargs):
        ...     'Automatically added to this module "__all__" names.'

        >>> 'foobar' in __all__
        True

    '''
    def __init__(self, *args):
        if len(args) == 1:
            from types import GeneratorType as gtype
            if isinstance(args[0], (tuple, list, set, frozenset, gtype)):
                args = args[0]
        super(namelist, self).__init__(nameof(arg, depth=2) for arg in args)

    def __add__(self, other):
        other = [nameof(item, depth=2) for item in other]
        return super(namelist, self).__add__(other)

    __iadd__ = __add__

    def __contains__(self, item):
        return super(namelist, self).__contains__(nameof(item, inner=True))

    def append(self, value):
        '''l.append(value) -- append a name object to end'''
        super(namelist, self).append(nameof(value, depth=2))
        return value    # What allow to use its instances as a decorator

    __call__ = append

    def extend(self, items):
        '''l.extend(items) -- extend list by appending items from the iterable
        '''
        items = (nameof(item, depth=2) for item in items)
        return super(namelist, self).extend(items)

    def index(self, value, *args):
        '''l.index(value, [start, [stop]]) -> int -- return first index of name

        Raises ValueError if the name is not present.

        '''
        return super(namelist, self).index(nameof(value, depth=2), *args)

    def insert(self, index, value):
        '''l.insert(index, value) -- insert object before index
        '''
        return super(namelist, self).insert(index, nameof(value, depth=2))

    def remove(self, value):
        '''l.remove(value) -- remove first occurrence of value

        Raises ValueError if the value is not present.

        '''
        return list.remove(self, nameof(value, depth=2))


class strlist(list):
    '''Similar to list, but only intended for storing ``str`` instances.

    Constructors:
      * strlist() -> new empty list
      * strlist(collection) -> new list initialized from collection's items
      * strlist(item, ...) -> new list initialized from severals items

    Last versions of Python 2.x has a feature to use unicode as standard
    strings, but some object names can be only ``str``. To be compatible with
    Python 3.x in an easy way, use this list.

    '''
    def __init__(self, *args):
        if len(args) == 1:
            from types import GeneratorType as gtype
            if isinstance(args[0], (tuple, list, set, frozenset, gtype)):
                args = args[0]
        super(strlist, self).__init__(str(arg) for arg in args)

    def __add__(self, other):
        other = [str(item) for item in other]
        return super(strlist, self).__add__(other)

    __iadd__ = __add__

    def __contains__(self, item):
        return super(strlist, self).__contains__(str(item))

    def append(self, value):
        '''l.append(value) -- append a name object to end'''
        super(strlist, self).append(str(value))
        return value    # What allow to use its instances as a decorator

    __call__ = append

    def extend(self, items):
        '''l.extend(items) -- extend list by appending items from the iterable
        '''
        items = (str(item) for item in items)
        return super(strlist, self).extend(items)

    def index(self, value, *args):
        '''l.index(value, [start, [stop]]) -> int -- return first index of name

        Raises ValueError if the name is not present.

        '''
        return super(strlist, self).index(str(value), *args)

    def insert(self, index, value):
        '''l.insert(index, value) -- insert object before index
        '''
        return super(strlist, self).insert(index, str(value))

    def remove(self, value):
        '''l.remove(value) -- remove first occurrence of value

        Raises ValueError if the value is not present.

        '''
        return list.remove(self, str(value))


# Theses tests need to be defined in this module to test relative imports.
# Otherwise the `tests/` directory would need to be a proper package.

import unittest as _utest
from xoutil.symbols import Unset as _Unset   # Use a tier 0 module!


class TestRelativeImports(_utest.TestCase):
    RelativeUnset = _Unset
    AbsoluteUndefined = _undef

    def test_relative_imports(self):
        self.assertEquals(nameof(self.RelativeUnset), '_Unset')
        self.assertEquals(nameof(self.RelativeUnset, inner=True), 'Unset')
        self.assertEquals(nameof(self.RelativeUnset, full=True),
                          'xoutil.names._Unset')  # Even relative imports are
                                                  # resolved properly with
                                                  # `full=True`
        self.assertEquals(nameof(self.AbsoluteUndefined, full=True),
                          'xoutil.names._undef')

# Don't delete the _Unset name, so that the nameof inside the test could find
# them in the module.
del _utest<|MERGE_RESOLUTION|>--- conflicted
+++ resolved
@@ -18,12 +18,8 @@
                         print_function as _py3_print,
                         absolute_import as _py3_abs_import)
 
-<<<<<<< HEAD
-from xoutil import Undefined as _undef
-=======
 # FIX: These imports must be local
 from xoutil.symbols import Undefined as _undef
->>>>>>> d2a627ca
 from xoutil.eight import base_string
 
 
