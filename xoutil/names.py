--- conflicted
+++ resolved
@@ -65,13 +65,8 @@
         >>> nameof(sorted_dict, inner=True)
         'OrderedDict'
 
-<<<<<<< HEAD
-    If the `typed` flag is true, then is the name of the type unless `target`
-    is already a type::
-=======
     If the `typed` flag is true, is name of the type unless `target` is already
     a type (all objects with "__name__" attribute are considered valid types)::
->>>>>>> 538e5f33
 
         >>> sd = sorted_dict(x=1, y=2)
         >>> nameof(sd)
