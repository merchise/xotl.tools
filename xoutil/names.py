--- conflicted
+++ resolved
@@ -110,7 +110,6 @@
 def _get_best_name(names, safe=False, full=False):
     '''Get the best name in the give list of `names`.
 
-<<<<<<< HEAD
     Best names are chosen in the following order (from worst to best):
 
     - Any string
@@ -127,9 +126,6 @@
     If `safe` is True, returned name must be a valid identifier.  If `full` is
     True (halted if `safe` is not True) then the returned name must a valid
     full identifier.
-=======
-    If `safe` is True, returned name must be a valid identifier.
->>>>>>> 9ec6df48
 
     '''
     from xoutil.validators import (is_valid_full_identifier,
@@ -213,59 +209,50 @@
 
     .. versionadded:: 1.4.0
 
-    .. versionchanged:: 1.6.0  Support for several objects and improved the
-       semantics of parameter `full`.
+    .. versionchanged:: 1.6.0
+
+       - Keyword arguments are now keyword-only arguments.
+
+       - Support for several objects
+
+       - Improved the semantics of parameter `full`.
+
+       - Added the `safe` keyword argument.
 
     If no object is given, None is returned; if only one object is given, a
     single string is returned; otherwise a list of strings is returned.
 
     The name of an object is normally the variable name in the calling stack.
 
-    If the object is not present calling stack, up to five stacks levels are
-    searched.  Use the `depth`:param: argument to specify a different starting
-    point and the search will proceed five levels from this stack up.
+    If the object is not present calling frame, up to five frame levels are
+    searched.  Use the `depth` keyword argument to specify a different
+    starting point and the search will proceed five levels from this frame up.
 
     If the same object has several good names a single one is arbitrarily
     chosen.
 
-<<<<<<< HEAD
     Good names candidates are retrieved based on the keywords arguments
     `full`, `inner`, `safe` and `typed`.
-=======
-        >>> nameof(i, typed=True)
-        'int'
-
-        >>> nameof(i, sd)
-        ['i', 'sd']
-
-    If `item` isn't an instance of a simple type (strings or numbers) and
-    `inner` is true, then the id of the object is used::
-
-        >>> hex(id(sd)) in nameof(sd, inner=True)
-        True
-
-    If `full` is True, then the module where the name if defined is
-    prefixed. Examples::
-
-        >>> nameof(sd, full=True)
-        'xoutil.names.sd'
-
-        >>> nameof(sd, typed=True, full=True)
-        'xoutil.names.sorted_dict'
-
-        >>> nameof(sd, inner=True, typed=True, full=True)
-        'xoutil.names.OrderedDict'
-
-    If `safe` is True, returned value is converted -if not- into a valid
-    Python identifier, for example::
-
-        >>> nameof(5, safe=True) == '_5'
-        True
-
-    :param depth: Amount of stack levels to skip if needed.
->>>>>>> 9ec6df48
-
-    '''
+
+    If `typed` is True and the object is not a type name or a callable (see
+    `xoutil.inspect.type_name`:func:), then the `type` of the object is used
+    instead.
+
+    If `inner` is True we try to extract the name by introspection instead of
+    looking for the object in the frame stack::
+
+    If `full` is True the full identifier of the object is preferred.  In this
+    case if `inner` is False the local-name for the object is found.  If
+    `inner` is True, find the import-name.
+
+    If `safe` is True, returned value is converted -if it is not- into a valid
+    Python identifier, though you should not trust this identifier resolves to
+    the value.
+
+    See `the examples in the documentation <name-of-narrative>`:ref:.
+
+    '''
+    # XXX: The examples are stripped from here.  Go the documentation page.
     from numbers import Number
     from xoutil.inspect import type_name
     arg_count = len(args)
