#!/usr/bin/env python
# -*- encoding: utf-8 -*-
#----------------------------------------------------------------------
# xoutil.tests.testbed
#----------------------------------------------------------------------
<<<<<<< HEAD
# Copyright (c) 2013-2017 Merchise Autrement [~º/~] and Contributors
=======
# Copyright (c) 2013-2016 Merchise Autrement [~º/~] and Contributors
>>>>>>> 82219553
# Copyright (c) 2012 Medardo Rodríguez
# All rights reserved.
#
# Author: Manuel Vázquez Acosta
# Contributors: see CONTRIBUTORS and HISTORY file
#
# This is free software; you can redistribute it and/or modify it under the
# terms of the LICENCE attached (see LICENCE file) in the distribution
# package.
#
# Created on 2012-04-29

'''
This module simply serves the purposes of the testing weaving modules
'''

from __future__ import (division as _py3_division,
                        print_function as _py3_print,
                        absolute_import as _py3_abs_import)

from xoutil.modules import moduleproperty, modulemethod


def echo(what):
    return what


@moduleproperty
def this(self):
    return self


def rien():
    return 1


@modulemethod
def method(self, *args, **kwargs):
    return self, args, kwargs


@modulemethod
def selfish(self):
    return self.selfish, selfish<|MERGE_RESOLUTION|>--- conflicted
+++ resolved
@@ -3,11 +3,7 @@
 #----------------------------------------------------------------------
 # xoutil.tests.testbed
 #----------------------------------------------------------------------
-<<<<<<< HEAD
 # Copyright (c) 2013-2017 Merchise Autrement [~º/~] and Contributors
-=======
-# Copyright (c) 2013-2016 Merchise Autrement [~º/~] and Contributors
->>>>>>> 82219553
 # Copyright (c) 2012 Medardo Rodríguez
 # All rights reserved.
 #
@@ -20,9 +16,7 @@
 #
 # Created on 2012-04-29
 
-'''
-This module simply serves the purposes of the testing weaving modules
-'''
+'''This module simply serves the purposes of the testing weaving modules'''
 
 from __future__ import (division as _py3_division,
                         print_function as _py3_print,
