--- conflicted
+++ resolved
@@ -3,11 +3,7 @@
 # ---------------------------------------------------------------------
 # test_cli
 # ---------------------------------------------------------------------
-<<<<<<< HEAD
-# Copyright (c) 2015-2016 Merchise Autrement [~º/~] and Contributors
-=======
 # Copyright (c) 2015-2017 Merchise and Contributors
->>>>>>> 08451187
 # All rights reserved.
 #
 # This is free software; you can redistribute it and/or modify it under the
