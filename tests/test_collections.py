--- conflicted
+++ resolved
@@ -104,11 +104,7 @@
 
 
 # Backported from Python 3.3.0 standard library
-<<<<<<< HEAD
-from xoutil.eight import _py3 as PY3
-=======
 from xoutil.eight import python_version
->>>>>>> d2a627ca
 from xoutil.future.collections import ChainMap, Counter
 from xoutil.future.collections import OrderedDict, RankedDict
 from xoutil.future.collections import Mapping, MutableMapping
@@ -119,22 +115,16 @@
 
 def _items(d):
     'For some reason in new PyPy 5.0.1 for Py 2.7.10, set order is not nice.'
-<<<<<<< HEAD
-    from xoutil.eight import _pypy
-    res = d.items()
-    if _pypy and isinstance(res, list):
-=======
     from xoutil.eight import python_version
     res = d.items()
     if python_version.pypy and isinstance(res, list):
->>>>>>> d2a627ca
         res.sort()
     return res
 
 
 class TestChainMap(unittest.TestCase):
     def test_basics(self):
-        from xoutil.eight import typeof, _pypy
+        from xoutil.eight import typeof
         c = ChainMap()
         c['a'] = 1
         c['b'] = 2
@@ -310,14 +300,7 @@
         self.assertEqual(c.get('b', 10), 2)
         self.assertEqual(c.get('z', 10), 10)
         self.assertEqual(c, dict(a=3, b=2, c=1))
-<<<<<<< HEAD
-        if not PY3:
-            self.assertEqual(repr(c), "Counter({'a': 3, 'b': 2, 'c': 1})")
-        else:
-            self.assertEqual(repr(c), "Counter({'a': 3, 'b': 2, 'c': 1})")
-=======
         self.assertEqual(repr(c), "Counter({'a': 3, 'b': 2, 'c': 1})")
->>>>>>> d2a627ca
         self.assertEqual(c.most_common(), [('a', 3), ('b', 2), ('c', 1)])
         for i in range(5):
             self.assertEqual(c.most_common(i),
@@ -973,11 +956,7 @@
 
     def test_repr(self):
         od = RankedDict([('c', 1), ('b', 2), ('a', 3)])
-<<<<<<< HEAD
-        if not PY3:
-=======
         if python_version < 3:
->>>>>>> d2a627ca
             self.assertEqual(
                 repr(od),
                 "RankedDict([('c', 1), ('b', 2), ('a', 3)])")
@@ -992,11 +971,7 @@
         # See issue #9826
         od = RankedDict.fromkeys('abc')
         od['x'] = od
-<<<<<<< HEAD
-        if not PY3:
-=======
         if python_version < 3:
->>>>>>> d2a627ca
             self.assertEqual(repr(od),
                              ("RankedDict([('a', None), ('b', None), "
                               "('c', None), ('x', ...)])"))
