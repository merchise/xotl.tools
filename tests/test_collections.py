#!/usr/bin/env python
# -*- encoding: utf-8 -*-
# ---------------------------------------------------------------------
# xoutil.tests.test_collections
<<<<<<< HEAD
#----------------------------------------------------------------------
=======
# ---------------------------------------------------------------------
>>>>>>> d1a3dcba
# Copyright (c) 2015 Merchise and Contributors
# Copyright (c) 2013, 2014 Merchise Autrement and Contributors
# Copyright (c) 2012 Medardo Rodríguez
# All rights reserved.
#
# Contributors: see CONTRIBUTORS and HISTORY file
#
# This is free software; you can redistribute it and/or modify it under the
# terms of the LICENCE attached (see LICENCE file) in the distribution
# package.
#
# Created on Jul 3, 2012


from __future__ import (division as _py3_division,
                        print_function as _py3_print,
                        unicode_literals as _py3_unicode,
                        absolute_import as _absolute_import)
import sys
import unittest
import pytest

from random import shuffle
from xoutil.collections import defaultdict

try:
    from xoutil.release import VERSION_INFO
except ImportError:
    VERSION_INFO = (1, 6, 10)  # Latest version without VERSION_INFO


class TestCollections(unittest.TestCase):
    def test_defaultdict(self):
        d = defaultdict(lambda key, _: 'a')
        self.assertEqual('a', d['abc'])
        d['abc'] = 1
        self.assertEqual(1, d['abc'])

    def test_defaultdict_clone(self):
        d = defaultdict(lambda key, d: d['a'], {'a': 'default'})
        self.assertEqual('default', d['abc'])

        d = defaultdict(lambda key, d: d[key])
        with self.assertRaises(KeyError):
            d['abc']


@pytest.mark.skipif(VERSION_INFO < (1, 7, 1),
                    reason='.pop() has old semantics')
def test_stacked_dict_with_newpop():
    '''Test that stacked.pop has the same semantics has dict.pop.'''
    from xoutil.collections import StackedDict
    sd = StackedDict(a='level-0', b=1)
    assert sd.pop('a') == 'level-0'
    assert sd.pop('non', sd) is sd
    try:
        sd.pop('non')
    except KeyError:
        pass
    else:
        assert False, 'Should have raised a KeyError'


def test_stacked_dict():
    from xoutil.collections import StackedDict
    sd = StackedDict(a='level-0')
    assert sd.peek() == dict(a='level-0')
    sd.push_level(a=1, b=2, c=10)
    assert sd.level == 1
    assert sd.peek() == dict(a=1, b=2, c=10)
    sd.push_level(b=4, c=5)
    assert sd.peek() == dict(b=4, c=5)
    assert sd.level == 2
    assert sd['b'] == 4
    assert sd['a'] == 1
    assert sd['c'] == 5
    assert len(sd) == 3
    del sd['c']
    try:
        del sd['c']
        assert False, 'Should have raise KeyError'
    except KeyError:
        pass
    except:
        assert False, 'Should have raise KeyError'
    assert sd.pop_level() == {'b': 4}
    assert sd['b'] == 2
    assert sd['a'] == 1
    assert len(sd) == 3
    sd.pop_level()
    assert sd['a'] == 'level-0'
    try:
<<<<<<< HEAD
        sd.pop()
=======
        sd.pop_level()
>>>>>>> d1a3dcba
        assert False, ('Level 0 cannot be poped. '
                       'It should have raised a TypeError')
    except TypeError:
        pass
    except:
        assert False, ('Level 0 cannot be poped. '
                       'It should have raised a TypeError')


# Backported from Python 3.3.0 standard library
from xoutil.eight import _py3 as PY3
from xoutil.collections import ChainMap, Counter, OrderedDict, Mapping
from xoutil.collections import MutableMapping
import copy
import pickle
<<<<<<< HEAD
import inspect
=======
>>>>>>> d1a3dcba
from random import randrange


class TestChainMap(unittest.TestCase):
    def test_basics(self):
        from xoutil.eight import typeof
        c = ChainMap()
        c['a'] = 1
        c['b'] = 2
        d = c.new_child()
        d['b'] = 20
        d['c'] = 30
        # check internal state
        self.assertEqual(d.maps, [{'b': 20, 'c': 30}, {'a': 1, 'b': 2}])
        # check items/iter/getitem
        self.assertEqual(d.items(), dict(a=1, b=20, c=30).items())
        # check len
        self.assertEqual(len(d), 3)
        # check contains
        for key in 'abc':
            self.assertIn(key, d)
        # check get
        for k, v in dict(a=1, b=20, c=30, z=100).items():
            self.assertEqual(d.get(k, 100), v)

        # unmask a value
        del d['b']
        # check internal state
        self.assertEqual(d.maps, [{'c': 30}, {'a': 1, 'b': 2}])
        # check items/iter/getitem
        self.assertEqual(d.items(), dict(a=1, b=2, c=30).items())
        # check len
        self.assertEqual(len(d), 3)
        # check contains
        for key in 'abc':
            self.assertIn(key, d)
        # check get
        for k, v in dict(a=1, b=2, c=30, z=100).items():
            self.assertEqual(d.get(k, 100), v)
        if not PY3:
            # check repr
            self.assertIn(repr(d), [
<<<<<<< HEAD
                type(d).__name__ + "({u'c': 30}, {u'a': 1, u'b': 2})",
                type(d).__name__ + "({u'c': 30}, {u'b': 2, u'a': 1})"
=======
                typeof(d).__name__ + "({u'c': 30}, {u'a': 1, u'b': 2})",
                typeof(d).__name__ + "({u'c': 30}, {u'b': 2, u'a': 1})"
>>>>>>> d1a3dcba
            ])
        else:
            # check repr
            self.assertIn(repr(d), [
<<<<<<< HEAD
                type(d).__name__ + "({'c': 30}, {'a': 1, 'b': 2})",
                type(d).__name__ + "({'c': 30}, {'b': 2, 'a': 1})"
=======
                typeof(d).__name__ + "({'c': 30}, {'a': 1, 'b': 2})",
                typeof(d).__name__ + "({'c': 30}, {'b': 2, 'a': 1})"
>>>>>>> d1a3dcba
            ])

        # check shallow copies
        for e in d.copy(), copy.copy(d):
            self.assertEqual(d, e)
            self.assertEqual(d.maps, e.maps)
            self.assertIsNot(d, e)
            self.assertIsNot(d.maps[0], e.maps[0])
            for m1, m2 in zip(d.maps[1:], e.maps[1:]):
                self.assertIs(m1, m2)

        # check deep copies
        for e in [pickle.loads(pickle.dumps(d)),
                  copy.deepcopy(d),
                  eval(repr(d))]:
            self.assertEqual(d, e)
            self.assertEqual(d.maps, e.maps)
            self.assertIsNot(d, e)
            for m1, m2 in zip(d.maps, e.maps):
                self.assertIsNot(m1, m2, e)

        f = d.new_child()
        f['b'] = 5
        self.assertEqual(f.maps, [{'b': 5}, {'c': 30}, {'a': 1, 'b': 2}])
        # check parents
        self.assertEqual(f.parents.maps, [{'c': 30}, {'a': 1, 'b': 2}])
        # find first in chain
        self.assertEqual(f['b'], 5)
        # look beyond maps[0]
        self.assertEqual(f.parents['b'], 2)

    def test_contructor(self):
        # no-args --> one new dict
        self.assertEqual(ChainMap().maps, [{}])
        # 1 arg --> list
        self.assertEqual(ChainMap({1: 2}).maps, [{1: 2}])

    def test_bool(self):
        self.assertFalse(ChainMap())
        self.assertFalse(ChainMap({}, {}))
        self.assertTrue(ChainMap({1: 2}, {}))
        self.assertTrue(ChainMap({}, {1: 2}))

    def test_missing(self):
        class DefaultChainMap(ChainMap):
            def __missing__(self, key):
                return 999
        d = DefaultChainMap(dict(a=1, b=2), dict(b=20, c=30))
        for k, v in dict(a=1, b=2, c=30, d=999).items():
            # check __getitem__ w/missing
            self.assertEqual(d[k], v)
        for k, v in dict(a=1, b=2, c=30, d=77).items():
            # check get() w/ missing
            self.assertEqual(d.get(k, 77), v)
        for k, v in dict(a=True, b=True, c=True, d=False).items():
            # check __contains__ w/missing
            self.assertEqual(k in d, v)
        self.assertEqual(d.pop('a', 1001), 1, d)
        # check pop() w/missing
        self.assertEqual(d.pop('a', 1002), 1002)
        # check popitem() w/missing
        self.assertEqual(d.popitem(), ('b', 2))
        with self.assertRaises(KeyError):
            d.popitem()

    def test_dict_coercion(self):
        d = ChainMap(dict(a=1, b=2), dict(b=20, c=30))
        self.assertEqual(dict(d), dict(a=1, b=2, c=30))
        self.assertEqual(dict(d.items()), dict(a=1, b=2, c=30))

    def test_new_child(self):
        'Tests for changes for issue #16613.'
        c = ChainMap()
        c['a'] = 1
        c['b'] = 2
        m = {'b': 20, 'c': 30}
        d = c.new_child(m)
        # check internal state
        self.assertEqual(d.maps, [{'b': 20, 'c': 30}, {'a': 1, 'b': 2}])
        self.assertIs(m, d.maps[0])

        # Use a different map than a dict
        class lowerdict(dict):
            def __getitem__(self, key):
                if isinstance(key, str):
                    key = key.lower()
                return dict.__getitem__(self, key)

            def __contains__(self, key):
                if isinstance(key, str):
                    key = key.lower()
                return dict.__contains__(self, key)

        c = ChainMap()
        c['a'] = 1
        c['b'] = 2
        m = lowerdict(b=20, c=30)
        d = c.new_child(m)
        self.assertIs(m, d.maps[0])
        # check contains
        for key in 'abc':
            self.assertIn(key, d)
        # check get
        for k, v in dict(a=1, B=20, C=30, z=100).items():
            self.assertEqual(d.get(k, 100), v)


class TestCounter(unittest.TestCase):

    def test_basics(self):
        c = Counter('abcaba')
        self.assertEqual(c, Counter({'a': 3, 'b': 2, 'c': 1}))
        self.assertEqual(c, Counter(a=3, b=2, c=1))
        self.assert_(isinstance(c, dict))
        self.assert_(isinstance(c, Mapping))
        self.assertTrue(issubclass(Counter, dict))
        self.assertTrue(issubclass(Counter, Mapping))
        self.assertEqual(len(c), 3)
        self.assertEqual(sum(c.values()), 6)
        self.assertEqual(sorted(c.values()), [1, 2, 3])
        self.assertEqual(sorted(c.keys()), ['a', 'b', 'c'])
        self.assertEqual(sorted(c), ['a', 'b', 'c'])
        self.assertEqual(sorted(c.items()),
                         [('a', 3), ('b', 2), ('c', 1)])
        self.assertEqual(c['b'], 2)
        self.assertEqual(c['z'], 0)
        self.assertEqual(c.__contains__('c'), True)
        self.assertEqual(c.__contains__('z'), False)
        self.assertEqual(c.get('b', 10), 2)
        self.assertEqual(c.get('z', 10), 10)
        self.assertEqual(c, dict(a=3, b=2, c=1))
        if not PY3:
            self.assertEqual(repr(c), "Counter({u'a': 3, u'b': 2, u'c': 1})")
        else:
            self.assertEqual(repr(c), "Counter({'a': 3, 'b': 2, 'c': 1})")
        self.assertEqual(c.most_common(), [('a', 3), ('b', 2), ('c', 1)])
        for i in range(5):
            self.assertEqual(c.most_common(i),
                             [('a', 3), ('b', 2), ('c', 1)][:i])
        self.assertEqual(''.join(sorted(c.elements())), 'aaabbc')
        c['a'] += 1         # increment an existing value
        c['b'] -= 2         # sub existing value to zero
        del c['c']          # remove an entry
        del c['c']          # make sure that del doesn't raise KeyError
        c['d'] -= 2         # sub from a missing value
        c['e'] = -5         # directly assign a missing value
        c['f'] += 4         # add to a missing value
        self.assertEqual(c, dict(a=4, b=0, d=-2, e=-5, f=4))
        self.assertEqual(''.join(sorted(c.elements())), 'aaaaffff')
        self.assertEqual(c.pop('f'), 4)
        self.assertNotIn('f', c)
        for i in range(3):
            elem, cnt = c.popitem()
            self.assertNotIn(elem, c)
        c.clear()
        self.assertEqual(c, {})
        self.assertEqual(repr(c), 'Counter()')
        self.assertRaises(NotImplementedError, Counter.fromkeys, 'abc')
        self.assertRaises(TypeError, hash, c)
        c.update(dict(a=5, b=3))
        c.update(c=1)
        c.update(Counter('a' * 50 + 'b' * 30))
        c.update()          # test case with no args
        c.__init__('a' * 500 + 'b' * 300)
        c.__init__('cdc')
        c.__init__()
        self.assertEqual(c, dict(a=555, b=333, c=3, d=1))
        self.assertEqual(c.setdefault('d', 5), 1)
        self.assertEqual(c['d'], 1)
        self.assertEqual(c.setdefault('e', 5), 5)
        self.assertEqual(c['e'], 5)

    def test_copying(self):
        # Check that counters are copyable, deepcopyable, picklable, and
        #have a repr/eval round-trip
        words = Counter('which witch had which witches wrist watch'.split())
        update_test = Counter()
        update_test.update(words)
        for i, dup in enumerate([
                words.copy(),
                copy.copy(words),
                copy.deepcopy(words),
                pickle.loads(pickle.dumps(words, 0)),
                pickle.loads(pickle.dumps(words, 1)),
                pickle.loads(pickle.dumps(words, 2)),
                pickle.loads(pickle.dumps(words, -1)),
                eval(repr(words)),
                update_test,
                Counter(words), ]):
            # TODO: Not used ``msg = (i, dup, words)``
            self.assertTrue(dup is not words)
            self.assertEqual(dup, words)
            self.assertEqual(len(dup), len(words))
            self.assertEqual(type(dup), type(words))

    def test_copy_subclass(self):
        class MyCounter(Counter):
            pass
        c = MyCounter('slartibartfast')
        d = c.copy()
        self.assertEqual(d, c)
        self.assertEqual(len(d), len(c))
        self.assertEqual(type(d), type(c))

    def test_conversions(self):
        # Convert to: set, list, dict
        s = 'she sells sea shells by the sea shore'
        self.assertEqual(sorted(Counter(s).elements()), sorted(s))
        self.assertEqual(sorted(Counter(s)), sorted(set(s)))
        self.assertEqual(dict(Counter(s)), dict(Counter(s).items()))
        self.assertEqual(set(Counter(s)), set(s))

    def test_invariant_for_the_in_operator(self):
        c = Counter(a=10, b=-2, c=0)
        for elem in c:
            self.assertTrue(elem in c)
            self.assertIn(elem, c)

    def test_multiset_operations(self):
        # Verify that adding a zero counter will strip zeros and negatives
        c = Counter(a=10, b=-2, c=0) + Counter()
        self.assertEqual(dict(c), dict(a=10))

        elements = 'abcd'
        for i in range(1000):
            # test random pairs of multisets
            p = Counter(dict((elem, randrange(-2, 4)) for elem in elements))
            p.update(e=1, f=-1, g=0)
            q = Counter(dict((elem, randrange(-2, 4)) for elem in elements))
            q.update(h=1, i=-1, j=0)
            for counterop, numberop in [
                (Counter.__add__, lambda x, y: max(0, x+y)),
                (Counter.__sub__, lambda x, y: max(0, x-y)),
                (Counter.__or__, lambda x, y: max(0, x, y)),
                (Counter.__and__, lambda x, y: max(0, min(x, y))),
            ]:
                result = counterop(p, q)
                for x in elements:
                    self.assertEqual(numberop(p[x], q[x]), result[x],
                                     (counterop, x, p, q))
                # verify that results exclude non-positive counts
                self.assertTrue(x > 0 for x in result.values())

        elements = 'abcdef'
        for i in range(100):
            # verify that random multisets with no repeats are exactly like
            # sets
            p = Counter(dict((elem, randrange(0, 2)) for elem in elements))
            q = Counter(dict((elem, randrange(0, 2)) for elem in elements))
            for counterop, setop in [
                (Counter.__sub__, set.__sub__),
                (Counter.__or__, set.__or__),
                (Counter.__and__, set.__and__),
            ]:
                counter_result = counterop(p, q)
                set_result = setop(set(p.elements()), set(q.elements()))
                self.assertEqual(counter_result, dict.fromkeys(set_result, 1))

    def test_inplace_operations(self):
        elements = 'abcd'
        for i in range(1000):
            # test random pairs of multisets
            p = Counter(dict((elem, randrange(-2, 4)) for elem in elements))
            p.update(e=1, f=-1, g=0)
            q = Counter(dict((elem, randrange(-2, 4)) for elem in elements))
            q.update(h=1, i=-1, j=0)
            for inplace_op, regular_op in [
                (Counter.__iadd__, Counter.__add__),
                (Counter.__isub__, Counter.__sub__),
                (Counter.__ior__, Counter.__or__),
                (Counter.__iand__, Counter.__and__),
            ]:
                c = p.copy()
                c_id = id(c)
                regular_result = regular_op(c, q)
                inplace_result = inplace_op(c, q)
                self.assertEqual(inplace_result, regular_result)
                self.assertEqual(id(inplace_result), c_id)

    def test_subtract(self):
        c = Counter(a=-5, b=0, c=5, d=10, e=15, g=40)
        c.subtract(a=1, b=2, c=-3, d=10, e=20, f=30, h=-50)
        self.assertEqual(c, Counter(a=-6, b=-2, c=8, d=0, e=-5, f=-30, g=40,
                                    h=50))
        c = Counter(a=-5, b=0, c=5, d=10, e=15, g=40)
        c.subtract(Counter(a=1, b=2, c=-3, d=10, e=20, f=30, h=-50))
        self.assertEqual(c, Counter(a=-6, b=-2, c=8, d=0, e=-5, f=-30, g=40,
                                    h=50))
        c = Counter('aaabbcd')
        c.subtract('aaaabbcce')
        self.assertEqual(c, Counter(a=-1, b=0, c=-1, d=1, e=-1))

    def test_unary(self):
        c = Counter(a=-5, b=0, c=5, d=10, e=15, g=40)
        self.assertEqual(dict(+c), dict(c=5, d=10, e=15, g=40))
        self.assertEqual(dict(-c), dict(a=5))

    def test_repr_nonsortable(self):
        c = Counter(a=2, b=None)
        r = repr(c)
        self.assertIn("'a': 2", r)
        self.assertIn("'b': None", r)

    def test_helper_function(self):
        from xoutil.collections import _count_elements
        # two paths, one for real dicts and one for other mappings
        elems = list('abracadabra')

        d = dict()
        _count_elements(d, elems)
        self.assertEqual(d, {'a': 5, 'r': 2, 'b': 2, 'c': 1, 'd': 1})

        m = OrderedDict()
        _count_elements(m, elems)
        self.assertEqual(m, OrderedDict([('a', 5), ('b', 2), ('r', 2),
                                         ('c', 1), ('d', 1)]))


class TestOrderedDict(unittest.TestCase):

    def test_init(self):
        with self.assertRaises(TypeError):
            # too many args
            OrderedDict([('a', 1), ('b', 2)], None)
        pairs = [('a', 1), ('b', 2), ('c', 3), ('d', 4), ('e', 5)]
        # dict input
        self.assertEqual(sorted(OrderedDict(dict(pairs)).items()), pairs)
        # kwds input
        self.assertEqual(sorted(OrderedDict(**dict(pairs)).items()), pairs)
        # pairs input
        self.assertEqual(list(OrderedDict(pairs).items()), pairs)
        # mixed input
        self.assertEqual(list(OrderedDict([('a', 1), ('b', 2), ('c', 9),
                                           ('d', 4)], c=3, e=5).items()),
                         pairs)

<<<<<<< HEAD
        # make sure no positional args conflict with possible kwdargs
        _argspec = inspect.getargspec(OrderedDict.__dict__['__init__']).args
        self.assertEqual(_argspec, ['self'])

=======
>>>>>>> d1a3dcba
        # Make sure that direct calls to __init__ do not clear previous
        # contents
        d = OrderedDict([('a', 1), ('b', 2), ('c', 3), ('d', 44), ('e', 55)])
        d.__init__([('e', 5), ('f', 6)], g=7, d=4)
        self.assertEqual(list(d.items()), [('a', 1), ('b', 2), ('c', 3),
                                           ('d', 4), ('e', 5), ('f', 6),
                                           ('g', 7)])

    def test_update(self):
        with self.assertRaises(TypeError):
            # too many args
            OrderedDict().update([('a', 1), ('b', 2)], None)
        pairs = [('a', 1), ('b', 2), ('c', 3), ('d', 4), ('e', 5)]
        od = OrderedDict()
        od.update(dict(pairs))
        # dict input
        self.assertEqual(sorted(od.items()), pairs)
        od = OrderedDict()
        od.update(**dict(pairs))
        # kwds input
        self.assertEqual(sorted(od.items()), pairs)
        od = OrderedDict()
        od.update(pairs)
        # pairs input
        self.assertEqual(list(od.items()), pairs)
        od = OrderedDict()
        od.update([('a', 1), ('b', 2), ('c', 9), ('d', 4)], c=3, e=5)
        # mixed input
        self.assertEqual(list(od.items()), pairs)

        # Issue 9137: Named argument called 'other' or 'self'
        # shouldn't be treated specially.
        od = OrderedDict()
        od.update(self=23)
        self.assertEqual(list(od.items()), [('self', 23)])
        od = OrderedDict()
        od.update(other={})
        self.assertEqual(list(od.items()), [('other', {})])
        od = OrderedDict()
        od.update(red=5, blue=6, other=7, self=8)
        self.assertEqual(sorted(list(od.items())),
                         [('blue', 6), ('other', 7), ('red', 5), ('self', 8)])

        # Make sure that direct calls to update do not clear previous contents
        # add that updates items are not moved to the end
        d = OrderedDict([('a', 1), ('b', 2), ('c', 3), ('d', 44), ('e', 55)])
        d.update([('e', 5), ('f', 6)], g=7, d=4)
        self.assertEqual(list(d.items()), [('a', 1), ('b', 2), ('c', 3),
                                           ('d', 4), ('e', 5), ('f', 6),
                                           ('g', 7)])

    def test_abc(self):
        self.assert_(isinstance(OrderedDict(), MutableMapping))
        self.assertTrue(issubclass(OrderedDict, MutableMapping))

    def test_clear(self):
        pairs = [('c', 1), ('b', 2), ('a', 3), ('d', 4), ('e', 5), ('f', 6)]
        shuffle(pairs)
        od = OrderedDict(pairs)
        self.assertEqual(len(od), len(pairs))
        od.clear()
        self.assertEqual(len(od), 0)

    def test_delitem(self):
        pairs = [('c', 1), ('b', 2), ('a', 3), ('d', 4), ('e', 5), ('f', 6)]
        od = OrderedDict(pairs)
        del od['a']
        self.assertNotIn('a', od)
        with self.assertRaises(KeyError):
            del od['a']
        self.assertEqual(list(od.items()), pairs[:2] + pairs[3:])

    def test_setitem(self):
        od = OrderedDict([('d', 1), ('b', 2), ('c', 3), ('a', 4), ('e', 5)])
        od['c'] = 10           # existing element
        od['f'] = 20           # new element
        self.assertEqual(list(od.items()), [('d', 1), ('b', 2), ('c', 10),
                                            ('a', 4), ('e', 5), ('f', 20)])

    def test_iterators(self):
        pairs = [('c', 1), ('b', 2), ('a', 3), ('d', 4), ('e', 5), ('f', 6)]
        shuffle(pairs)
        od = OrderedDict(pairs)
        self.assertEqual(list(od), [t[0] for t in pairs])
        self.assertEqual(list(od.keys()), [t[0] for t in pairs])
        self.assertEqual(list(od.values()), [t[1] for t in pairs])
        self.assertEqual(list(od.items()), pairs)
        self.assertEqual(list(reversed(od)),
                         [t[0] for t in reversed(pairs)])

    def test_popitem(self):
        pairs = [('c', 1), ('b', 2), ('a', 3), ('d', 4), ('e', 5), ('f', 6)]
        shuffle(pairs)
        od = OrderedDict(pairs)
        while pairs:
            self.assertEqual(od.popitem(), pairs.pop())
        with self.assertRaises(KeyError):
            od.popitem()
        self.assertEqual(len(od), 0)

    def test_pop(self):
        pairs = [('c', 1), ('b', 2), ('a', 3), ('d', 4), ('e', 5), ('f', 6)]
        shuffle(pairs)
        od = OrderedDict(pairs)
        shuffle(pairs)
        while pairs:
            k, v = pairs.pop()
            self.assertEqual(od.pop(k), v)
        with self.assertRaises(KeyError):
            od.pop('xyz')
        self.assertEqual(len(od), 0)
        self.assertEqual(od.pop(k, 12345), 12345)

        # make sure pop still works when __missing__ is defined
        class Missing(OrderedDict):
            def __missing__(self, key):
                return 0
        m = Missing(a=1)
        self.assertEqual(m.pop('b', 5), 5)
        self.assertEqual(m.pop('a', 6), 1)
        self.assertEqual(m.pop('a', 6), 6)
        with self.assertRaises(KeyError):
            m.pop('a')

    def test_equality(self):
        pairs = [('c', 1), ('b', 2), ('a', 3), ('d', 4), ('e', 5), ('f', 6)]
        shuffle(pairs)
        od1 = OrderedDict(pairs)
        od2 = OrderedDict(pairs)
        # same order implies equality
        self.assertEqual(od1, od2)
        pairs = pairs[2:] + pairs[:2]
        od2 = OrderedDict(pairs)
        # different order implies inequality
        self.assertNotEqual(od1, od2)
        # comparison to regular dict is not order sensitive
        self.assertEqual(od1, dict(od2))
        self.assertEqual(dict(od2), od1)
        # different length implied inequality
        self.assertNotEqual(od1, OrderedDict(pairs[:-1]))

    def test_copying(self):
        # Check that ordered dicts are copyable, deepcopyable, picklable,
        # and have a repr/eval round-trip
        pairs = [('c', 1), ('b', 2), ('a', 3), ('d', 4), ('e', 5), ('f', 6)]
        od = OrderedDict(pairs)
        update_test = OrderedDict()
        update_test.update(od)
        for i, dup in enumerate([od.copy(), copy.copy(od), copy.deepcopy(od),
                                 pickle.loads(pickle.dumps(od, 0)),
                                 pickle.loads(pickle.dumps(od, 1)),
                                 pickle.loads(pickle.dumps(od, 2)),
                                 pickle.loads(pickle.dumps(od, -1)),
                                 eval(repr(od)), update_test,
                                 OrderedDict(od), ]):
            self.assertTrue(dup is not od)
            self.assertEqual(dup, od)
            self.assertEqual(list(dup.items()), list(od.items()))
            self.assertEqual(len(dup), len(od))
            self.assertEqual(type(dup), type(od))

    def test_yaml_linkage(self):
        # Verify that __reduce__ is setup in a way that supports PyYAML's
        # dump() feature.
        # In yaml, lists are native but tuples are not.
        pairs = [('c', 1), ('b', 2), ('a', 3), ('d', 4), ('e', 5), ('f', 6)]
        od = OrderedDict(pairs)
        # yaml.dump(od) -->
        # '!!python/object/apply:__main__.OrderedDict\n- - [a, 1]\n  - [b, 2]\n'
        self.assertTrue(all(type(pair) == list for pair in od.__reduce__()[1]))

    def test_reduce_not_too_fat(self):
        import sys
        # do not save instance dictionary if not needed
        pairs = [('c', 1), ('b', 2), ('a', 3), ('d', 4), ('e', 5), ('f', 6)]
        od = OrderedDict(pairs)
        if sys.version_info >= (3, 4):
            self.assertIsNone(od.__reduce__()[2])
        else:
            self.assertEqual(len(od.__reduce__()), 2)
        od.x = 10
        if sys.version_info >= (3, 4):
            self.assertIsNotNone(od.__reduce__()[2])
        else:
            self.assertEqual(len(od.__reduce__()), 3)

    def test_repr(self):
        od = OrderedDict([('c', 1), ('b', 2), ('a', 3)])
        if not PY3:
            self.assertEqual(
                repr(od),
                "OrderedDict([(u'c', 1), (u'b', 2), (u'a', 3)])")
        else:
            self.assertEqual(
                repr(od),
                "OrderedDict([('c', 1), ('b', 2), ('a', 3)])")
        self.assertEqual(eval(repr(od)), od)
        self.assertEqual(repr(OrderedDict()), "OrderedDict()")

    def test_repr_recursive(self):
        # See issue #9826
        od = OrderedDict.fromkeys('abc')
        od['x'] = od
        if not PY3:
            self.assertEqual(repr(od),
                             ("OrderedDict([(u'a', None), (u'b', None), "
                              "(u'c', None), (u'x', ...)])"))
        else:
            self.assertEqual(repr(od),
                             ("OrderedDict([('a', None), ('b', None), "
                              "('c', None), ('x', ...)])"))

    def test_setdefault(self):
        pairs = [('c', 1), ('b', 2), ('a', 3), ('d', 4), ('e', 5), ('f', 6)]
        shuffle(pairs)
        od = OrderedDict(pairs)
        pair_order = list(od.items())
        self.assertEqual(od.setdefault('a', 10), 3)
        # make sure order didn't change
        self.assertEqual(list(od.items()), pair_order)
        self.assertEqual(od.setdefault('x', 10), 10)
        # make sure 'x' is added to the end
        self.assertEqual(list(od.items())[-1], ('x', 10))

        # make sure setdefault still works when __missing__ is defined
        class Missing(OrderedDict):
            def __missing__(self, key):
                return 0
        self.assertEqual(Missing().setdefault(5, 9), 9)

    def test_reinsert(self):
        # Given insert a, insert b, delete a, re-insert a,
        # verify that a is now later than b.
        od = OrderedDict()
        od['a'] = 1
        od['b'] = 2
        del od['a']
        od['a'] = 1
        self.assertEqual(list(od.items()), [('b', 2), ('a', 1)])

    def test_move_to_end(self):
        od = OrderedDict.fromkeys('abcde')
        self.assertEqual(list(od), list('abcde'))
        od.move_to_end('c')
        self.assertEqual(list(od), list('abdec'))
        od.move_to_end('c', 0)
        self.assertEqual(list(od), list('cabde'))
        od.move_to_end('c', 0)
        self.assertEqual(list(od), list('cabde'))
        od.move_to_end('e')
        self.assertEqual(list(od), list('cabde'))
        with self.assertRaises(KeyError):
            od.move_to_end('x')

    @unittest.skipIf('PyPy' in sys.version, 'sys.getsizeof not supported')
    def test_sizeof(self):
        # Wimpy test: Just verify the reported size is larger than a regular
        # dict
        d = dict(a=1)
        od = OrderedDict(**d)
        self.assertGreater(sys.getsizeof(od), sys.getsizeof(d))

    def test_override_update(self):
        # Verify that subclasses can override update() without breaking
        # __init__()
        class MyOD(OrderedDict):
            def update(self, *args, **kwds):
                raise Exception()
        items = [('a', 1), ('c', 3), ('b', 2)]
        self.assertEqual(list(MyOD(items).items()), items)


class TestPascalSet(unittest.TestCase):

    def test_consistency(self):
        from random import randint
        from xoutil.eight import range
        from xoutil.collections import PascalSet
        count = 5
        for test in range(count):
            size = randint(20, 60)
            ranges = (range(i, randint(i, i + 3)) for i in range(1, size))
            s1 = PascalSet(*ranges)
            ranges = (range(i, randint(i, i + 3)) for i in range(1, size))
            s2 = PascalSet(*ranges)
            ss1 = set(s1)
            ss2 = set(s2)
            self.assertEqual(s1, ss1)
            self.assertEqual(s1 - s2, ss1 - ss2)
            self.assertEqual(s2 - s1, ss2 - ss1)
            self.assertEqual(s1 & s2, ss1 & ss2)
            self.assertEqual(s2 & s1, ss2 & ss1)
            self.assertEqual(s1 | s2, ss1 | ss2)
            self.assertEqual(s2 | s1, ss2 | ss1)
            self.assertEqual(s1 ^ s2, ss1 ^ ss2)
            self.assertEqual(s2 ^ s1, ss2 ^ ss1)
            self.assertLess(s1 - s2, s1)
            self.assertLess(s1 - s2, ss1)
            self.assertLessEqual(s1 - s2, s1)
            self.assertLessEqual(s1 - s2, ss1)
            self.assertGreater(s1, s1 - s2)
            self.assertGreater(s1, ss1 - ss2)
            self.assertGreaterEqual(s1, s1 - s2)
            self.assertGreaterEqual(s1, ss1 - ss2)

    def test_syntax_sugar(self):
        from xoutil.eight import range
        from xoutil.collections import PascalSet
        s1 = PascalSet[1:4, 9, 15:18]
        s2 = PascalSet[3:18]
        self.assertEqual(str(s1), '{1..3, 9, 15..17}')
        self.assertEqual(str(s1 ^ s2), '{1, 2, 4..8, 10..14}')
        self.assertEqual(list(PascalSet[3:18]), list(range(3, 18)))

    def test_operators(self):
        from xoutil.eight import range
        from xoutil.collections import PascalSet
        g = lambda s: (i for i in s)
        s1 = PascalSet[1:4, 9, 15:18]
        r1 = range(1, 18)
        s2 = PascalSet(s1, 20)
        self.assertTrue(s1.issubset(s1))
        self.assertTrue(s1.issubset(set(s1)))
        self.assertTrue(s1.issubset(list(s1)))
        self.assertTrue(s1.issubset(g(s1)))
        self.assertTrue(s1.issubset(r1))
        self.assertTrue(s1.issubset(set(r1)))
        self.assertTrue(s1.issubset(list(r1)))
        self.assertTrue(s1.issubset(g(r1)))
        self.assertTrue(s2.issuperset(s2))
        self.assertTrue(s2.issuperset(s1))
        self.assertTrue(s2.issuperset(set(s1)))
        self.assertTrue(s2.issuperset(list(s1)))
        self.assertTrue(s2.issuperset(g(s1)))
        self.assertTrue(s1 <= set(s1))
        self.assertTrue(s1 < s2)
        self.assertTrue(s1 <= s2)
        self.assertTrue(s1 < set(s2))
        self.assertTrue(s1 <= set(s2))
        self.assertTrue(s1 < set(r1))
        self.assertTrue(s1 <= set(r1))
        self.assertTrue(s2 >= s2)
        self.assertTrue(s2 >= set(s2))
        self.assertTrue(s2 > s1)
        self.assertTrue(s2 > set(s1))
        self.assertTrue(s2 >= s1)
        self.assertTrue(s2 >= set(s1))

    def test_errors(self):
        '''Test that stacked.pop has the same semantics has dict.pop.'''
        from xoutil.collections import PascalSet
        s1 = PascalSet[1:4, 9, 15:18]
        s2 = PascalSet(s1, 20)
        self.assertLess(s1, s2)
        try:
            if s1 < list(s2):
                state = 'less'
            else:
                state = 'not-less'
        except TypeError:
            state = 'TypeError'
        self.assertEqual(state, 'TypeError')
        with self.assertRaises(TypeError):
            if s1 < set(s2):
                state = 'ok'
            if s1 < list(s2):
                state = 'safe-less'
            else:
                state = 'safe-not-less'
        self.assertEqual(state, 'ok')


class TestBitPascalSet(unittest.TestCase):

    def test_consistency(self):
        from random import randint
        from xoutil.eight import range
        from xoutil.collections import BitPascalSet
        count = 5
        for test in range(count):
            size = randint(20, 60)
            ranges = (range(i, randint(i, i + 3)) for i in range(1, size))
            s1 = BitPascalSet(*ranges)
            ranges = (range(i, randint(i, i + 3)) for i in range(1, size))
            s2 = BitPascalSet(*ranges)
            ss1 = set(s1)
            ss2 = set(s2)
            self.assertEqual(s1, ss1)
            self.assertEqual(s1 - s2, ss1 - ss2)
            self.assertEqual(s2 - s1, ss2 - ss1)
            self.assertEqual(s1 & s2, ss1 & ss2)
            self.assertEqual(s2 & s1, ss2 & ss1)
            self.assertEqual(s1 | s2, ss1 | ss2)
            self.assertEqual(s2 | s1, ss2 | ss1)
            self.assertEqual(s1 ^ s2, ss1 ^ ss2)
            self.assertEqual(s2 ^ s1, ss2 ^ ss1)
            self.assertLess(s1 - s2, s1)
            self.assertLess(s1 - s2, ss1)
            self.assertLessEqual(s1 - s2, s1)
            self.assertLessEqual(s1 - s2, ss1)
            self.assertGreater(s1, s1 - s2)
            self.assertGreater(s1, ss1 - ss2)
            self.assertGreaterEqual(s1, s1 - s2)
            self.assertGreaterEqual(s1, ss1 - ss2)

    def test_syntax_sugar(self):
        from xoutil.eight import range
        from xoutil.collections import BitPascalSet
        s1 = BitPascalSet[1:4, 9, 15:18]
        s2 = BitPascalSet[3:18]
        self.assertEqual(str(s1), '{1..3, 9, 15..17}')
        self.assertEqual(str(s1 ^ s2), '{1, 2, 4..8, 10..14}')
        self.assertEqual(list(BitPascalSet[3:18]), list(range(3, 18)))

    def test_operators(self):
        from xoutil.eight import range
        from xoutil.collections import BitPascalSet
        g = lambda s: (i for i in s)
        s1 = BitPascalSet[1:4, 9, 15:18]
        r1 = range(1, 18)
        s2 = BitPascalSet(s1, 20)
        self.assertTrue(s1.issubset(s1))
        self.assertTrue(s1.issubset(set(s1)))
        self.assertTrue(s1.issubset(list(s1)))
        self.assertTrue(s1.issubset(g(s1)))
        self.assertTrue(s1.issubset(r1))
        self.assertTrue(s1.issubset(set(r1)))
        self.assertTrue(s1.issubset(list(r1)))
        self.assertTrue(s1.issubset(g(r1)))
        self.assertTrue(s2.issuperset(s2))
        self.assertTrue(s2.issuperset(s1))
        self.assertTrue(s2.issuperset(set(s1)))
        self.assertTrue(s2.issuperset(list(s1)))
        self.assertTrue(s2.issuperset(g(s1)))
        self.assertTrue(s1 <= set(s1))
        self.assertTrue(s1 < s2)
        self.assertTrue(s1 <= s2)
        self.assertTrue(s1 < set(s2))
        self.assertTrue(s1 <= set(s2))
        self.assertTrue(s1 < set(r1))
        self.assertTrue(s1 <= set(r1))
        self.assertTrue(s2 >= s2)
        self.assertTrue(s2 >= set(s2))
        self.assertTrue(s2 > s1)
        self.assertTrue(s2 > set(s1))
        self.assertTrue(s2 >= s1)
        self.assertTrue(s2 >= set(s1))

    def test_errors(self):
        '''Test that stacked.pop has the same semantics has dict.pop.'''
        from xoutil.collections import BitPascalSet
        s1 = BitPascalSet[1:4, 9, 15:18]
        s2 = BitPascalSet(s1, 20)
        self.assertLess(s1, s2)
        try:
            if s1 < list(s2):
                state = 'less'
            else:
                state = 'not-less'
        except TypeError:
            state = 'TypeError'
        self.assertEqual(state, 'TypeError')
        with self.assertRaises(TypeError):
            if s1 < set(s2):
                state = 'ok'
            if s1 < list(s2):
                state = 'safe-less'
            else:
                state = 'safe-not-less'
        self.assertEqual(state, 'ok')


def test_abcs():
    from xoutil.collections import Container    # noqa
    from xoutil.collections import Iterable    # noqa
    from xoutil.collections import Iterator    # noqa
    from xoutil.collections import Sized    # noqa
    from xoutil.collections import Callable    # noqa
    from xoutil.collections import Sequence    # noqa
    from xoutil.collections import MutableSequence    # noqa
    from xoutil.collections import Set    # noqa
    from xoutil.collections import MutableSet    # noqa
    from xoutil.collections import Mapping    # noqa
    from xoutil.collections import MutableMapping    # noqa
    from xoutil.collections import MappingView    # noqa
    from xoutil.collections import ItemsView    # noqa
    from xoutil.collections import KeysView    # noqa
    from xoutil.collections import ValuesView    # noqa


if __name__ == "__main__":
    #import sys;sys.argv = ['', 'Test.testName']
    unittest.main(verbosity=2)<|MERGE_RESOLUTION|>--- conflicted
+++ resolved
@@ -2,11 +2,7 @@
 # -*- encoding: utf-8 -*-
 # ---------------------------------------------------------------------
 # xoutil.tests.test_collections
-<<<<<<< HEAD
-#----------------------------------------------------------------------
-=======
 # ---------------------------------------------------------------------
->>>>>>> d1a3dcba
 # Copyright (c) 2015 Merchise and Contributors
 # Copyright (c) 2013, 2014 Merchise Autrement and Contributors
 # Copyright (c) 2012 Medardo Rodríguez
@@ -99,11 +95,7 @@
     sd.pop_level()
     assert sd['a'] == 'level-0'
     try:
-<<<<<<< HEAD
-        sd.pop()
-=======
         sd.pop_level()
->>>>>>> d1a3dcba
         assert False, ('Level 0 cannot be poped. '
                        'It should have raised a TypeError')
     except TypeError:
@@ -119,10 +111,6 @@
 from xoutil.collections import MutableMapping
 import copy
 import pickle
-<<<<<<< HEAD
-import inspect
-=======
->>>>>>> d1a3dcba
 from random import randrange
 
 
@@ -165,24 +153,14 @@
         if not PY3:
             # check repr
             self.assertIn(repr(d), [
-<<<<<<< HEAD
-                type(d).__name__ + "({u'c': 30}, {u'a': 1, u'b': 2})",
-                type(d).__name__ + "({u'c': 30}, {u'b': 2, u'a': 1})"
-=======
                 typeof(d).__name__ + "({u'c': 30}, {u'a': 1, u'b': 2})",
                 typeof(d).__name__ + "({u'c': 30}, {u'b': 2, u'a': 1})"
->>>>>>> d1a3dcba
             ])
         else:
             # check repr
             self.assertIn(repr(d), [
-<<<<<<< HEAD
-                type(d).__name__ + "({'c': 30}, {'a': 1, 'b': 2})",
-                type(d).__name__ + "({'c': 30}, {'b': 2, 'a': 1})"
-=======
                 typeof(d).__name__ + "({'c': 30}, {'a': 1, 'b': 2})",
                 typeof(d).__name__ + "({'c': 30}, {'b': 2, 'a': 1})"
->>>>>>> d1a3dcba
             ])
 
         # check shallow copies
@@ -519,13 +497,6 @@
                                            ('d', 4)], c=3, e=5).items()),
                          pairs)
 
-<<<<<<< HEAD
-        # make sure no positional args conflict with possible kwdargs
-        _argspec = inspect.getargspec(OrderedDict.__dict__['__init__']).args
-        self.assertEqual(_argspec, ['self'])
-
-=======
->>>>>>> d1a3dcba
         # Make sure that direct calls to __init__ do not clear previous
         # contents
         d = OrderedDict([('a', 1), ('b', 2), ('c', 3), ('d', 44), ('e', 55)])
