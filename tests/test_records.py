--- conflicted
+++ resolved
@@ -1,14 +1,8 @@
 # -*- encoding: utf-8 -*-
 # ---------------------------------------------------------------------
 # test_records
-<<<<<<< HEAD
 #----------------------------------------------------------------------
 # Copyright (c) 2014-2017 Merchise Autrement [~º/~] and Contributors
-=======
-# ---------------------------------------------------------------------
-# Copyright (c) 2015, 2016, 2017 Merchise and Contributors
-# Copyright (c) 2014 Merchise Autrement and Contributors
->>>>>>> 58175bcb
 # All rights reserved.
 #
 # This is free software; you can redistribute it and/or modify it under the
