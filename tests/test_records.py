--- conflicted
+++ resolved
@@ -162,19 +162,11 @@
             _moment_reader = datetime_reader(FMT)
 
         inst = rec(["2014-12-17"])
-<<<<<<< HEAD
-        self.assertEquals("2014-12-17", inst.moment.strftime(FMT))
-
-        inst = rec(["201-12-17"])
-        with self.assertRaises(ValueError):
-            self.assertEquals("201-12-17", inst.moment.strftime(FMT))
-=======
         self.assertEqual("2014-12-17", inst.moment.strftime(FMT))
 
         inst = rec(["201-12-17"])
         with self.assertRaises(ValueError):
             self.assertEqual("201-12-17", inst.moment.strftime(FMT))
->>>>>>> ed7d168e
 
     def test_relaxed_but_nonnullable_with_dateutil(self):
         class rec(record):
@@ -182,11 +174,8 @@
             _moment_reader = datetime_reader(FMT, nullable=False, strict=False)
 
         inst = rec(["201-12-17"])
-<<<<<<< HEAD
-        self.assertEquals(inst.moment, datetime(201, 12, 17))
-=======
+
         self.assertEqual(inst.moment, datetime(201, 12, 17))
->>>>>>> ed7d168e
 
     @patch("dateutil.parser.parse", None)
     def test_relaxed_but_nonnullable_without_dateutil(self):
@@ -205,11 +194,7 @@
             _moment_reader = datetime_reader(FMT, default=0, strict=False)
 
         inst = rec(["201-12-17"])
-<<<<<<< HEAD
-        self.assertEquals(inst.moment, 0)
-=======
         self.assertEqual(inst.moment, 0)
->>>>>>> ed7d168e
 
 
 class TestDateReader(unittest.TestCase):
@@ -225,11 +210,7 @@
             _when_reader = date_reader(FMT, nullable=True)
 
         inst = rec({"date": "2015-01-01"})
-<<<<<<< HEAD
-        self.assertEquals(inst.when, date(2015, 1, 1))
-=======
         self.assertEqual(inst.when, date(2015, 1, 1))
->>>>>>> ed7d168e
 
         inst = rec({})
         self.assertIsNone(inst.when)
@@ -244,11 +225,7 @@
             _when_reader = date_reader(FMT, strict=False)
 
         inst = rec({"date": "201-01-01"})
-<<<<<<< HEAD
-        self.assertEquals(inst.when, date(201, 1, 1))
-=======
         self.assertEqual(inst.when, date(201, 1, 1))
->>>>>>> ed7d168e
 
     @patch("dateutil.parser.parse", None)
     def test_date_reader_relaxed_nullable_no_dateutil(self):
