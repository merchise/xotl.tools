#!/usr/bin/env python
# -*- coding: utf-8 -*-
# ---------------------------------------------------------------------
# Copyright (c) Merchise Autrement [~º/~] and Contributors
# All rights reserved.
#
# This is free software; you can do what the LICENCE file allows you to.
#

import pytest
from hypothesis import strategies as s, given


def test_first_n_no_filling():
<<<<<<< HEAD
    from xotl.tools.future.itertools import first_n
=======
    from xoutil.future.itertools import first_n
>>>>>>> ed7d168e

    with pytest.raises(StopIteration):
        next(first_n((), 1))


def test_first_n_filling_by_cycling():
<<<<<<< HEAD
    from xotl.tools.future.itertools import first_n
=======
    from xoutil.future.itertools import first_n
>>>>>>> ed7d168e

    assert list(first_n((), 10, range(5))) == [0, 1, 2, 3, 4] * 2


def test_first_n_repeat_filling_by_repeating():
    from xotl.tools.future.itertools import first_n
    from itertools import repeat

    assert list(first_n((), 10, "0")) == list(repeat("0", 10))


def test_first_n_simple():
<<<<<<< HEAD
    from xotl.tools.future.itertools import first_n
=======
    from xoutil.future.itertools import first_n
>>>>>>> ed7d168e

    assert list(first_n(range(100), 10, 0)) == [0, 1, 2, 3, 4, 5, 6, 7, 8, 9]


def test_slides():
<<<<<<< HEAD
    from xotl.tools.future.itertools import slides
=======
    from xoutil.future.itertools import slides
>>>>>>> ed7d168e

    assert list(slides(range(1, 11))) == [(1, 2), (3, 4), (5, 6), (7, 8), (9, 10)]


def test_slides_filling():
<<<<<<< HEAD
    from xotl.tools.future.itertools import slides
=======
    from xoutil.future.itertools import slides
>>>>>>> ed7d168e

    assert list(slides(range(1, 5), 3)) == [(1, 2, 3), (4, None, None)]


def test_slides_with_repeating_filling():
<<<<<<< HEAD
    from xotl.tools.future.itertools import slides
=======
    from xoutil.future.itertools import slides
>>>>>>> ed7d168e

    aux = [(1, 2, 3), (4, 5, 6), (7, 8, 9), (10, None, None)]
    assert list(slides(range(1, 11), width=3, fill=None)) == aux


def test_slides_with_cycling_filling():
<<<<<<< HEAD
    from xotl.tools.future.itertools import slides
=======
    from xoutil.future.itertools import slides
>>>>>>> ed7d168e

    aux = [(1, 2, 3, 4, 5), (6, 7, 8, 9, 10), (11, 1, 2, 1, 2)]
    assert list(slides(range(1, 12), width=5, fill=(1, 2))) == aux


def test_continuously_slides():
<<<<<<< HEAD
    from xotl.tools.future.itertools import continuously_slides
=======
    from xoutil.future.itertools import continuously_slides
>>>>>>> ed7d168e

    aux = continuously_slides("maupasant", 3, "")
    trigrams = list("".join(x) for x in aux)
    assert "mau" in trigrams
    assert "aup" in trigrams
    assert "upa" in trigrams
    assert "pas" in trigrams
    assert "asa" in trigrams
    assert "san" in trigrams
    assert "ant" in trigrams
    assert len(trigrams) == 7


@s.composite
def keys(draw):
    return "k%d" % draw(s.integers(min_value=0, max_value=100))


@given(s.dictionaries(keys(), s.integers()), s.dictionaries(keys(), s.integers()))
def test_dict_update_new(d1, d2):
<<<<<<< HEAD
    from xotl.tools.future.itertools import dict_update_new
=======
    from xoutil.future.itertools import dict_update_new
>>>>>>> ed7d168e

    d = dict(d1)
    dict_update_new(d1, d2)
    assert all(key in d1 for key in d2)
    assert all(d1[key] == d2[key] for key in d2 if key not in d)


@given(s.lists(s.integers(), max_size=30))
def test_delete_duplicates(l):
<<<<<<< HEAD
    from xotl.tools.future.itertools import delete_duplicates
    from xotl.tools.future.collections import Counter
=======
    from xoutil.future.itertools import delete_duplicates
    from xoutil.future.collections import Counter
>>>>>>> ed7d168e

    res = delete_duplicates(l)
    assert type(l) is type(res)  # noqa
    assert len(res) <= len(l)
    assert all(Counter(res)[item] == 1 for item in l)


@given(s.lists(s.integers(), max_size=30))
def test_delete_duplicates_with_key(l):
<<<<<<< HEAD
    from xotl.tools.future.itertools import delete_duplicates
=======
    from xoutil.future.itertools import delete_duplicates
>>>>>>> ed7d168e

    res = delete_duplicates(l, key=lambda x: x % 3)
    assert len(res) <= 3, "key yields 0, 1, or 2; thus res can contain at most 3 items"


def test_iter_delete_duplicates():
<<<<<<< HEAD
    from xotl.tools.future.itertools import iter_delete_duplicates

    assert list(iter_delete_duplicates("AAAaBBBA")) == ["A", "a", "B", "A"]
    assert list(iter_delete_duplicates("AAAaBBBA", key=lambda x: x.lower())) == [
        "A",
        "B",
        "A",
    ]
=======
    from xoutil.future.itertools import iter_delete_duplicates
>>>>>>> ed7d168e

    assert list(iter_delete_duplicates("AAAaBBBA")) == ["A", "a", "B", "A"]
    assert list(iter_delete_duplicates("AAAaBBBA", key=lambda x: x.lower())) == [
        "A",
        "B",
        "A",
    ]

<<<<<<< HEAD
=======

>>>>>>> ed7d168e
@given(
    s.lists(s.integers(), max_size=30),
    s.lists(s.integers(), max_size=30),
    s.lists(s.integers(), max_size=30),
)
def test_merge(l1, l2, l3):
<<<<<<< HEAD
    from xotl.tools.future.itertools import merge
=======
    from xoutil.future.itertools import merge
>>>>>>> ed7d168e

    l1 = sorted(l1)
    l2 = sorted(l2)
    l3 = sorted(l3)
    # Accumulate and catch if yielding more than necessary
    iter_ = merge(l1, l2, l3)
    expected = sorted(l1 + l2 + l3)
    result = []
    for _ in range(len(expected)):
        result.append(next(iter_))
    with pytest.raises(StopIteration):
        last = next(iter_)  # noqa: There cannot be more items in the merge
    assert result == expected


@given(s.lists(s.integers(), max_size=30), s.lists(s.integers(), max_size=30))
def test_merge_by_key(l1, l2):
<<<<<<< HEAD
    from xotl.tools.future.itertools import merge
=======
    from xoutil.future.itertools import merge
>>>>>>> ed7d168e

    l1 = [("l1-dummy", i) for i in sorted(l1)]
    l2 = [("l2-dummy", i) for i in sorted(l2)]
    # Accumulate and catch if yielding more than necessary
    iter_ = merge(l1, l2, key=lambda x: x[1])
    expected = sorted(l1 + l2, key=lambda x: x[1])
    result = []
    for _ in range(len(expected)):
        result.append(next(iter_))
    with pytest.raises(StopIteration):
        last = next(iter_)  # noqa: There cannot be more items in the merge
    assert result == expected


@given(s.lists(s.integers(), max_size=30), s.lists(s.integers(), max_size=30))
def test_merge_by_key_incomparable(l1, l2):
    class item:
        def __init__(self, x):
            self.item = x

<<<<<<< HEAD
    from xotl.tools.future.itertools import merge
=======
    from xoutil.future.itertools import merge
>>>>>>> ed7d168e

    l1 = [item(i) for i in sorted(l1)]
    l2 = [item(i) for i in sorted(l2)]
    # Accumulate and catch if yielding more than necessary
    iter_ = merge(l1, l2, key=lambda x: x.item)
    expected = sorted(l1 + l2, key=lambda x: x.item)
    result = []
    for _ in range(len(expected)):
        result.append(next(iter_))
    with pytest.raises(StopIteration):
        last = next(iter_)  # noqa: There cannot be more items in the merge
    assert result == expected<|MERGE_RESOLUTION|>--- conflicted
+++ resolved
@@ -12,22 +12,14 @@
 
 
 def test_first_n_no_filling():
-<<<<<<< HEAD
     from xotl.tools.future.itertools import first_n
-=======
-    from xoutil.future.itertools import first_n
->>>>>>> ed7d168e
 
     with pytest.raises(StopIteration):
         next(first_n((), 1))
 
 
 def test_first_n_filling_by_cycling():
-<<<<<<< HEAD
     from xotl.tools.future.itertools import first_n
-=======
-    from xoutil.future.itertools import first_n
->>>>>>> ed7d168e
 
     assert list(first_n((), 10, range(5))) == [0, 1, 2, 3, 4] * 2
 
@@ -40,63 +32,39 @@
 
 
 def test_first_n_simple():
-<<<<<<< HEAD
     from xotl.tools.future.itertools import first_n
-=======
-    from xoutil.future.itertools import first_n
->>>>>>> ed7d168e
 
     assert list(first_n(range(100), 10, 0)) == [0, 1, 2, 3, 4, 5, 6, 7, 8, 9]
 
 
 def test_slides():
-<<<<<<< HEAD
     from xotl.tools.future.itertools import slides
-=======
-    from xoutil.future.itertools import slides
->>>>>>> ed7d168e
 
     assert list(slides(range(1, 11))) == [(1, 2), (3, 4), (5, 6), (7, 8), (9, 10)]
 
 
 def test_slides_filling():
-<<<<<<< HEAD
     from xotl.tools.future.itertools import slides
-=======
-    from xoutil.future.itertools import slides
->>>>>>> ed7d168e
 
     assert list(slides(range(1, 5), 3)) == [(1, 2, 3), (4, None, None)]
 
 
 def test_slides_with_repeating_filling():
-<<<<<<< HEAD
     from xotl.tools.future.itertools import slides
-=======
-    from xoutil.future.itertools import slides
->>>>>>> ed7d168e
 
     aux = [(1, 2, 3), (4, 5, 6), (7, 8, 9), (10, None, None)]
     assert list(slides(range(1, 11), width=3, fill=None)) == aux
 
 
 def test_slides_with_cycling_filling():
-<<<<<<< HEAD
     from xotl.tools.future.itertools import slides
-=======
-    from xoutil.future.itertools import slides
->>>>>>> ed7d168e
 
     aux = [(1, 2, 3, 4, 5), (6, 7, 8, 9, 10), (11, 1, 2, 1, 2)]
     assert list(slides(range(1, 12), width=5, fill=(1, 2))) == aux
 
 
 def test_continuously_slides():
-<<<<<<< HEAD
     from xotl.tools.future.itertools import continuously_slides
-=======
-    from xoutil.future.itertools import continuously_slides
->>>>>>> ed7d168e
 
     aux = continuously_slides("maupasant", 3, "")
     trigrams = list("".join(x) for x in aux)
@@ -117,11 +85,7 @@
 
 @given(s.dictionaries(keys(), s.integers()), s.dictionaries(keys(), s.integers()))
 def test_dict_update_new(d1, d2):
-<<<<<<< HEAD
     from xotl.tools.future.itertools import dict_update_new
-=======
-    from xoutil.future.itertools import dict_update_new
->>>>>>> ed7d168e
 
     d = dict(d1)
     dict_update_new(d1, d2)
@@ -131,13 +95,8 @@
 
 @given(s.lists(s.integers(), max_size=30))
 def test_delete_duplicates(l):
-<<<<<<< HEAD
     from xotl.tools.future.itertools import delete_duplicates
     from xotl.tools.future.collections import Counter
-=======
-    from xoutil.future.itertools import delete_duplicates
-    from xoutil.future.collections import Counter
->>>>>>> ed7d168e
 
     res = delete_duplicates(l)
     assert type(l) is type(res)  # noqa
@@ -147,18 +106,13 @@
 
 @given(s.lists(s.integers(), max_size=30))
 def test_delete_duplicates_with_key(l):
-<<<<<<< HEAD
     from xotl.tools.future.itertools import delete_duplicates
-=======
-    from xoutil.future.itertools import delete_duplicates
->>>>>>> ed7d168e
 
     res = delete_duplicates(l, key=lambda x: x % 3)
     assert len(res) <= 3, "key yields 0, 1, or 2; thus res can contain at most 3 items"
 
 
 def test_iter_delete_duplicates():
-<<<<<<< HEAD
     from xotl.tools.future.itertools import iter_delete_duplicates
 
     assert list(iter_delete_duplicates("AAAaBBBA")) == ["A", "a", "B", "A"]
@@ -167,9 +121,6 @@
         "B",
         "A",
     ]
-=======
-    from xoutil.future.itertools import iter_delete_duplicates
->>>>>>> ed7d168e
 
     assert list(iter_delete_duplicates("AAAaBBBA")) == ["A", "a", "B", "A"]
     assert list(iter_delete_duplicates("AAAaBBBA", key=lambda x: x.lower())) == [
@@ -178,21 +129,14 @@
         "A",
     ]
 
-<<<<<<< HEAD
-=======
 
->>>>>>> ed7d168e
 @given(
     s.lists(s.integers(), max_size=30),
     s.lists(s.integers(), max_size=30),
     s.lists(s.integers(), max_size=30),
 )
 def test_merge(l1, l2, l3):
-<<<<<<< HEAD
     from xotl.tools.future.itertools import merge
-=======
-    from xoutil.future.itertools import merge
->>>>>>> ed7d168e
 
     l1 = sorted(l1)
     l2 = sorted(l2)
@@ -210,11 +154,7 @@
 
 @given(s.lists(s.integers(), max_size=30), s.lists(s.integers(), max_size=30))
 def test_merge_by_key(l1, l2):
-<<<<<<< HEAD
     from xotl.tools.future.itertools import merge
-=======
-    from xoutil.future.itertools import merge
->>>>>>> ed7d168e
 
     l1 = [("l1-dummy", i) for i in sorted(l1)]
     l2 = [("l2-dummy", i) for i in sorted(l2)]
@@ -235,11 +175,7 @@
         def __init__(self, x):
             self.item = x
 
-<<<<<<< HEAD
     from xotl.tools.future.itertools import merge
-=======
-    from xoutil.future.itertools import merge
->>>>>>> ed7d168e
 
     l1 = [item(i) for i in sorted(l1)]
     l2 = [item(i) for i in sorted(l2)]
