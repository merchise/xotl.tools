#!/usr/bin/env python
# -*- encoding: utf-8 -*-
# ---------------------------------------------------------------------
# tests.test_iterators
<<<<<<< HEAD
#----------------------------------------------------------------------
# Copyright (c) 2013-2016 Merchise Autrement [~º/~] and Contributors
=======
# ---------------------------------------------------------------------
# Copyright (c) 2015-2017 Merchise and Contributors
# Copyright (c) 2013, 2014 Merchise Autrement and Contributors
>>>>>>> 93d5caf9
# All rights reserved.
#
# This is free software; you can redistribute it and/or modify it under
# the terms of the LICENCE attached in the distribution package.
#
# Created on 2013-04-12

from __future__ import (division as _py3_division,
                        print_function as _py3_print,
                        absolute_import as _py3_abs_imports)

from hypothesis import strategies as s, given


def test_first_n_no_filling():
    from xoutil.iterators import first_n
    try:
        next(first_n((), 1))
        assert False, 'Should have raised an StopIteration'
    except StopIteration:
        pass
    except:
        assert False, 'Should have raised an StopIteration'


def test_first_n_filling_by_cycling():
    from xoutil.iterators import first_n
    assert list(first_n((), 10, range(5))) == [0, 1, 2, 3, 4] * 2


def test_first_n_repeat_filling_by_repeating():
    from xoutil.iterators import first_n
    from itertools import repeat
    assert list(first_n((), 10, '0')) == list(repeat('0', 10))


def test_first_n_simple():
    from xoutil.iterators import first_n
    assert list(first_n(range(100), 10, 0)) == [0, 1, 2, 3, 4, 5, 6, 7, 8, 9]


def test_slides():
    from xoutil.iterators import slides
    assert list(slides(range(1, 11))) == [(1, 2),
                                          (3, 4),
                                          (5, 6),
                                          (7, 8),
                                          (9, 10)]


def test_slides_filling():
    from xoutil.iterators import slides
    assert list(slides(range(1, 5), 3)) == [(1, 2, 3), (4, None, None)]


def test_slides_with_repeating_filling():
    from xoutil.iterators import slides
    aux = [(1, 2, 3), (4, 5, 6), (7, 8, 9), (10, None, None)]
    assert list(slides(range(1, 11), width=3, fill=None)) == aux


def test_slides_with_cycling_filling():
    from xoutil.iterators import slides
    aux = [(1, 2, 3, 4, 5), (6, 7, 8, 9, 10), (11, 1, 2, 1, 2)]
    assert list(slides(range(1, 12), width=5, fill=(1, 2))) == aux


def test_continuously_slides():
    from xoutil.iterators import continuously_slides
    aux = continuously_slides('maupasant', 3, '')
    trigrams = list(''.join(x) for x in aux)
    assert 'mau' in trigrams
    assert 'aup' in trigrams
    assert 'upa' in trigrams
    assert 'pas' in trigrams
    assert 'asa' in trigrams
    assert 'san' in trigrams
    assert 'ant' in trigrams
    assert len(trigrams) == 7


@s.composite
def keys(draw):
    return 'k%d' % draw(s.integers(min_value=0, max_value=100))


@given(s.dictionaries(keys(), s.integers()),
       s.dictionaries(keys(), s.integers()))
def test_dict_update_new(d1, d2):
    from xoutil.iterators import dict_update_new
    d = dict(d1)
    dict_update_new(d1, d2)
    assert all(key in d1 for key in d2)
    assert all(d1[key] == d2[key] for key in d2 if key not in d)<|MERGE_RESOLUTION|>--- conflicted
+++ resolved
@@ -2,14 +2,8 @@
 # -*- encoding: utf-8 -*-
 # ---------------------------------------------------------------------
 # tests.test_iterators
-<<<<<<< HEAD
 #----------------------------------------------------------------------
-# Copyright (c) 2013-2016 Merchise Autrement [~º/~] and Contributors
-=======
-# ---------------------------------------------------------------------
-# Copyright (c) 2015-2017 Merchise and Contributors
-# Copyright (c) 2013, 2014 Merchise Autrement and Contributors
->>>>>>> 93d5caf9
+# Copyright (c) 2013-2017 Merchise Autrement [~º/~] and Contributors
 # All rights reserved.
 #
 # This is free software; you can redistribute it and/or modify it under
