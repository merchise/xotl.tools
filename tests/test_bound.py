--- conflicted
+++ resolved
@@ -24,11 +24,7 @@
 
 class TestBoundedWithStandardPredicates(unittest.TestCase):
     def test_times(self):
-<<<<<<< HEAD
         from xotl.tools.bound import times, until
-=======
-        from xoutil.bound import times, until
->>>>>>> ed7d168e
 
         fib8 = times(8)(fibonacci)
         # Fibonacci numbers are yielded:
@@ -38,11 +34,7 @@
         fib8 = until(times=8)(fibonacci)
         # Fibonacci numbers are yielded:
         # 1 1 2 3 5 8 13 21
-<<<<<<< HEAD
-        self.assertEquals(fib8(), 21)
-=======
         self.assertEqual(fib8(), 21)
->>>>>>> ed7d168e
 
         fib8 = times(8)(fibonacci)
 
@@ -79,33 +71,21 @@
         assert list(failing.generate()) == []
 
     def test_timed(self):
-<<<<<<< HEAD
         from xotl.tools.bound import timed, until
-=======
-        from xoutil.bound import timed, until
->>>>>>> ed7d168e
 
         fib10ms = timed(1 / 100)(fibonacci)
         # Since the wait time below will be larger than the allowed execution
         # (10 ms) fib1ms will only be able to yield a single value (notice
         # that `timed` always allow a cycle.)
         res = fib10ms(wait=1 / 10)
-<<<<<<< HEAD
-        self.assertEquals(res, 1)
-=======
         self.assertEqual(res, 1)
->>>>>>> ed7d168e
 
         fib10ms = until(maxtime=1 / 100)(fibonacci)
         # Since the wait time below will be larger than the allowed execution
         # (10 ms) fib1ms will only be able to yield a single value (notice
         # that `timed` always allow a cycle.)
         res = fib10ms(wait=1 / 10)
-<<<<<<< HEAD
-        self.assertEquals(res, 1)
-=======
         self.assertEqual(res, 1)
->>>>>>> ed7d168e
 
         # If the time boundary is too low timed will allow not allow a cycle.
         fib0ms = timed(0)(fibonacci)
@@ -113,13 +93,8 @@
         self.assertEqual(res, None)
 
     def test_accumulated(self):
-<<<<<<< HEAD
         from xotl.tools.bound import until
         from xotl.tools.bound import accumulated, timed, times
-=======
-        from xoutil.bound import until
-        from xoutil.bound import accumulated, timed, times
->>>>>>> ed7d168e
 
         # 1 + 1 + 2 + 3 + 5 + 8 + 13 + 21 + 34 + 55 + 89 + 144 = 376
         # ^   ^        ...                                  ^
@@ -137,12 +112,7 @@
         self.assertEqual(fib500timed(), 233)
 
         self.assertEqual(
-<<<<<<< HEAD
             tuple(fib500.generate()), (1, 1, 2, 3, 5, 8, 13, 21, 34, 55, 89, 144, 233)
-=======
-            tuple(fib500.generate()),
-            (1, 1, 2, 3, 5, 8, 13, 21, 34, 55, 89, 144, 233),
->>>>>>> ed7d168e
         )
 
         # With .generate()  you may count
@@ -212,11 +182,7 @@
 
 class TestBoundedUnnamedPredicates(unittest.TestCase):
     def test_atmost_unnamed(self):
-<<<<<<< HEAD
-        from xotl.tools.bound import times
-=======
-        from xoutil.bound import times
->>>>>>> ed7d168e
+        from xotl.tools.bound import times
 
         fib8 = times(8)(fibonacci)
         # Fibonacci numbers are yielded:
@@ -274,13 +240,7 @@
             while passes < atmost:
                 yield passes
                 passes += 1
-<<<<<<< HEAD
-            raise AssertionError("Invalid reach point a GeneratorExit was " "expected.")
-=======
-            raise AssertionError(
-                "Invalid reach point a GeneratorExit was " "expected."
-            )
->>>>>>> ed7d168e
+            raise AssertionError("Invalid reach point a GeneratorExit was expected.")
 
         with self.assertRaises(RuntimeError):
             foobar()
@@ -303,11 +263,7 @@
         foobar(1, 2)
 
     def test_whens_receives_args(self):
-<<<<<<< HEAD
         from xotl.tools.bound import whenall, whenany
-=======
-        from xoutil.bound import whenall, whenany
->>>>>>> ed7d168e
 
         self.assertTrue(whenall.receive_args)
         self.assertTrue(whenany.receive_args)
@@ -318,13 +274,8 @@
         @boundary
         def pred():
             args, kwargs = yield
-<<<<<<< HEAD
-            self.assertEquals(args, (1, 2))
-            self.assertEquals(kwargs, {"egg": "ham"})
-=======
             self.assertEqual(args, (1, 2))
             self.assertEqual(kwargs, {"egg": "ham"})
->>>>>>> ed7d168e
             yield True
 
         @whenall(pred, pred())
@@ -354,13 +305,8 @@
     def test_plain_function(self):
         def pred():
             args, kwargs = yield
-<<<<<<< HEAD
-            self.assertEquals(args, (1, 2))
-            self.assertEquals(kwargs, {"egg": "ham"})
-=======
             self.assertEqual(args, (1, 2))
             self.assertEqual(kwargs, {"egg": "ham"})
->>>>>>> ed7d168e
             yield True
 
         @whenall(pred)
@@ -373,13 +319,8 @@
     def test_generators(self):
         def pred():
             args, kwargs = yield
-<<<<<<< HEAD
-            self.assertEquals(args, (1, 2))
-            self.assertEquals(kwargs, {"egg": "ham"})
-=======
             self.assertEqual(args, (1, 2))
             self.assertEqual(kwargs, {"egg": "ham"})
->>>>>>> ed7d168e
             yield True
 
         @whenall(pred())  # a generator!!
@@ -390,11 +331,7 @@
         foobar(1, 2, egg="ham")
 
     def test_plain_generator(self):
-<<<<<<< HEAD
-        from xotl.tools.bound import times
-=======
-        from xoutil.bound import times
->>>>>>> ed7d168e
+        from xotl.tools.bound import times
 
         fibseq = fibonacci()
         limited = times(5)(fibseq)
