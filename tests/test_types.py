#!/usr/bin/env python
# -*- encoding: utf-8 -*-
#----------------------------------------------------------------------
# xoutil.tests.test_types
#----------------------------------------------------------------------
# Copyright (c) 2013-2017 Merchise Autrement [~º/~] and Contributors
# All rights reserved.
#
# This is free software; you can redistribute it and/or modify it under
# the terms of the LICENCE attached in the distribution package.
#
# Created on 2013-11-25

from __future__ import (division as _py3_division,
                        print_function as _py3_print,
                        absolute_import as _py3_abs_import)

import unittest
import pickle

from xoutil.future import types


def test_iscollection():
    # TODO: move this test to equivalent for
    # `xoutil.cl.simple.logic_collection_coerce`
    from xoutil.eight import range
<<<<<<< HEAD
    from xoutil.types import is_collection
    from xoutil.future.collections import UserList, UserDict
=======
    from xoutil.future.collections import UserList, UserDict

    def is_collection(arg):
        from collections import Iterable, Mapping
        from xoutil.eight import StringTypes
        avoid = StringTypes + (Mapping,)
        return isinstance(arg, Iterable) and not isinstance(arg, avoid)

>>>>>>> 08a57c01
    assert is_collection('all strings are iterable') is False
    assert is_collection(1) is False
    assert is_collection(range(1)) is True
    assert is_collection({}) is False
    assert is_collection(tuple()) is True
    assert is_collection(set()) is True
    assert is_collection(a for a in range(100)) is True

    class Foobar(UserList):
        pass

    assert is_collection(Foobar()) is True

    class Foobar(UserDict):
        pass

    assert is_collection(Foobar()) is False


class NoneTypeTests(unittest.TestCase):
    'To avoid FlyCheck errors'
    def test_identity(self):
        from xoutil.future.types import NoneType
        self.assertIs(NoneType, type(None))


class SimpleNamespaceTests(unittest.TestCase):

    def test_constructor(self):
        ns1 = types.SimpleNamespace()
        ns2 = types.SimpleNamespace(x=1, y=2)
        ns3 = types.SimpleNamespace(**dict(x=1, y=2))

        with self.assertRaises(TypeError):
            types.SimpleNamespace(1, 2, 3)

        self.assertEqual(len(ns1.__dict__), 0)
        self.assertEqual(vars(ns1), {})
        self.assertEqual(len(ns2.__dict__), 2)
        self.assertEqual(vars(ns2), {'y': 2, 'x': 1})
        self.assertEqual(len(ns3.__dict__), 2)
        self.assertEqual(vars(ns3), {'y': 2, 'x': 1})

    def test_unbound(self):
        ns1 = vars(types.SimpleNamespace())
        ns2 = vars(types.SimpleNamespace(x=1, y=2))

        self.assertEqual(ns1, {})
        self.assertEqual(ns2, {'y': 2, 'x': 1})

    def test_underlying_dict(self):
        ns1 = types.SimpleNamespace()
        ns2 = types.SimpleNamespace(x=1, y=2)
        ns3 = types.SimpleNamespace(a=True, b=False)
        mapping = ns3.__dict__
        del ns3

        self.assertEqual(ns1.__dict__, {})
        self.assertEqual(ns2.__dict__, {'y': 2, 'x': 1})
        self.assertEqual(mapping, dict(a=True, b=False))

    def test_attrget(self):
        ns = types.SimpleNamespace(x=1, y=2, w=3)

        self.assertEqual(ns.x, 1)
        self.assertEqual(ns.y, 2)
        self.assertEqual(ns.w, 3)
        with self.assertRaises(AttributeError):
            ns.z

    def test_attrset(self):
        ns1 = types.SimpleNamespace()
        ns2 = types.SimpleNamespace(x=1, y=2, w=3)
        ns1.a = 'spam'
        ns1.b = 'ham'
        ns2.z = 4
        ns2.theta = None

        self.assertEqual(ns1.__dict__, dict(a='spam', b='ham'))
        self.assertEqual(ns2.__dict__, dict(x=1, y=2, w=3, z=4, theta=None))

    def test_attrdel(self):
        ns1 = types.SimpleNamespace()
        ns2 = types.SimpleNamespace(x=1, y=2, w=3)

        with self.assertRaises(AttributeError):
            del ns1.spam
        with self.assertRaises(AttributeError):
            del ns2.spam

        del ns2.y
        self.assertEqual(vars(ns2), dict(w=3, x=1))
        ns2.y = 'spam'
        self.assertEqual(vars(ns2), dict(w=3, x=1, y='spam'))
        del ns2.y
        self.assertEqual(vars(ns2), dict(w=3, x=1))

        ns1.spam = 5
        self.assertEqual(vars(ns1), dict(spam=5))
        del ns1.spam
        self.assertEqual(vars(ns1), {})

    def test_repr(self):
        ns1 = types.SimpleNamespace(x=1, y=2, w=3)
        ns2 = types.SimpleNamespace()
        ns2.x = str("spam")
        ns2._y = 5
        name = "namespace"

        self.assertEqual(repr(ns1), "{name}(w=3, x=1, y=2)".format(name=name))
        self.assertEqual(repr(ns2), "{name}(_y=5, x='spam')".format(name=name))

    def test_equal(self):
        ns1 = types.SimpleNamespace(x=1)
        ns2 = types.SimpleNamespace()
        ns2.x = 1

        self.assertEqual(types.SimpleNamespace(), types.SimpleNamespace())
        self.assertEqual(ns1, ns2)
        self.assertNotEqual(ns2, types.SimpleNamespace())

    def test_nested(self):
        ns1 = types.SimpleNamespace(a=1, b=2)
        ns2 = types.SimpleNamespace()
        ns3 = types.SimpleNamespace(x=ns1)
        ns2.spam = ns1
        ns2.ham = '?'
        ns2.spam = ns3

        self.assertEqual(vars(ns1), dict(a=1, b=2))
        self.assertEqual(vars(ns2), dict(spam=ns3, ham='?'))
        self.assertEqual(ns2.spam, ns3)
        self.assertEqual(vars(ns3), dict(x=ns1))
        self.assertEqual(ns3.x.a, 1)

    def test_recursive(self):
        ns1 = types.SimpleNamespace(c='cookie')
        ns2 = types.SimpleNamespace()
        ns3 = types.SimpleNamespace(x=1)
        ns1.spam = ns1
        ns2.spam = ns3
        ns3.spam = ns2

        self.assertEqual(ns1.spam, ns1)
        self.assertEqual(ns1.spam.spam, ns1)
        self.assertEqual(ns1.spam.spam, ns1.spam)
        self.assertEqual(ns2.spam, ns3)
        self.assertEqual(ns3.spam, ns2)
        self.assertEqual(ns2.spam.spam, ns2)

    def test_recursive_repr(self):
        ns1 = types.SimpleNamespace(c=str('cookie'))
        ns2 = types.SimpleNamespace()
        ns3 = types.SimpleNamespace(x=1)
        ns1.spam = ns1
        ns2.spam = ns3
        ns3.spam = ns2
        name = "namespace"
        repr1 = "{name}(c='cookie', spam={name}(...))".format(name=name)
        repr2 = "{name}(spam={name}(spam={name}(...), x=1))".format(name=name)

        self.assertEqual(repr(ns1), repr1)
        self.assertEqual(repr(ns2), repr2)

    def test_as_dict(self):
        ns = types.SimpleNamespace(spam='spamspamspam')

        with self.assertRaises(TypeError):
            len(ns)
        with self.assertRaises(TypeError):
            iter(ns)
        with self.assertRaises(TypeError):
            'spam' in ns
        with self.assertRaises(TypeError):
            ns['spam']

    def test_subclass(self):
        class Spam(types.SimpleNamespace):
            pass

        spam = Spam(ham=8, eggs=9)

        self.assertIs(type(spam), Spam)
        self.assertEqual(vars(spam), {'ham': 8, 'eggs': 9})

    def test_pickle(self):
        ns = types.SimpleNamespace(breakfast="spam", lunch="spam")

        for protocol in range(pickle.HIGHEST_PROTOCOL + 1):
            pname = "protocol {}".format(protocol)
            try:
                ns_pickled = pickle.dumps(ns, protocol)
            except TypeError:
                raise TypeError(pname)
            ns_roundtrip = pickle.loads(ns_pickled)

            self.assertEqual(ns, ns_roundtrip, pname)


class TestDynamicClassAttribute(unittest.TestCase):
    def test_isimportable(self):
        from xoutil.future.types import DynamicClassAttribute    # noqa<|MERGE_RESOLUTION|>--- conflicted
+++ resolved
@@ -25,10 +25,6 @@
     # TODO: move this test to equivalent for
     # `xoutil.cl.simple.logic_collection_coerce`
     from xoutil.eight import range
-<<<<<<< HEAD
-    from xoutil.types import is_collection
-    from xoutil.future.collections import UserList, UserDict
-=======
     from xoutil.future.collections import UserList, UserDict
 
     def is_collection(arg):
@@ -37,7 +33,6 @@
         avoid = StringTypes + (Mapping,)
         return isinstance(arg, Iterable) and not isinstance(arg, avoid)
 
->>>>>>> 08a57c01
     assert is_collection('all strings are iterable') is False
     assert is_collection(1) is False
     assert is_collection(range(1)) is True
