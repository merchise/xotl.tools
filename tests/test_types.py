#!/usr/bin/env python
# -*- encoding: utf-8 -*-
#----------------------------------------------------------------------
# xoutil.tests.test_types
#----------------------------------------------------------------------
# Copyright (c) 2013-2017 Merchise Autrement [~º/~] and Contributors
# All rights reserved.
#
# This is free software; you can redistribute it and/or modify it under
# the terms of the LICENCE attached in the distribution package.
#
# Created on 2013-11-25

from __future__ import (division as _py3_division,
                        print_function as _py3_print,
                        absolute_import as _py3_abs_import)

import unittest
import pickle

from xoutil.future import types


def test_iscollection():
    # TODO: move this test to equivalent for
<<<<<<< HEAD
    # `xoutil.cl.simple.logic_collection_coerce`
=======
    # `xoutil.values.simple.logic_collection_coerce`
>>>>>>> 0c15c559
    from xoutil.eight import range
    from xoutil.future.collections import UserList, UserDict

    def is_collection(arg):
        from collections import Iterable, Mapping
        from xoutil.eight import StringTypes
        avoid = StringTypes + (Mapping,)
        return isinstance(arg, Iterable) and not isinstance(arg, avoid)

    assert is_collection('all strings are iterable') is False
    assert is_collection(1) is False
    assert is_collection(range(1)) is True
    assert is_collection({}) is False
    assert is_collection(tuple()) is True
    assert is_collection(set()) is True
    assert is_collection(a for a in range(100)) is True

    class Foobar(UserList):
        pass

    assert is_collection(Foobar()) is True

    class Foobar(UserDict):
        pass

    assert is_collection(Foobar()) is False


class NoneTypeTests(unittest.TestCase):
    'To avoid FlyCheck errors'
    def test_identity(self):
        from xoutil.future.types import NoneType
        self.assertIs(NoneType, type(None))


class SimpleNamespaceTests(unittest.TestCase):

    def test_constructor(self):
        ns1 = types.SimpleNamespace()
        ns2 = types.SimpleNamespace(x=1, y=2)
        ns3 = types.SimpleNamespace(**dict(x=1, y=2))

        with self.assertRaises(TypeError):
            types.SimpleNamespace(1, 2, 3)

        self.assertEqual(len(ns1.__dict__), 0)
        self.assertEqual(vars(ns1), {})
        self.assertEqual(len(ns2.__dict__), 2)
        self.assertEqual(vars(ns2), {'y': 2, 'x': 1})
        self.assertEqual(len(ns3.__dict__), 2)
        self.assertEqual(vars(ns3), {'y': 2, 'x': 1})

    def test_unbound(self):
        ns1 = vars(types.SimpleNamespace())
        ns2 = vars(types.SimpleNamespace(x=1, y=2))

        self.assertEqual(ns1, {})
        self.assertEqual(ns2, {'y': 2, 'x': 1})

    def test_underlying_dict(self):
        ns1 = types.SimpleNamespace()
        ns2 = types.SimpleNamespace(x=1, y=2)
        ns3 = types.SimpleNamespace(a=True, b=False)
        mapping = ns3.__dict__
        del ns3

        self.assertEqual(ns1.__dict__, {})
        self.assertEqual(ns2.__dict__, {'y': 2, 'x': 1})
        self.assertEqual(mapping, dict(a=True, b=False))

    def test_attrget(self):
        ns = types.SimpleNamespace(x=1, y=2, w=3)

        self.assertEqual(ns.x, 1)
        self.assertEqual(ns.y, 2)
        self.assertEqual(ns.w, 3)
        with self.assertRaises(AttributeError):
            ns.z

    def test_attrset(self):
        ns1 = types.SimpleNamespace()
        ns2 = types.SimpleNamespace(x=1, y=2, w=3)
        ns1.a = 'spam'
        ns1.b = 'ham'
        ns2.z = 4
        ns2.theta = None

        self.assertEqual(ns1.__dict__, dict(a='spam', b='ham'))
        self.assertEqual(ns2.__dict__, dict(x=1, y=2, w=3, z=4, theta=None))

    def test_attrdel(self):
        ns1 = types.SimpleNamespace()
        ns2 = types.SimpleNamespace(x=1, y=2, w=3)

        with self.assertRaises(AttributeError):
            del ns1.spam
        with self.assertRaises(AttributeError):
            del ns2.spam

        del ns2.y
        self.assertEqual(vars(ns2), dict(w=3, x=1))
        ns2.y = 'spam'
        self.assertEqual(vars(ns2), dict(w=3, x=1, y='spam'))
        del ns2.y
        self.assertEqual(vars(ns2), dict(w=3, x=1))

        ns1.spam = 5
        self.assertEqual(vars(ns1), dict(spam=5))
        del ns1.spam
        self.assertEqual(vars(ns1), {})

    def test_repr(self):
        ns1 = types.SimpleNamespace(x=1, y=2, w=3)
        ns2 = types.SimpleNamespace()
        ns2.x = str("spam")
        ns2._y = 5
        name = "namespace"

        self.assertEqual(repr(ns1), "{name}(w=3, x=1, y=2)".format(name=name))
        self.assertEqual(repr(ns2), "{name}(_y=5, x='spam')".format(name=name))

    def test_equal(self):
        ns1 = types.SimpleNamespace(x=1)
        ns2 = types.SimpleNamespace()
        ns2.x = 1

        self.assertEqual(types.SimpleNamespace(), types.SimpleNamespace())
        self.assertEqual(ns1, ns2)
        self.assertNotEqual(ns2, types.SimpleNamespace())

    def test_nested(self):
        ns1 = types.SimpleNamespace(a=1, b=2)
        ns2 = types.SimpleNamespace()
        ns3 = types.SimpleNamespace(x=ns1)
        ns2.spam = ns1
        ns2.ham = '?'
        ns2.spam = ns3

        self.assertEqual(vars(ns1), dict(a=1, b=2))
        self.assertEqual(vars(ns2), dict(spam=ns3, ham='?'))
        self.assertEqual(ns2.spam, ns3)
        self.assertEqual(vars(ns3), dict(x=ns1))
        self.assertEqual(ns3.x.a, 1)

    def test_recursive(self):
        ns1 = types.SimpleNamespace(c='cookie')
        ns2 = types.SimpleNamespace()
        ns3 = types.SimpleNamespace(x=1)
        ns1.spam = ns1
        ns2.spam = ns3
        ns3.spam = ns2

        self.assertEqual(ns1.spam, ns1)
        self.assertEqual(ns1.spam.spam, ns1)
        self.assertEqual(ns1.spam.spam, ns1.spam)
        self.assertEqual(ns2.spam, ns3)
        self.assertEqual(ns3.spam, ns2)
        self.assertEqual(ns2.spam.spam, ns2)

    def test_recursive_repr(self):
        ns1 = types.SimpleNamespace(c=str('cookie'))
        ns2 = types.SimpleNamespace()
        ns3 = types.SimpleNamespace(x=1)
        ns1.spam = ns1
        ns2.spam = ns3
        ns3.spam = ns2
        name = "namespace"
        repr1 = "{name}(c='cookie', spam={name}(...))".format(name=name)
        repr2 = "{name}(spam={name}(spam={name}(...), x=1))".format(name=name)

        self.assertEqual(repr(ns1), repr1)
        self.assertEqual(repr(ns2), repr2)

    def test_as_dict(self):
        ns = types.SimpleNamespace(spam='spamspamspam')

        with self.assertRaises(TypeError):
            len(ns)
        with self.assertRaises(TypeError):
            iter(ns)
        with self.assertRaises(TypeError):
            'spam' in ns
        with self.assertRaises(TypeError):
            ns['spam']

    def test_subclass(self):
        class Spam(types.SimpleNamespace):
            pass

        spam = Spam(ham=8, eggs=9)

        self.assertIs(type(spam), Spam)
        self.assertEqual(vars(spam), {'ham': 8, 'eggs': 9})

    def test_pickle(self):
        ns = types.SimpleNamespace(breakfast="spam", lunch="spam")

        for protocol in range(pickle.HIGHEST_PROTOCOL + 1):
            pname = "protocol {}".format(protocol)
            try:
                ns_pickled = pickle.dumps(ns, protocol)
            except TypeError:
                raise TypeError(pname)
            ns_roundtrip = pickle.loads(ns_pickled)

            self.assertEqual(ns, ns_roundtrip, pname)


class TestDynamicClassAttribute(unittest.TestCase):
    def test_isimportable(self):
        from xoutil.future.types import DynamicClassAttribute    # noqa<|MERGE_RESOLUTION|>--- conflicted
+++ resolved
@@ -23,11 +23,7 @@
 
 def test_iscollection():
     # TODO: move this test to equivalent for
-<<<<<<< HEAD
-    # `xoutil.cl.simple.logic_collection_coerce`
-=======
     # `xoutil.values.simple.logic_collection_coerce`
->>>>>>> 0c15c559
     from xoutil.eight import range
     from xoutil.future.collections import UserList, UserDict
 
