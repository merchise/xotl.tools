#!/usr/bin/env python
# -*- coding: utf-8 -*-
# ---------------------------------------------------------------------
# Copyright (c) Merchise Autrement [~º/~] and Contributors
# All rights reserved.
#
# This is free software; you can do what the LICENCE file allows you to.
#
import unittest
import pickle
import sys

from xotl.tools.future import types


def test_iscollection():
    # TODO: move this test to equivalent for
    # `xotl.tools.values.simple.logic_collection_coerce`
    from xotl.tools.future.collections import UserList, UserDict

    def is_collection(arg):
<<<<<<< HEAD
        from collections import Iterable, Mapping
=======
        from collections.abc import Iterable, Mapping
>>>>>>> ed7d168e

        avoid = (Mapping, str)
        return isinstance(arg, Iterable) and not isinstance(arg, avoid)

    assert is_collection("all strings are iterable") is False
    assert is_collection(1) is False
    assert is_collection(range(1)) is True
    assert is_collection({}) is False
    assert is_collection(tuple()) is True
    assert is_collection(set()) is True
    assert is_collection(a for a in range(100)) is True

    class Foobar(UserList):
        pass

    assert is_collection(Foobar()) is True

    class Foobar(UserDict):
        pass

    assert is_collection(Foobar()) is False


class NoneTypeTests(unittest.TestCase):
    "To avoid FlyCheck errors"

    def test_identity(self):
<<<<<<< HEAD
        from xotl.tools.future.types import NoneType
=======
        from xoutil.future.types import NoneType
>>>>>>> ed7d168e

        self.assertIs(NoneType, type(None))


class SimpleNamespaceTests(unittest.TestCase):
    def test_constructor(self):
        ns1 = types.SimpleNamespace()
        ns2 = types.SimpleNamespace(x=1, y=2)
        ns3 = types.SimpleNamespace(**dict(x=1, y=2))

        with self.assertRaises(TypeError):
            types.SimpleNamespace(1, 2, 3)

        self.assertEqual(len(ns1.__dict__), 0)
        self.assertEqual(vars(ns1), {})
        self.assertEqual(len(ns2.__dict__), 2)
        self.assertEqual(vars(ns2), {"y": 2, "x": 1})
        self.assertEqual(len(ns3.__dict__), 2)
        self.assertEqual(vars(ns3), {"y": 2, "x": 1})

    def test_unbound(self):
        ns1 = vars(types.SimpleNamespace())
        ns2 = vars(types.SimpleNamespace(x=1, y=2))

        self.assertEqual(ns1, {})
        self.assertEqual(ns2, {"y": 2, "x": 1})

    def test_underlying_dict(self):
        ns1 = types.SimpleNamespace()
        ns2 = types.SimpleNamespace(x=1, y=2)
        ns3 = types.SimpleNamespace(a=True, b=False)
        mapping = ns3.__dict__
        del ns3

        self.assertEqual(ns1.__dict__, {})
        self.assertEqual(ns2.__dict__, {"y": 2, "x": 1})
        self.assertEqual(mapping, dict(a=True, b=False))

    def test_attrget(self):
        ns = types.SimpleNamespace(x=1, y=2, w=3)

        self.assertEqual(ns.x, 1)
        self.assertEqual(ns.y, 2)
        self.assertEqual(ns.w, 3)
        with self.assertRaises(AttributeError):
            ns.z

    def test_attrset(self):
        ns1 = types.SimpleNamespace()
        ns2 = types.SimpleNamespace(x=1, y=2, w=3)
        ns1.a = "spam"
        ns1.b = "ham"
        ns2.z = 4
        ns2.theta = None

        self.assertEqual(ns1.__dict__, dict(a="spam", b="ham"))
        self.assertEqual(ns2.__dict__, dict(x=1, y=2, w=3, z=4, theta=None))

    def test_attrdel(self):
        ns1 = types.SimpleNamespace()
        ns2 = types.SimpleNamespace(x=1, y=2, w=3)

        with self.assertRaises(AttributeError):
            del ns1.spam
        with self.assertRaises(AttributeError):
            del ns2.spam

        del ns2.y
        self.assertEqual(vars(ns2), dict(w=3, x=1))
        ns2.y = "spam"
        self.assertEqual(vars(ns2), dict(w=3, x=1, y="spam"))
        del ns2.y
        self.assertEqual(vars(ns2), dict(w=3, x=1))

        ns1.spam = 5
        self.assertEqual(vars(ns1), dict(spam=5))
        del ns1.spam
        self.assertEqual(vars(ns1), {})

    @unittest.skipIf(sys.version_info >= (3, 9), "Different order in Python 3.9")
    def test_repr(self):
        ns1 = types.SimpleNamespace(x=1, y=2, w=3)
        ns2 = types.SimpleNamespace()
        ns2.x = str("spam")
        ns2._y = 5
        name = "namespace"

        self.assertEqual(repr(ns1), "{name}(w=3, x=1, y=2)".format(name=name))
        self.assertEqual(repr(ns2), "{name}(_y=5, x='spam')".format(name=name))

    @unittest.skipIf(sys.version_info < (3, 9), "Different order in Python 3.9")
    def test_repr_py39(self):
        ns1 = types.SimpleNamespace(x=1, y=2, w=3)
        ns2 = types.SimpleNamespace()
        ns2.x = str("spam")
        ns2._y = 5
        name = "namespace"

        self.assertEqual(repr(ns1), "{name}(x=1, y=2, w=3)".format(name=name))
        self.assertEqual(repr(ns2), "{name}(x='spam', _y=5)".format(name=name))

    def test_equal(self):
        ns1 = types.SimpleNamespace(x=1)
        ns2 = types.SimpleNamespace()
        ns2.x = 1

        self.assertEqual(types.SimpleNamespace(), types.SimpleNamespace())
        self.assertEqual(ns1, ns2)
        self.assertNotEqual(ns2, types.SimpleNamespace())

    def test_nested(self):
        ns1 = types.SimpleNamespace(a=1, b=2)
        ns2 = types.SimpleNamespace()
        ns3 = types.SimpleNamespace(x=ns1)
        ns2.spam = ns1
        ns2.ham = "?"
        ns2.spam = ns3

        self.assertEqual(vars(ns1), dict(a=1, b=2))
        self.assertEqual(vars(ns2), dict(spam=ns3, ham="?"))
        self.assertEqual(ns2.spam, ns3)
        self.assertEqual(vars(ns3), dict(x=ns1))
        self.assertEqual(ns3.x.a, 1)

    def test_recursive(self):
        ns1 = types.SimpleNamespace(c="cookie")
        ns2 = types.SimpleNamespace()
        ns3 = types.SimpleNamespace(x=1)
        ns1.spam = ns1
        ns2.spam = ns3
        ns3.spam = ns2

        self.assertEqual(ns1.spam, ns1)
        self.assertEqual(ns1.spam.spam, ns1)
        self.assertEqual(ns1.spam.spam, ns1.spam)
        self.assertEqual(ns2.spam, ns3)
        self.assertEqual(ns3.spam, ns2)
        self.assertEqual(ns2.spam.spam, ns2)

    @unittest.skipIf(sys.version_info >= (3, 9), "Different order in Python 3.9")
    def test_recursive_repr(self):
        ns1 = types.SimpleNamespace(c=str("cookie"))
        ns2 = types.SimpleNamespace()
        ns3 = types.SimpleNamespace(x=1)
        ns1.spam = ns1
        ns2.spam = ns3
        ns3.spam = ns2
        name = "namespace"
        repr1 = "{name}(c='cookie', spam={name}(...))".format(name=name)
        repr2 = "{name}(spam={name}(spam={name}(...), x=1))".format(name=name)

        self.assertEqual(repr(ns1), repr1)
        self.assertEqual(repr(ns2), repr2)

    @unittest.skipIf(sys.version_info < (3, 9), "Different order in Python 3.9")
    def test_recursive_repr_py39(self):
        ns1 = types.SimpleNamespace(c=str("cookie"))
        ns2 = types.SimpleNamespace()
        ns3 = types.SimpleNamespace(x=1)
        ns1.spam = ns1
        ns2.spam = ns3
        ns3.spam = ns2
        name = "namespace"
        repr1 = "{name}(c='cookie', spam={name}(...))".format(name=name)
        repr2 = "{name}(spam={name}(x=1, spam={name}(...)))".format(name=name)

        self.assertEqual(repr(ns1), repr1)
        self.assertEqual(repr(ns2), repr2)

    def test_as_dict(self):
        ns = types.SimpleNamespace(spam="spamspamspam")

        with self.assertRaises(TypeError):
            len(ns)
        with self.assertRaises(TypeError):
            iter(ns)
        with self.assertRaises(TypeError):
            "spam" in ns
        with self.assertRaises(TypeError):
            ns["spam"]

    def test_subclass(self):
        class Spam(types.SimpleNamespace):
            pass

        spam = Spam(ham=8, eggs=9)

        self.assertIs(type(spam), Spam)
        self.assertEqual(vars(spam), {"ham": 8, "eggs": 9})

    def test_pickle(self):
        ns = types.SimpleNamespace(breakfast="spam", lunch="spam")

        for protocol in range(pickle.HIGHEST_PROTOCOL + 1):
            pname = "protocol {}".format(protocol)
            try:
                ns_pickled = pickle.dumps(ns, protocol)
            except TypeError:
                raise TypeError(pname)
            ns_roundtrip = pickle.loads(ns_pickled)

            self.assertEqual(ns, ns_roundtrip, pname)


class TestDynamicClassAttribute(unittest.TestCase):
    def test_isimportable(self):
<<<<<<< HEAD
        from xotl.tools.future.types import DynamicClassAttribute  # noqa
=======
        from xoutil.future.types import DynamicClassAttribute  # noqa
>>>>>>> ed7d168e
<|MERGE_RESOLUTION|>--- conflicted
+++ resolved
@@ -19,11 +19,7 @@
     from xotl.tools.future.collections import UserList, UserDict
 
     def is_collection(arg):
-<<<<<<< HEAD
-        from collections import Iterable, Mapping
-=======
         from collections.abc import Iterable, Mapping
->>>>>>> ed7d168e
 
         avoid = (Mapping, str)
         return isinstance(arg, Iterable) and not isinstance(arg, avoid)
@@ -51,11 +47,7 @@
     "To avoid FlyCheck errors"
 
     def test_identity(self):
-<<<<<<< HEAD
         from xotl.tools.future.types import NoneType
-=======
-        from xoutil.future.types import NoneType
->>>>>>> ed7d168e
 
         self.assertIs(NoneType, type(None))
 
@@ -262,8 +254,4 @@
 
 class TestDynamicClassAttribute(unittest.TestCase):
     def test_isimportable(self):
-<<<<<<< HEAD
-        from xotl.tools.future.types import DynamicClassAttribute  # noqa
-=======
-        from xoutil.future.types import DynamicClassAttribute  # noqa
->>>>>>> ed7d168e
+        from xotl.tools.future.types import DynamicClassAttribute  # noqa