#!/usr/bin/env python
# -*- encoding: utf-8 -*-
#----------------------------------------------------------------------
# tests.test_names
#----------------------------------------------------------------------
# Copyright (c) 2013, 2014 Merchise Autrement
# All rights reserved.
#
# This is free software; you can redistribute it and/or modify it under
# the terms of the GNU General Public License (GPL) as published by the
# Free Software Foundation;  either version 2  of  the  License, or (at
# your option) any later version.
#
# This program is distributed in the hope that it will be useful,
# but WITHOUT ANY WARRANTY; without even the implied warranty of
# MERCHANTABILITY or FITNESS FOR A PARTICULAR PURPOSE.  See the
# GNU General Public License for more details.
#
# You should have received a copy of the GNU General Public License
# along with this program; if not, write to the Free Software
# Foundation, Inc., 51 Franklin Street, Fifth Floor, Boston,
# MA 02110-1301, USA.
#
# Created on 16 avr. 2013


from __future__ import (division as _py3_division,
                        print_function as _py3_print,
                        unicode_literals as _py3_unicode,
                        absolute_import as _py3_abs_import)


from xoutil.collections import OrderedSmartDict


def test_nameof():
    from xoutil.names import nameof
    from collections import OrderedDict as sorted_dict
    assert nameof(sorted_dict) == 'sorted_dict'
    assert nameof(sorted_dict, inner=True) == 'OrderedDict'
    sd = sorted_dict(x=1, y=2)
    assert nameof(sd) == 'sd'
    assert nameof(sd, typed=True) == 'sorted_dict'
    assert nameof(sd, inner=True, typed=True) == 'OrderedDict'
    s = 'foobar'
    assert nameof(s, inner=True) == 'foobar'
    # The following needs to be tested outside the assert, cause in Py3.3,
    # py.test rewrites the assert sentences and the local scope `nameof`
    # searched is not reached properly.
    passed = nameof('foobar') == 's'
    assert passed

    i = 1
    assert nameof(i) == 'i'
    assert nameof(i, inner=True) == '1'
    assert nameof(i, typed=True) == 'int'
    assert hex(id(sd)) in nameof(sd, inner=True)


def test_fullnameof():
    from xoutil.names import nameof
    from collections import OrderedDict as sorted_dict
    assert nameof(sorted_dict, full=True) == 'test_fullnameof.sorted_dict'
    assert nameof(sorted_dict, inner=True, full=True) == 'collections.OrderedDict'
    sd = sorted_dict(x=1, y=2)
    assert nameof(sd, full=True) == 'test_fullnameof.sd'
    assert nameof(sd, typed=True, full=True) == 'test_fullnameof.sorted_dict'
    assert nameof(sd, inner=True, typed=True, full=True) == 'collections.OrderedDict'


def test_fullnameof_no_rename():
    from xoutil.names import nameof
    from collections import OrderedDict
    assert nameof(OrderedDict, full=True) == 'test_fullnameof_no_rename.OrderedDict'
    assert nameof(OrderedDict, inner=True, full=True) == 'collections.OrderedDict'


def test_module_level_name():
    from xoutil.names import nameof
    assert nameof(OrderedSmartDict) == 'OrderedSmartDict'
    assert nameof(OrderedSmartDict, typed=True) == 'OrderedSmartDict'
<<<<<<< HEAD
    assert nameof(OrderedSmartDict, full=True) == 'test_names.OrderedSmartDict'
=======


def test_module_level_name_isolated():
    from xoutil.names import nameof
    assert nameof(OrderedSmartDict, full=True) == 'xoutil.collections.OrderedSmartDict'
>>>>>>> bcd77964
<|MERGE_RESOLUTION|>--- conflicted
+++ resolved
@@ -79,12 +79,8 @@
     from xoutil.names import nameof
     assert nameof(OrderedSmartDict) == 'OrderedSmartDict'
     assert nameof(OrderedSmartDict, typed=True) == 'OrderedSmartDict'
-<<<<<<< HEAD
-    assert nameof(OrderedSmartDict, full=True) == 'test_names.OrderedSmartDict'
-=======
 
 
 def test_module_level_name_isolated():
     from xoutil.names import nameof
-    assert nameof(OrderedSmartDict, full=True) == 'xoutil.collections.OrderedSmartDict'
->>>>>>> bcd77964
+    assert nameof(OrderedSmartDict, full=True) == 'test_names.OrderedSmartDict'