#!/usr/bin/env python
# -*- encoding: utf-8 -*-
#----------------------------------------------------------------------
# xoutil.tests.test_functools
#----------------------------------------------------------------------
# Copyright (c) 2013-2017 Merchise Autrement [~º/~] and Contributors
# Copyright (c) 2012 Medardo Rodríguez
# All rights reserved.
#
# Contributors: see CONTRIBUTORS and HISTORY file
#
# This is free software; you can redistribute it and/or modify it under the
# terms of the LICENCE attached (see LICENCE file) in the distribution
# package.
#
# Created on 2012-07-03

from __future__ import (division as _py3_division,
                        print_function as _py3_print,
                        absolute_import as _absolute_import)

import unittest

from contextlib import contextmanager
from datetime import datetime, timedelta

from xoutil.future.functools import lru_cache


@lru_cache(3)
def fib(n):
    print(n)
    if n <= 1:
        return 1
    else:
        # It seems that there's a difference in the execution path for `return
        # fib(n-2) + fib(n-1)` between Python 2.7 and Python 3.2, so let's make
        # more explicit the order we'd like so the test is more reliable.
        a = fib(n-1)
        b = fib(n-2)
        return a + b


def takes_no_more_than(duration, msg=None):
    if not msg:
        msg = 'It took longer than {s} seconds'.format(s=duration)

    @contextmanager
    def inner():
        start = datetime.now()
        yield
        end = datetime.now()
        max_duration = timedelta(seconds=duration)
        if (end - start) > max_duration:
            raise AssertionError(msg)
    return inner()


def test_lrucache():
    # Without caching fib(120) would take ages.  On a 2.20GHz laptop with
    # caching this takes less than 1 sec, so let's test that it will respond in
    # no more than 3 min to allow very slow machines testing this code.
    fib.cache_clear()
    with takes_no_more_than(90):
        assert fib(120) == 8670007398507948658051921


def test_lrucache_stats():
    pass


<<<<<<< HEAD
from xoutil.future.functools import compose
=======
from xoutil.fp.tools import compose, identity
>>>>>>> 08a57c01


class TestCompose(unittest.TestCase):
    def test_needs_at_least_an_argument(self):
        self.assertIs(compose(), identity)

    def test_single_argument_is_identitical(self):
        def anything():
            pass

        self.assertIs(anything, compose(anything))

    def test_only_callables(self):
        with self.assertRaises(TypeError):
            compose(1)

    def test_simple_case(self):
        incr = lambda x: x + 1
        add_3 = compose(incr, incr, incr)
        self.assertEqual(3, add_3(0))

    def test_with_pow(self):
        from xoutil.future.functools import power
        incr = lambda x: x + 1
        add_1 = power(incr, 1)
        self.assertIs(incr, add_1)
        add_3 = power(incr, 3)
        self.assertEqual(3, add_3(0))

<<<<<<< HEAD
    def test_ctuple(self):
        from xoutil.eight import range
        from xoutil.future.functools import ctuple

        def echo(*args):
            return args

        result = compose(echo, ctuple, list, range, math=False)(10)
        expected = (0, 1, 2, 3, 4, 5, 6, 7, 8, 9)
        self.assertEqual(expected, result)

        # Without ctuple prints the list
        result = compose(echo, list, range, math=False)(10)
        expected = ([0, 1, 2, 3, 4, 5, 6, 7, 8, 9], )
        self.assertEqual(expected, result)

=======

>>>>>>> 08a57c01
def test_lwraps():
    from xoutil.future.functools import lwraps

    class foobar(object):
        @lwraps('method-one', one=True)
        def one(self):
            return type(self).__name__

        @lwraps('method-two', two=True)
        @classmethod
        def two(cls):
            return cls.__name__

        @lwraps('method-three', three=True)
        @staticmethod
        def three():
            return 'foobar'

    @lwraps('function-four', four=True, one=False)
    def four(*args):
        return [(arg.__name__, arg()) for arg in args]

    f = foobar()
    names = ('method-one', 'method-two', 'method-three', 'function-four')

    assert four.__name__ == names[3]
    assert foobar.one.__name__ == names[0]
    assert foobar.two.__name__ == names[1]
    assert foobar.three.__name__ == names[2]
    assert f.one.__name__ == names[0]
    assert f.two.__name__ == names[1]
    assert f.three.__name__ == names[2]

    assert four.four
    assert not four.one
    assert f.one.one
    assert f.two.two
    assert f.three.three

    for i, (a, b) in enumerate(four(f.one, f.two, f.three)):
        assert a == names[i]
        assert b == 'foobar'<|MERGE_RESOLUTION|>--- conflicted
+++ resolved
@@ -69,11 +69,7 @@
     pass
 
 
-<<<<<<< HEAD
-from xoutil.future.functools import compose
-=======
 from xoutil.fp.tools import compose, identity
->>>>>>> 08a57c01
 
 
 class TestCompose(unittest.TestCase):
@@ -103,26 +99,7 @@
         add_3 = power(incr, 3)
         self.assertEqual(3, add_3(0))
 
-<<<<<<< HEAD
-    def test_ctuple(self):
-        from xoutil.eight import range
-        from xoutil.future.functools import ctuple
 
-        def echo(*args):
-            return args
-
-        result = compose(echo, ctuple, list, range, math=False)(10)
-        expected = (0, 1, 2, 3, 4, 5, 6, 7, 8, 9)
-        self.assertEqual(expected, result)
-
-        # Without ctuple prints the list
-        result = compose(echo, list, range, math=False)(10)
-        expected = ([0, 1, 2, 3, 4, 5, 6, 7, 8, 9], )
-        self.assertEqual(expected, result)
-
-=======
-
->>>>>>> 08a57c01
 def test_lwraps():
     from xoutil.future.functools import lwraps
 
