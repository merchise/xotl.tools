--- conflicted
+++ resolved
@@ -2,13 +2,8 @@
 # -*- encoding: utf-8 -*-
 # ----------------------------------------------------------------------
 # xoutil.tests.test_datetime
-<<<<<<< HEAD
-#----------------------------------------------------------------------
-# Copyright (c) 2013-2017 Merchise Autrement [~º/~] and Contributors
-=======
 # ----------------------------------------------------------------------
 # Copyright (c) 2013-2017 Merchise Autrement [~°/~] and Contributors
->>>>>>> 193b2e6c
 # All rights reserved.
 #
 # This is free software; you can redistribute it and/or modify it under
@@ -22,13 +17,9 @@
 
 import pytest
 
-<<<<<<< HEAD
 from xoutil.future.datetime import date
 from xoutil.future.datetime import daterange
-=======
-from xoutil.datetime import date
-from xoutil.datetime import daterange
-from xoutil.datetime import TimeSpan, EmptyTimeSpan
+from xoutil.future.datetime import TimeSpan, EmptyTimeSpan
 
 import hypothesis
 from hypothesis import strategies, given
@@ -49,7 +40,6 @@
         start1 = date1
         end1 = date2
     return TimeSpan(start_date=start1, end_date=end1)
->>>>>>> 193b2e6c
 
 
 def test_daterange_stop_only():
