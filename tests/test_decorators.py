--- conflicted
+++ resolved
@@ -93,11 +93,7 @@
         be tested empty.
 
         """
-<<<<<<< HEAD
         from xotl.tools.future.functools import partial
-=======
-        from xoutil.future.functools import partial
->>>>>>> ed7d168e
 
         @decorator
         def ditmoi(target, *args, **kwargs):
@@ -159,21 +155,12 @@
 
         self.assertIs(type(BAG), type)
         self.assertIn("ONE", bag)
-<<<<<<< HEAD
-        self.assertEquals(bag["ONE"], BAG.ONE)
-        self.assertEquals(BAG.TWO, 2 * BAG.ONE)
-        with self.assertRaises(AttributeError):
-            self.assertEquals(bag.TWO, 2 * bag.ONE)
-        with self.assertRaises(TypeError):
-            self.assertEquals(BAG["TWO"], 2 * BAG["ONE"])
-=======
         self.assertEqual(bag["ONE"], BAG.ONE)
         self.assertEqual(BAG.TWO, 2 * BAG.ONE)
         with self.assertRaises(AttributeError):
             self.assertEqual(bag.TWO, 2 * bag.ONE)
         with self.assertRaises(TypeError):
             self.assertEqual(BAG["TWO"], 2 * BAG["ONE"])
->>>>>>> ed7d168e
         with self.assertRaises(AttributeError):
             self.assertEqual(BAG.THREE, 3)
         self.assertIs(BAG(THREE=3), BAG)
