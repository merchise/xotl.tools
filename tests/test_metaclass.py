#!/usr/bin/env python
# -*- encoding: utf-8 -*-
#----------------------------------------------------------------------
# xoutil.tests.test_metaclass
#----------------------------------------------------------------------
<<<<<<< HEAD
# Copyright (c) 2015-2016 Merchise and Contributors
=======
# Copyright (c) 2015-2017 Merchise and Contributors
>>>>>>> 73f34811
# Copyright (c) 2013, 2014 Merchise Autrement and Contributors
# All rights reserved.
#
# This is free software; you can redistribute it and/or modify it under
# the terms of the LICENCE attached in the distribution package.
#
# Created on 2013-05-06

from __future__ import (division as _py3_division,
                        print_function as _py3_print,
                        absolute_import as _py3_abs_imports)


try:
    from xoutil.release import VERSION_INFO
except ImportError:
    VERSION_INFO = (1, 6, 10)  # Latest release without this attribute.


def test_older_import():
    try:
        from xoutil.objects import metaclass  # noqa
    except ImportError:
        assert VERSION_INFO[:3] > (1, 7, 1), \
            'xoutil.objects.metaclass should still exists in 1.7.0'
    else:
        assert VERSION_INFO[:3] <= (1, 8, 0), \
            'xoutil.object.metaclass should be removed from 1.8.0'


def test_basic_inline_metaclass():
    from xoutil.eight.meta import metaclass

    class Meta(type):
        pass

    class Base(metaclass(Meta)):
        pass

    class Entity(Base):
        pass

    assert isinstance(Base, Meta), 'Wrong metaclass %r' % type(Base)
    assert isinstance(Entity, Meta), 'Wrong metaclass %r' % type(Entity)
    assert Entity.__base__ is Base
    assert Base.__base__ is object


def test_atypical_metaclass():
    from xoutil.eight.meta import metaclass

    class API(object):
        def values(self, obj):
            def item(key):
                if key.startswith('_'):
                    return ''
                else:
                    value = getattr(obj, key)
                    if not hasattr(value, 'im_func'):
                        doc = type(value).__name__
                    elif value.__doc__ is None:
                        doc = 'no docstring'
                    else:
                        doc = value.__doc__
                return '%10s : %s' % (key, doc)
            res = [item(el) for el in dir(obj)]
            return '\n'.join([el for el in res if el != ''])

        def __get__(self, instance, klass):
            if instance is not None:
                return self.values(instance)
            else:
                return self.values(klass)

    class MyMeta(type):
        pass

    def apify(clsname, bases, attrs):
        if '__doc__' not in attrs:
            attrs['__doc__'] = API()
        return MyMeta(clsname, bases, attrs)

    class AutoAPI(metaclass(apify)):
        def foobar(self):
            pass

    assert isinstance(AutoAPI, MyMeta), 'Wrong metaclass %r' % type(AutoAPI)
    assert AutoAPI.__bases__ == (object, ), 'Invalid bases %r' % \
        AutoAPI.__bases__
    assert AutoAPI.__doc__ is not None


def test_no_double_registration_with_inlinemetaclass():
    import sys
    from xoutil.eight.meta import metaclass
    py32 = sys.version_info >= (3, 2)

    class RegisteringType(type):
        classes = []

        def __new__(cls, name, bases, attrs):
            res = super(RegisteringType, cls).__new__(cls, name, bases, attrs)
            cls.classes.append(res)
            return res

    class Base(metaclass(RegisteringType)):
        pass

    class SubType(RegisteringType):
        pass

    class Egg(metaclass(SubType), Base):
        pass

    assert len(RegisteringType.classes) == 2

    class Spam(Base, metaclass(SubType)):
        'Like "Egg" but registered twice in Python 2.x.'

    assert len(RegisteringType.classes) == (3 if py32 else 4)


def test_inlinemetaclass_decorator_with_slots():
    from xoutil.eight.meta import metaclass
    from xoutil.types import MemberDescriptorType

    class Meta(type):
        pass

    class Base(metaclass(Meta)):
        __slots__ = 'attr'

    class Ok(metaclass(Meta)):
        def __init__(self, **kwargs):
            self.__dict__ = kwargs

        @classmethod
        def clmethod(cls):
            return cls

        @staticmethod
        def stmethod(echo):
            return echo

        def echo(self, echo):
            return self, echo

    assert isinstance(Base.attr, MemberDescriptorType)
    assert isinstance(Base, Meta), 'Wrong metaclass %r' % type(Base)
    assert isinstance(Ok, Meta), 'Wrong metaclass %r' % type(Ok)

    b = Base()
    b.attr = 1
    try:
        b.another = 2
        assert False, 'Should have raised AttributeError'
    except AttributeError:
        pass
    except:
        assert False, 'Should have raised AttributeError'

    ok = Ok(name='ok')
    assert ok.stmethod(ok) == ok
    assert ok.clmethod() == Ok
    assert ok.echo(1) == (ok, 1)
    assert ok.name == 'ok'


def test_prepare_a_class():
    import sys
    from xoutil.eight.meta import metaclass

    class ClassDict(dict):
        pass

    class Meta(type):
        @classmethod
        def __prepare__(cls, name, bases, **kwargs):
            return ClassDict(kwargs, __prepared__=True)

        def __new__(cls, name, bases, attrs, **kwargs):
            assert isinstance(attrs, ClassDict), 'Wrong type %r' % type(attrs)
            assert attrs['__prepared__'] is True
            return super(Meta, cls).__new__(cls, name, bases, attrs)

        def __init__(self, name, bases, attrs, **kwargs):
            pass

    class AnotherClassDict(ClassDict):
        pass

    class Submeta(Meta):
        @classmethod
        def __prepare__(cls, name, bases, **kwargs):
            res = super(Submeta, cls).__prepare__(name, bases, **kwargs)
            return AnotherClassDict(res)

        def __new__(cls, name, bases, attrs, **kwargs):
            res = super(Submeta, cls).__new__(cls, name, bases, attrs,
                                              **kwargs)
            assert isinstance(attrs, AnotherClassDict)
            return res

        def __init__(self, name, bases, attrs, **kwargs):
            pass

    class SubmetaLight(Meta):
        pass

    class Foobar(metaclass(Meta, kwarg1='Foobar')):
        pass

    try:
        class Foobar2(Foobar):
            pass
    except AssertionError:
        if sys.version_info >= (3, 0):
            raise
    else:
        if sys.version_info < (3, 0):
            assert False, 'Should have raised'

    class Foobaz(metaclass(Submeta)):
        pass

    class Eggbag(metaclass(SubmetaLight)):
        pass


def test_type():
    from xoutil.eight.meta import metaclass

    class x(metaclass(type)):
        pass<|MERGE_RESOLUTION|>--- conflicted
+++ resolved
@@ -3,12 +3,8 @@
 #----------------------------------------------------------------------
 # xoutil.tests.test_metaclass
 #----------------------------------------------------------------------
-<<<<<<< HEAD
-# Copyright (c) 2015-2016 Merchise and Contributors
-=======
-# Copyright (c) 2015-2017 Merchise and Contributors
->>>>>>> 73f34811
-# Copyright (c) 2013, 2014 Merchise Autrement and Contributors
+
+# Copyright (c) 2013-2017 Merchise Autrement [~º/~] and Contributors
 # All rights reserved.
 #
 # This is free software; you can redistribute it and/or modify it under
@@ -19,7 +15,6 @@
 from __future__ import (division as _py3_division,
                         print_function as _py3_print,
                         absolute_import as _py3_abs_imports)
-
 
 try:
     from xoutil.release import VERSION_INFO
