# Copied from Python 3.3 base code
#
<<<<<<< HEAD
# Copyright (c) 2001-2012, 2016 Python Software Foundation.  All rights reserved.
=======
# Copyright (c) 2001-2012, 2017 Python Software Foundation.  All rights reserved.
>>>>>>> 6af781bc
#

from xoutil.future import functools
import unittest
from random import choice


class TestLRU(unittest.TestCase):

    def test_lru(self):
        def orig(x, y):
            return 3*x+y
        f = functools.lru_cache(maxsize=20)(orig)
        hits, misses, maxsize, currsize = f.cache_info()
        self.assertEqual(maxsize, 20)
        self.assertEqual(currsize, 0)
        self.assertEqual(hits, 0)
        self.assertEqual(misses, 0)

        domain = range(5)
        for i in range(1000):
            x, y = choice(domain), choice(domain)
            actual = f(x, y)
            expected = orig(x, y)
            self.assertEqual(actual, expected)
        hits, misses, maxsize, currsize = f.cache_info()
        self.assertTrue(hits > misses)
        self.assertEqual(hits + misses, 1000)
        self.assertEqual(currsize, 20)

        f.cache_clear()   # test clearing
        hits, misses, maxsize, currsize = f.cache_info()
        self.assertEqual(hits, 0)
        self.assertEqual(misses, 0)
        self.assertEqual(currsize, 0)
        f(x, y)
        hits, misses, maxsize, currsize = f.cache_info()
        self.assertEqual(hits, 0)
        self.assertEqual(misses, 1)
        self.assertEqual(currsize, 1)

        # Test bypassing the cache
        self.assertIs(f.__wrapped__, orig)
        f.__wrapped__(x, y)
        hits, misses, maxsize, currsize = f.cache_info()
        self.assertEqual(hits, 0)
        self.assertEqual(misses, 1)
        self.assertEqual(currsize, 1)

        # test size zero (which means "never-cache")
        @functools.lru_cache(0)
        def f():
            global f_cnt
            f_cnt += 1
            return 20
        self.assertEqual(f.cache_info().maxsize, 0)
        global f_cnt
        f_cnt = 0
        for i in range(5):
            self.assertEqual(f(), 20)
        self.assertEqual(f_cnt, 5)
        hits, misses, maxsize, currsize = f.cache_info()
        self.assertEqual(hits, 0)
        self.assertEqual(misses, 5)
        self.assertEqual(currsize, 0)

        # test size one
        @functools.lru_cache(1)
        def f():
            global f_cnt
            f_cnt += 1
            return 20
        self.assertEqual(f.cache_info().maxsize, 1)
        f_cnt = 0
        for i in range(5):
            self.assertEqual(f(), 20)
        self.assertEqual(f_cnt, 1)
        hits, misses, maxsize, currsize = f.cache_info()
        self.assertEqual(hits, 4)
        self.assertEqual(misses, 1)
        self.assertEqual(currsize, 1)

        # test size two
        @functools.lru_cache(2)
        def f(x):
            global f_cnt
            f_cnt += 1
            return x*10
        self.assertEqual(f.cache_info().maxsize, 2)
        f_cnt = 0
        for x in 7, 9, 7, 9, 7, 9, 8, 8, 8, 9, 9, 9, 8, 8, 8, 7:
            #    *  *              *                          *
            self.assertEqual(f(x), x*10)
        self.assertEqual(f_cnt, 4)
        hits, misses, maxsize, currsize = f.cache_info()
        self.assertEqual(hits, 12)
        self.assertEqual(misses, 4)
        self.assertEqual(currsize, 2)

    def test_lru_with_maxsize_none(self):
        @functools.lru_cache(maxsize=None)
        def fib(n):
            if n < 2:
                return n
            return fib(n-1) + fib(n-2)
        self.assertEqual([fib(n) for n in range(16)], [0, 1, 1, 2, 3, 5, 8,
                                                       13, 21, 34, 55, 89,
                                                       144, 233, 377, 610])
        self.assertEqual(fib.cache_info(), functools._CacheInfo(hits=28,
                                                                misses=16,
                                                                maxsize=None,
                                                                currsize=16))
        fib.cache_clear()
        self.assertEqual(fib.cache_info(), functools._CacheInfo(hits=0,
                                                                misses=0,
                                                                maxsize=None,
                                                                currsize=0))

    def test_lru_with_exceptions(self):
        # Verify that user_function exceptions get passed through without
        # creating a hard-to-read chained exception.
        # http://bugs.python.org/issue13177
        for maxsize in (None, 100):
            @functools.lru_cache(maxsize)
            def func(i):
                return 'abc'[i]
            self.assertEqual(func(0), 'a')
            with self.assertRaises(IndexError) as cm:    # noqa
                func(15)
            #  The following is only valid in Py33 PEP 3143
            ##  self.assertIsNone(cm.exception.__context__)

            # Verify that the previous exception did not result in a cached
            # entry
            with self.assertRaises(IndexError):
                func(15)

    def test_lru_with_types(self):
        for maxsize in (None, 100):
            @functools.lru_cache(maxsize=maxsize, typed=True)
            def square(x):
                return x * x
            self.assertEqual(square(3), 9)
            self.assertEqual(type(square(3)), type(9))
            self.assertEqual(square(3.0), 9.0)
            self.assertEqual(type(square(3.0)), type(9.0))
            self.assertEqual(square(x=3), 9)
            self.assertEqual(type(square(x=3)), type(9))
            self.assertEqual(square(x=3.0), 9.0)
            self.assertEqual(type(square(x=3.0)), type(9.0))
            self.assertEqual(square.cache_info().hits, 4)
            self.assertEqual(square.cache_info().misses, 4)<|MERGE_RESOLUTION|>--- conflicted
+++ resolved
@@ -1,10 +1,6 @@
 # Copied from Python 3.3 base code
 #
-<<<<<<< HEAD
-# Copyright (c) 2001-2012, 2016 Python Software Foundation.  All rights reserved.
-=======
 # Copyright (c) 2001-2012, 2017 Python Software Foundation.  All rights reserved.
->>>>>>> 6af781bc
 #
 
 from xoutil.future import functools
