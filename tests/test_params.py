#!/usr/bin/env python
# -*- encoding: utf-8 -*-
#----------------------------------------------------------------------
# tests.test_params
#----------------------------------------------------------------------
<<<<<<< HEAD
# Copyright (c) 2015-2016 Merchise Autrement [~º/~] and Contributors
=======
# Copyright (c) 2015-2017 Merchise Autrement [~º/~] and Contributors
>>>>>>> 0c15c559
# All rights reserved.
#
# This is free software; you can redistribute it and/or modify it under
# the terms of the LICENCE attached in the distribution package.
#
# Created on 2015-07-14

from __future__ import (division as _py3_division,
                        print_function as _py3_print,
                        absolute_import as _py3_abs_imports)

import sys
from xoutil.eight import string_types
<<<<<<< HEAD
from xoutil.cl import file_coerce, positive_int_coerce as positive_int

=======
from xoutil.values import file_coerce, positive_int_coerce as positive_int

# old params
>>>>>>> 0c15c559
from xoutil.params import ParamSchemeRow as row, ParamScheme as scheme

sample_scheme = scheme(
    row('stream', 0, -1, 'output', default=sys.stdout, coerce=file_coerce),
    row('indent', 0, 1, default=1, coerce=positive_int),
    row('width', 0, 1, 2, 'max_width', default=79, coerce=positive_int),
    row('newline', default='\n', coerce=string_types))

del file_coerce, positive_int, string_types


def test_basic_params():

    def get_values(*args, **kwargs):
        return sample_scheme(args, kwargs)

    def foobar(**kwargs):
        from xoutil.eight import iteritems
        res = sample_scheme.defaults
        for key, value in iteritems(kwargs):
            res[key] = value
        return res

    one, two = get_values(4, 80), foobar(indent=4, width=80)
    assert one == two, '\n{} != \n{}'.format(one, two)
    one, two = get_values(2), foobar(indent=2)
    assert one == two, '\n{} != \n{}'.format(one, two)
    one = get_values(80, indent=4, extra="I'm OK!")
    two = foobar(width=80, indent=4, extra="I'm OK!")
    assert one == two, '\n{} != \n{}'.format(one, two)
    one, two = get_values(width=80), foobar(width=80)
    assert one == two, '\n{} != \n{}'.format(one, two)
    one = get_values(sys.stderr, 4, 80)
    two = foobar(indent=4, width=80, stream=sys.stderr)
    assert one == two, '\n{} != \n{}'.format(one, two)
    one = get_values(4, sys.stderr, newline='\n\r')
    two = foobar(indent=4, stream=sys.stderr, newline='\n\r')
    assert one == two, '\n{} != \n{}'.format(one, two)
    one = get_values(4, output=sys.stderr)
    two = foobar(indent=4, stream=sys.stderr)
    assert one == two, '\n{} != \n{}'.format(one, two)
    one, two = get_values(4, max_width=80), foobar(indent=4, width=80)
    assert one == two, '\n{} != \n{}'.format(one, two)


def test_param_errors():

    def get_values(*args, **kwargs):
        return sample_scheme(args, kwargs, strict=True)

    def error_repr(error):
        return '{}()'.format(type(error).__name__, error)

    msg = 'Must raised "{}", \n\tnot {}'

    try:
        get_values(sys.stderr, 4, output=sys.stderr)
        assert False, 'Should raise TypeError'
    except TypeError:
        pass
    except BaseException as error:
        assert False, msg.format(TypeError.__name__, error_repr(error))
    try:
        get_values(4, -79)
        assert False, 'Should raise TypeError'
    except TypeError:
        pass
    except BaseException as error:
        assert False, msg.format(TypeError.__name__, error_repr(error))
    try:
        get_values(80, indent=4, extra="I'm not OK!")
        assert False, 'Should raise TypeError'
    except TypeError:
        pass
    except BaseException as error:
        assert False, msg.format(TypeError.__name__, error_repr(error))<|MERGE_RESOLUTION|>--- conflicted
+++ resolved
@@ -3,11 +3,7 @@
 #----------------------------------------------------------------------
 # tests.test_params
 #----------------------------------------------------------------------
-<<<<<<< HEAD
-# Copyright (c) 2015-2016 Merchise Autrement [~º/~] and Contributors
-=======
 # Copyright (c) 2015-2017 Merchise Autrement [~º/~] and Contributors
->>>>>>> 0c15c559
 # All rights reserved.
 #
 # This is free software; you can redistribute it and/or modify it under
@@ -21,14 +17,9 @@
 
 import sys
 from xoutil.eight import string_types
-<<<<<<< HEAD
-from xoutil.cl import file_coerce, positive_int_coerce as positive_int
-
-=======
 from xoutil.values import file_coerce, positive_int_coerce as positive_int
 
 # old params
->>>>>>> 0c15c559
 from xoutil.params import ParamSchemeRow as row, ParamScheme as scheme
 
 sample_scheme = scheme(
