#!/usr/bin/env python
# -*- encoding: utf-8 -*-
# ---------------------------------------------------------------------
# xoutil.tests.test_modules
#----------------------------------------------------------------------
# Copyright (c) 2015 Merchise and Contributors
# Copyright (c) 2013, 2014 Merchise Autrement and Contributors
# All rights reserved.
#
# This is free software; you can redistribute it and/or modify it under
# the terms of the LICENCE attached in the distribution package.
#
# Created on 2013-01-28

from __future__ import (division as _py3_division,
                        print_function as _py3_print,
                        unicode_literals as _py3_unicode,
                        absolute_import as _py3_abs_imports)

import sys
import unittest


from xoutil.modules import customize, modulemethod


class TestModulesCustomization(unittest.TestCase):
    def setUp(self):
        import testbed
        self.testbed = testbed

    def tearDown(self):
        sys.modules[self.testbed.__name__] = self.testbed

    def test_echo(self):
        import testbed
        module, created, klass = customize(testbed)
        self.assertEqual(10, module.echo(10))

    def test_module_props(self):
        @property
        def this(mod):
            return mod

        import testbed
        attrs = {'this': this}
        module, created, klass = customize(testbed, custom_attrs=attrs)
        self.assertEqual(module, module.this)


class TestModuleDecorators(unittest.TestCase):
    def test_echo_module_level(self):
        import sys

        @modulemethod
        def echo(self, *args):
            return (self, args)

        current_module = sys.modules[__name__]
        self.assertEquals((current_module, (1, 2)), echo(1, 2))

    def test_moduleproperties(self):
        import customizetestbed as m
        self.assertIs(m, m.this)
        self.assertIs(None, m.store)
        self.assertIsNone(m.prop)
        m.store = (1, 2)
        m.prop = 'prop'
        self.assertEquals((1, 2), m.store)
        self.assertEquals((1, 2), m._store)
        self.assertIs('prop', m.prop)

        with self.assertRaises(AttributeError):
            m.this = 1

        del m.store
        with self.assertRaises(AttributeError):
            m._store == ()
        self.assertIs(None, m.store)

        del m.prop
        with self.assertRaises(AttributeError):
            m._prop == 'prop'
        self.assertIsNone(m.prop)

    def test_module_level_memoized_props(self):
        import customizetestbed as m
        from xoutil.inspect import getattr_static
        self.assertNotEquals(getattr_static(m, 'memoized'), m)
        self.assertIs(m.memoized, m)
        self.assertIs(getattr_static(m, 'memoized'), m)


def test_get_module_path_by_module_object():
    import xoutil
    import xoutil.iterators
    from os.path import join
    from xoutil.modules import get_module_path
    top = xoutil.__path__[0]
    expected = top
    assert get_module_path(xoutil) == expected

    expected = (join(top, 'iterators.py'),
                join(top, 'iterators.pyc'),
                join(top, 'iterators.pyo'))
    assert get_module_path(xoutil.iterators) in expected


def test_get_module_path_by_module_string_abs():
    import xoutil
    from os.path import join
    from xoutil.modules import get_module_path
    top = xoutil.__path__[0]
    expected = top
    assert get_module_path('xoutil') == expected
    expected = (join(top, 'iterators.py'),
                join(top, 'iterators.pyc'),
                join(top, 'iterators.pyo'))
    assert get_module_path('xoutil.iterators') in expected


def test_get_module_path_by_module_string_rel():
    import pytest
    from xoutil.modules import get_module_path
    with pytest.raises(TypeError):
<<<<<<< HEAD
        # TODO: Next "expected" variable is not defined
        assert get_module_path('.iterators') == expected
=======
        assert get_module_path('.iterators')
>>>>>>> d1a3dcba


def test_object_stability():
    import testbed
    from testbed import selfish
    a, b = testbed.selfish()
    c, d = selfish()
    e, f = testbed.selfish()
    assert a == c == e
    assert b == d == f<|MERGE_RESOLUTION|>--- conflicted
+++ resolved
@@ -123,12 +123,7 @@
     import pytest
     from xoutil.modules import get_module_path
     with pytest.raises(TypeError):
-<<<<<<< HEAD
-        # TODO: Next "expected" variable is not defined
-        assert get_module_path('.iterators') == expected
-=======
         assert get_module_path('.iterators')
->>>>>>> d1a3dcba
 
 
 def test_object_stability():
