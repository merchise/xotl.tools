--- conflicted
+++ resolved
@@ -2,14 +2,9 @@
 # -*- encoding: utf-8 -*-
 # ---------------------------------------------------------------------
 # tests.test_objects
-<<<<<<< HEAD
-# ---------------------------------------------------------------------
-# Copyright (c) 2013, 2014, 2015 Merchise Autrement and Contributors
-=======
 #----------------------------------------------------------------------
 # Copyright (c) 2015 Merchise and Contributors
 # Copyright (c) 2013, 2014 Merchise Autrement and Contributors
->>>>>>> f3025c36
 # All rights reserved.
 #
 # This is free software; you can redistribute it and/or modify it under
