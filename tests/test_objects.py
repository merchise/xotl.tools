#!/usr/bin/env python
# -*- encoding: utf-8 -*-
# ---------------------------------------------------------------------
# tests.test_objects
#----------------------------------------------------------------------
# Copyright (c) 2013-2017 Merchise Autrement [~º/~] and Contributors
# All rights reserved.
#
# This is free software; you can redistribute it and/or modify it under
# the terms of the LICENCE attached in the distribution package.
#
# Created on 2013-04-16

from __future__ import (division as _py3_division,
                        print_function as _py3_print,
                        absolute_import as _py3_abs_imports)

import pytest
from xoutil.objects import smart_copy


def test_smart_copy():
    class new(object):
        def __init__(self, **kw):
            for k, v in kw.items():
                setattr(self, k, v)

    source = new(a=1, b=2, c=4, _d=5)
    target = {}
    smart_copy(source, target, defaults=False)
    assert target == dict(a=1, b=2, c=4)

    source = new(a=1, b=2, c=4, _d=5)
    target = {}
    smart_copy(source, target, defaults=None)
    assert target == dict(a=1, b=2, c=4)

    target = {}
    smart_copy(source, target, defaults=True)
    assert target['_d'] == 5


def test_smart_copy_with_defaults():
    defaults = {'host': 'localhost', 'port': 5432, 'user': 'openerp',
                'password': (KeyError, '{key}')}
    kwargs = {'password': 'keep-out!'}
    args = smart_copy(kwargs, {}, defaults=defaults)
    assert args == dict(host='localhost', port=5432, user='openerp',
                        password='keep-out!')

    # if missing a required key
    with pytest.raises(KeyError):
        args = smart_copy({}, {}, defaults=defaults)


def test_smart_copy_signature():
    with pytest.raises(TypeError):
        smart_copy({}, defaults=False)


def test_smart_copy_from_dict_to_dict():
    c = dict(c=1, d=23)
    d = dict(d=1)
    smart_copy(c, d)
    assert d == dict(c=1, d=23)


def test_smart_copy_with_plain_defaults():
    c = dict(a=1, b=2, c=3)
    d = {}
    smart_copy(c, d, defaults=('a', 'x'))
    assert d == dict(a=1, x=None)


def test_smart_copy_with_callable_default():
    def default(attr, source=None):
        return attr in ('a', 'b')

    c = dict(a=1, b='2', c='3x')
    d = {}
    smart_copy(c, d, defaults=default)
    assert d == dict(a=1, b='2')

    class inset(object):
        def __init__(self, items):
            self.items = items

        def __call__(self, attr, source=None):
            return attr in self.items

    c = dict(a=1, b='2', c='3x')
    d = {}
    smart_copy(c, d, defaults=inset('ab'))
    assert d == dict(a=1, b='2')


def test_fulldir():
    from xoutil.objects import fulldir
    assert {'__getitem__', 'get', 'items', 'keys'} < fulldir({})


def test_newstyle_metaclass():
    from xoutil.eight.meta import metaclass

    class Field(object):
        __slots__ = (str('name'), str('default'))

        def __init__(self, default):
            self.default = default

        def __get__(self, inst, owner):
            if not inst:
                return self
            return self.default

    class ModelType(type):
        pass

    class Base(object):
        def __init__(self, **attrs):
            self.__dict__.update(attrs)

    class Model(metaclass(ModelType)):
        f1 = Field(1009)
        f2 = 0

        def __init__(self, **attrs):
            self.__dict__.update(attrs)

    class Model2(Base, metaclass(ModelType)):
        pass

    class SubMeta(ModelType):
        pass

    class Submodel(Model, metaclass(SubMeta)):
        pass

    inst = Model(name='Instance')
    assert inst.f1 == 1009
    assert inst.name == 'Instance'
    assert isinstance(Model.f1, Field)
    assert type(Model) is ModelType
    assert type(Submodel) is SubMeta
    assert type(Model2) is ModelType
    assert Model2.__base__ is Base
    assert Submodel.__base__ is Model
    assert Model.__base__ is object


def test_new_style_metaclass_registration():
    import sys
    from xoutil.eight.meta import metaclass

    class BaseMeta(type):
        classes = []

        def __new__(cls, name, bases, attrs):
            res = super(BaseMeta, cls).__new__(cls, name, bases, attrs)
            cls.classes.append(res)   # <-- side effect
            return res

    class Base(metaclass(BaseMeta)):
        pass

    class SubType(BaseMeta):
        pass

    class Egg(metaclass(SubType), Base):   # <-- metaclass first
        pass

    assert Egg.__base__ is Base   # <-- but the base is Base
    assert len(BaseMeta.classes) == 2

    class Spam(Base, metaclass(SubType)):
        'Like "Egg" but it will be registered twice in Python 2.x.'

    if sys.version_info < (3, 2):
        assert len(BaseMeta.classes) == 4  # Called twice in Python 2
    else:
        assert len(BaseMeta.classes) == 3  # Properly called once in Python 3

      # Nevertheless the bases are ok.
    assert Spam.__bases__ == (Base, )


def test_lazy():
    from xoutil.objects import lazy, setdefaultattr

    class new(object):
        pass

    inst = new()
    setter = lambda a: -a
    setdefaultattr(inst, 'c', lazy(setter, 10))
    assert inst.c == -10
    setdefaultattr(inst, 'c', lazy(setter, 20))
    assert inst.c == -10


# Easly creates a hierarchy of objects
class new(object):
    def __init__(self, **kwargs):
        attrs = {}
        children = {}
        for attr, value in kwargs.items():
            if '.' in attr:
                name, childattr = attr.split('.', 1)
                child = children.setdefault(name, {})
                child[childattr] = value
            else:
                attrs[attr] = value
        self.__dict__.update(attrs)
        assert set(attrs.keys()) & set(children.keys()) == set()
        for child, vals in children.items():
            setattr(self, child, new(**vals))


def test_traversing():
    from xoutil.objects import traverse, get_traverser
    obj = new(**{'a': 1, 'b.c.d': {'x': 2}, 'b.c.x': 3})
    assert traverse(obj, 'a') == 1
    assert traverse(obj, 'b.c.d.x') == 2
    assert traverse(obj, 'b.c.x') == 3
    with pytest.raises(AttributeError):
        traverse(obj, 'a.v')
    with pytest.raises(AttributeError):
        traverse(obj, 'a.b.c.d.y')

    traverser = get_traverser('a', 'b.c.d.x', 'b.c.d.y')
    with pytest.raises(AttributeError):
        traverser(obj)
    obj.b.c.d['y'] = None
    assert traverser(obj) == (1, 2, None)


def test_dict_merge_base_cases():
    from xoutil.objects import dict_merge
    base = {'a': 'a', 'd': {'attr1': 2}}
    assert dict_merge() == {}
    assert dict_merge(base) == base
    assert dict_merge(**base) == base


def test_dict_merge_simple_cases():
    from xoutil.objects import dict_merge
    first = {'a': {'attr1': 1}, 'b': {'attr1': 1}, 'c': 194, 'shared': 1}
    second = {'a': {'attr2': 2}, 'b': {'attr2': 2}, 'd': 195, 'shared': 2}
    expected = {'a': {'attr1': 1, 'attr2': 2},
                'b': {'attr1': 1, 'attr2': 2},
                'c': 194,
                'd': 195,
                'shared': 2}
    assert dict_merge(first, second) == expected
    assert dict_merge(first, **second) == expected
    assert dict_merge(second, first) == dict(expected, shared=1)
    assert dict_merge(second, **first) == dict(expected, shared=1)


def test_dict_merge_compatible_cases():
    from xoutil.objects import dict_merge
    first = {192: ['attr1', 1], 193: {'attr1', 1}}
    second = {192: ('attr2', 2), 193: ['attr2', 2]}
    assert dict_merge(first, second) == {192: ['attr1', 1, 'attr2', 2],
                                         193: {'attr1', 1, 'attr2', 2}}
    result = dict_merge(second, first)
    assert result[192] == ('attr2', 2, 'attr1', 1)
    key_193 = result[193]
    assert key_193[:2] == ['attr2', 2]
    # Since order of set's members is not defined we can't test order, we can
    # only know that they'll be in the last two positions.
    assert key_193.index('attr1') in (2, 3)
    assert key_193.index(1) in (2, 3)


def test_dict_merge_errors():
    from xoutil.objects import dict_merge
    first = {192: 192}
    second = {192: [192]}
    with pytest.raises(TypeError):
        dict_merge(second, first)
    with pytest.raises(TypeError):
        dict_merge(first, second)


def test_get_first_of():
    from xoutil.objects import get_first_of
    somedict = {"foo": "bar", "spam": "eggs"}
    assert get_first_of(somedict, "no", "foo", "spam") == 'bar'

    somedict = {"foo": "bar", "spam": "eggs"}
    assert get_first_of(somedict, "eggs") is None

    class Someobject(object):
        pass

    inst = Someobject()
    inst.foo = 'bar'
    inst.eggs = 'spam'
    assert get_first_of(inst, 'no', 'eggs', 'foo') == 'spam'
    assert get_first_of(inst, 'invalid') is None

    somedict = {"foo": "bar", "spam": "eggs"}

    class Someobject(object):
        pass

    inst = Someobject()
    inst.foo = 'bar2'
    inst.eggs = 'spam'
    assert get_first_of((somedict, inst), 'eggs') == 'spam'
    assert get_first_of((somedict, inst), 'foo') == 'bar'
    assert get_first_of((inst, somedict), 'foo') == 'bar2'
    assert get_first_of((inst, somedict), 'foobar') is None

    none = object()
    assert get_first_of((inst, somedict), 'foobar', default=none) is none
    _eggs = get_first_of(somedict, 'foo', 'spam', pred=lambda v: len(v) > 3)
    assert _eggs == 'eggs'
    _none = get_first_of(somedict, 'foo', 'spam', pred=lambda v: len(v) > 4)
    assert _none is None

    with pytest.raises(TypeError):
        get_first_of(None, anything=1)


def test_smart_getter():
    from xoutil.objects import smart_getter

    class new(object):
        pass

    o = new()
    o.attr1 = 1
    o.attr2 = 1
    getter = smart_getter(o)
    assert getter('attr1') == getter('attr2') == 1
    assert getter('attr3') is None

    getter = smart_getter(o, strict=True)
    assert getter('attr1') == getter('attr2') == 1
    with pytest.raises(AttributeError):
        assert getter('attr3') is None

    d = {'key1': 1, 'key2': 1}
    getter = smart_getter(d)
    assert getter('key1') == getter('key2') == 1
    assert getter('key3') is None

    getter = smart_getter(d, strict=True)
    assert getter('key1') == getter('key2') == 1
    with pytest.raises(KeyError):
        assert getter('key3') is None
    assert getter('key3', None) is None


def test_extract_attrs():
    from xoutil.objects import extract_attrs
    d = dict(a=(1,), b=2, c=3, x=4)
    assert extract_attrs(d, 'a') == (1,)
    assert extract_attrs(d, 'a', 'b', 'c', 'x') == ((1,), 2, 3, 4)

    with pytest.raises(AttributeError):
        assert extract_attrs(d, 'y')
    assert extract_attrs(d, 'y', default=None) is None

    class new(object):
        def __init__(self, **kw):
            self.__dict__.update(kw)

    d = new(a=(1,), b=2, c=3, x=4)
    assert extract_attrs(d, 'a') == (1,)
    assert extract_attrs(d, 'a', 'b', 'c', 'x') == ((1,), 2, 3, 4)

    with pytest.raises(AttributeError):
        assert extract_attrs(d, 'y')
    assert extract_attrs(d, 'y', default=None) is None


def test_copy_class():
    from xoutil.symbols import Unset
    from xoutil.eight import python_version
    from xoutil.eight.meta import metaclass
    from xoutil.objects import copy_class

    u = str if python_version == 3 else unicode

    class MetaFoo(type):
        pass

    class Foo(metaclass(MetaFoo)):
        a = 1
        b = 2
        c = 3
        d = 4

    class Baz(Foo):
        e = 5

    index = {k: getattr(Foo, k) for k in 'abcd'}
    Bar = copy_class(Foo)
    assert Bar.a == Foo.a and Bar.b and Bar.c and Bar.d

    Egg = copy_class(Foo, ignores=['b', 'c'])
    assert getattr(Egg, 'b', Unset) is Unset

    Egg = copy_class(Foo, ignores=[lambda k: index.get(k) and index.get(k) > 2])
    assert Egg.a == Foo.a
    assert getattr(Egg, 'c', Unset) is Unset

    Named = copy_class(Foo, new_name='Named')
    assert Named.__name__ == 'Named'

    Named = copy_class(Foo, new_name=u('Named'))
    assert Named.__name__ == 'Named'

    import fnmatch
    pattern = lambda attr: fnmatch.fnmatch(attr, 'a*')
    Egg = copy_class(Foo, ignores=[pattern])
    assert getattr(Egg, 'a', Unset) is Unset

    import re
    _pattern = re.compile('^a')
    pattern = lambda attr: _pattern.match(attr)
    Egg = copy_class(Foo, ignores=[pattern])
    assert getattr(Egg, 'a', Unset) is Unset


def test_validate_attrs():
    from xoutil.objects import validate_attrs

    class Person(object):
        def __init__(self, **kwargs):
            for which in kwargs:
                setattr(self, which, kwargs[which])

    source = Person(name='Manuel', age=33, sex='male')
    target = {'name': 'Manuel', 'age': 4, 'sex': 'male'}

    assert validate_attrs(source, target, force_equals=('sex',),
                          force_differents=('age',))

    assert not validate_attrs(source, target, force_equals=('age',))


@pytest.mark.xfail()
def test_memoized_classproperty():
    from xoutil.decorator import memoized_property
    from xoutil.objects import classproperty

    current = 1

    class Foobar(object):
        @memoized_property
        @classproperty
        def prop(cls):
            return current

        @classproperty
        @memoized_property
        def prop2(cls):
            return current

    assert Foobar.prop == current
    current += 1
    assert Foobar.prop != current


<<<<<<< HEAD
=======
def test_properties():
    from xoutil.objects import xproperty, classproperty, staticproperty

    _x = 'static'

    class Foobar(object):
        _x = 'class'

        def __init__(self):
            self._x = 'instance'

        @xproperty
        def x(self):
            return self._x

        @classproperty
        def cprop(cls):
            return cls._x

        @staticproperty
        def sprop():
            return _x

    f = Foobar()

    assert Foobar.x == 'class'
    assert f.x == 'instance'

    assert Foobar.cprop == 'class'
    assert f.cprop == 'class'

    assert Foobar.sprop == 'static'
    assert f.sprop == 'static'


>>>>>>> d2a627ca
def test_multi_getter_failure():
    '''`multi_getter` is not the same as `traverse`.

    When a collection of identifiers is given, it get the first valid value
    (see the documentation).

    '''
    from xoutil.objects import multi_getter
    from xoutil.objects import traverse

    class new(object):
        def __init__(self, **k):
            self.__dict__.update(k)

    top = new(d=dict(a=1, b=2), a=10, b=20)

    assert traverse(top, 'd.a') == 1
    assert next(multi_getter(top, ('d', 'a'))) == {'a': 1, 'b': 2}<|MERGE_RESOLUTION|>--- conflicted
+++ resolved
@@ -466,8 +466,6 @@
     assert Foobar.prop != current
 
 
-<<<<<<< HEAD
-=======
 def test_properties():
     from xoutil.objects import xproperty, classproperty, staticproperty
 
@@ -503,7 +501,6 @@
     assert f.sprop == 'static'
 
 
->>>>>>> d2a627ca
 def test_multi_getter_failure():
     '''`multi_getter` is not the same as `traverse`.
 
