#!/usr/bin/env python
# -*- coding: utf-8 -*-
# ---------------------------------------------------------------------
# Copyright (c) Merchise Autrement [~º/~] and Contributors
# All rights reserved.
#
# This is free software; you can do what the LICENCE file allows you to.
#


import unittest
from xotl.tools.symbols import boolean


class BooleanTests(unittest.TestCase):
    def test_singletons(self):
        from sys import intern
<<<<<<< HEAD
        from xotl.tools.symbols import Unset
=======
        from xoutil.symbols import Unset
>>>>>>> ed7d168e

        foo = "Un"
        bar = "set"
        a = boolean("Unset")
        b = boolean(foo + "set")
        c = boolean("Un" + bar)

        # self.assertIs(intern(foo + bar), repr(Unset))
        # above started to fail in PyPy, changed to next.
        self.assertIs(intern(foo + bar), intern(repr(Unset)))
        self.assertIs(repr(a), repr(b))
        self.assertIs(a, Unset)
        self.assertIs(b, Unset)
        self.assertIs(c, Unset)

    def test_equality(self):
        a = boolean("false")
        b = boolean("true", True)
        self.assertEqual(a, False)
        self.assertEqual(b, True)
        self.assertEqual(not b, False)

    def test_parse(self):
        a = boolean("false")
        b = boolean("true", True)
        c = boolean.parse(repr(a))
        self.assertIs(boolean.parse("false"), a)
        self.assertIs(boolean.parse("true"), b)
        self.assertIs(a, c)

    def test_int_compatibility(self):
        a = boolean("false")
        b = boolean("true", True)
        self.assertEqual(a + 1, 1)
        self.assertEqual(b + 1, 2)

    def test_comments(self):
        a = boolean("false")
        value = "%s    # This is a comment" % a
        b = boolean.parse(value)
        self.assertIs(a, b)

    def test_symbols_are_pickable(self):
        import pickle
        from xotl.tools.symbols import Unset, Undefined

        for protocol in range(pickle.DEFAULT_PROTOCOL, pickle.HIGHEST_PROTOCOL + 1):
            self.assertIs(Unset, pickle.loads(pickle.dumps(Unset, protocol)))
            self.assertIs(Undefined, pickle.loads(pickle.dumps(Undefined, protocol)))


def test_symbols_is_importable():
    import sys

<<<<<<< HEAD
    modules = {
        mod: sys.modules[mod] for mod in sys.modules if mod.startswith("xotl.tools.")
    }
=======
    modules = {mod: sys.modules[mod] for mod in sys.modules if mod.startswith("xoutil")}
>>>>>>> ed7d168e
    for mod in modules:
        sys.modules.pop(mod)
    try:
        import xotl.tools.symbols  # noqa
    finally:
        for modname, mod in modules.items():
            sys.modules[modname] = mod<|MERGE_RESOLUTION|>--- conflicted
+++ resolved
@@ -15,11 +15,7 @@
 class BooleanTests(unittest.TestCase):
     def test_singletons(self):
         from sys import intern
-<<<<<<< HEAD
         from xotl.tools.symbols import Unset
-=======
-        from xoutil.symbols import Unset
->>>>>>> ed7d168e
 
         foo = "Un"
         bar = "set"
@@ -74,13 +70,9 @@
 def test_symbols_is_importable():
     import sys
 
-<<<<<<< HEAD
     modules = {
         mod: sys.modules[mod] for mod in sys.modules if mod.startswith("xotl.tools.")
     }
-=======
-    modules = {mod: sys.modules[mod] for mod in sys.modules if mod.startswith("xoutil")}
->>>>>>> ed7d168e
     for mod in modules:
         sys.modules.pop(mod)
     try:
