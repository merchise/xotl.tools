#!/usr/bin/env python
# -*- encoding: utf-8 -*-
#----------------------------------------------------------------------
# xoutil.tests.test_string
#----------------------------------------------------------------------
# Copyright (c) 2013-2017 Merchise Autrement [~º/~] and Contributors
# All rights reserved.
#
# This is free software; you can redistribute it and/or modify it under
# the terms of the LICENCE attached in the distribution package.
#
# Created on 2013-01-16

from __future__ import (division as _py3_division,
                        print_function as _py3_print,
                        absolute_import as _py3_abs_imports)

from hypothesis import given, example
from hypothesis.strategies import text, binary


@given(s=binary())
def test_safe_decode_dont_fail_uppon_invalid_encoding(s):
    from xoutil.future.string import safe_decode
    assert safe_decode(s, 'i-dont-exist') == safe_decode(s)


@given(s=text())
def test_safe_encode_dont_fail_uppon_invalid_encoding(s):
    from xoutil.future.string import safe_encode
    assert safe_encode(s, 'i-dont-exist') == safe_encode(s)


def test_safe_string():
    from xoutil.future.string import safe_str
    from xoutil.eight import _py2
    aux = lambda x: 2*x + 1
    name = 'λ x: 2*x + 1'
    aux.__name__ = safe_str(name)
    delta = 0    # 1 if _py2 else 0
    # TODO: Because future unicode_literals was removed.  Maybe this test must
    # be removed or reformulated.
    assert len(aux.__name__) == len(name) + delta


def test_normalize_slug():
    from xoutil.future.string import normalize_slug
    value = '  Á.e i  Ó  u  '
    assert normalize_slug(value) == 'a-e-i-o-u'
    assert normalize_slug(value, '.', invalid_chars='AU') == 'e.i.o'
    assert normalize_slug(value, valid_chars='.') == 'a.e-i-o-u'
    assert normalize_slug('_x', '_') == '_x'
    assert normalize_slug('-x', '_') == 'x'
    assert normalize_slug('-x-y-', '_') == 'x_y'
    assert normalize_slug(None) == 'none'
    assert normalize_slug(1 == 1) == 'true'
    assert normalize_slug(1.0) == '1-0'
    assert normalize_slug(135) == '135'
    assert normalize_slug(123456, '', invalid_chars='52') == '1346'
    assert normalize_slug('_x', '_') == '_x'


# FIXME: Dont filter; `normalize_slug` should consider this.
valid_replacements = text().filter(lambda x: '\\' not in x)


<<<<<<< HEAD
@given(s=text(), invalid_chars=text(), replacement=valid_replacements)
@example(s='0/0', invalid_chars='-', replacement='-')
def test_normalize_slug_hypothesis(s, invalid_chars, replacement):
    # TODO: (s='0:0', invalid_chars='z', replacement='ź')
=======
@given(s=text(), invalids=text(), replacement=valid_replacements)
@example(s='0/0', invalids='-', replacement='-')
def test_normalize_slug_hypothesis(s, invalids, replacement):
>>>>>>> 82219553
    from xoutil.future.string import normalize_slug, normalize_ascii

    assert ' ' not in normalize_slug(s), 'Slugs do not contain spaces'

    assert ' ' in normalize_slug(s + ' ', valid_chars=' '), \
        'Slugs do contain spaces if explicitly allowed'

    replacement = normalize_ascii(replacement).lower()
<<<<<<< HEAD
    invalid_chars = normalize_ascii(invalid_chars).lower()
    assert all(c not in normalize_slug(s, replacement, invalid_chars=c)
               for c in invalid_chars if c not in replacement), \
=======
    invalids = normalize_ascii(invalids).lower()
    assert all(c not in normalize_slug(s, replacement, invalids=c)
               for c in invalids if c not in replacement), \
>>>>>>> 82219553
        'Slugs dont contain invalid chars'


@given(s=text(), p=text())
def test_cutting_is_inverse_to_adding(s, p):
    from xoutil.future.string import cut_prefix, cut_suffix
    assert cut_prefix(p + s, p) == s
    assert cut_suffix(s + p, p) == s
    assert cut_suffix(s, '') == s
    assert cut_prefix(s, '') == s


@given(s=text(), p=text())
def test_cutting_is_stable(s, p):
    from xoutil.future.string import cut_prefix, cut_suffix
    if not s.startswith(p):
        assert cut_prefix(s, p) == s == cut_prefix(cut_prefix(s, p), p)
    if not s.endswith(p):
        assert cut_suffix(s, p) == s == cut_suffix(cut_suffix(s, p), p)<|MERGE_RESOLUTION|>--- conflicted
+++ resolved
@@ -64,16 +64,10 @@
 valid_replacements = text().filter(lambda x: '\\' not in x)
 
 
-<<<<<<< HEAD
 @given(s=text(), invalid_chars=text(), replacement=valid_replacements)
 @example(s='0/0', invalid_chars='-', replacement='-')
 def test_normalize_slug_hypothesis(s, invalid_chars, replacement):
     # TODO: (s='0:0', invalid_chars='z', replacement='ź')
-=======
-@given(s=text(), invalids=text(), replacement=valid_replacements)
-@example(s='0/0', invalids='-', replacement='-')
-def test_normalize_slug_hypothesis(s, invalids, replacement):
->>>>>>> 82219553
     from xoutil.future.string import normalize_slug, normalize_ascii
 
     assert ' ' not in normalize_slug(s), 'Slugs do not contain spaces'
@@ -82,16 +76,10 @@
         'Slugs do contain spaces if explicitly allowed'
 
     replacement = normalize_ascii(replacement).lower()
-<<<<<<< HEAD
     invalid_chars = normalize_ascii(invalid_chars).lower()
     assert all(c not in normalize_slug(s, replacement, invalid_chars=c)
                for c in invalid_chars if c not in replacement), \
-=======
-    invalids = normalize_ascii(invalids).lower()
-    assert all(c not in normalize_slug(s, replacement, invalids=c)
-               for c in invalids if c not in replacement), \
->>>>>>> 82219553
-        'Slugs dont contain invalid chars'
+                   'Slugs dont contain invalid chars'
 
 
 @given(s=text(), p=text())
