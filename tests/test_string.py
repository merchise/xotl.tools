#!/usr/bin/env python
# -*- encoding: utf-8 -*-
#----------------------------------------------------------------------
# xoutil.tests.test_string
#----------------------------------------------------------------------
# Copyright (c) 2013-2017 Merchise Autrement [~º/~] and Contributors
# All rights reserved.
#
# This is free software; you can redistribute it and/or modify it under
# the terms of the LICENCE attached in the distribution package.
#
# Created on 2013-01-16

from __future__ import (division as _py3_division,
                        print_function as _py3_print,
                        absolute_import as _py3_abs_imports)

from hypothesis import given, example
from hypothesis.strategies import text, binary


@given(s=binary())
def test_safe_decode_dont_fail_uppon_invalid_encoding(s):
    from xoutil.future.string import safe_decode
    assert safe_decode(s, 'i-dont-exist') == safe_decode(s)


@given(s=text())
def test_safe_encode_dont_fail_uppon_invalid_encoding(s):
    from xoutil.future.string import safe_encode
    assert safe_encode(s, 'i-dont-exist') == safe_encode(s)


def test_safe_string():
    from xoutil.future.string import safe_str
<<<<<<< HEAD
    from xoutil.eight import _py2
    aux = lambda x: 2*x + 1
    name = 'λ x: 2*x + 1'
    aux.__name__ = safe_str(name)
    delta = 0    # 1 if _py2 else 0
=======
    # from xoutil.eight import python_version
    aux = lambda x: 2*x + 1
    name = 'λ x: 2*x + 1'
    aux.__name__ = safe_str(name)
    delta = 0    # 1 if python_version == 2 else 0
>>>>>>> d2a627ca
    # TODO: Because future unicode_literals was removed.  Maybe this test must
    # be removed or reformulated.
    assert len(aux.__name__) == len(name) + delta


def test_normalize_slug():
    from xoutil.future.string import normalize_slug
    value = '  Á.e i  Ó  u  '
    assert normalize_slug(value) == 'a-e-i-o-u'
    assert normalize_slug(value, '.', invalid_chars='AU') == 'e.i.o'
    assert normalize_slug(value, valid_chars='.') == 'a.e-i-o-u'
    assert normalize_slug('_x', '_') == '_x'
    assert normalize_slug('-x', '_') == 'x'
    assert normalize_slug('-x-y-', '_') == 'x_y'
    assert normalize_slug(None) == 'none'
    assert normalize_slug(1 == 1) == 'true'
    assert normalize_slug(1.0) == '1-0'
    assert normalize_slug(135) == '135'
    assert normalize_slug(123456, '', invalid_chars='52') == '1346'
    assert normalize_slug('_x', '_') == '_x'


# FIXME: Dont filter; `normalize_slug` should consider this.
valid_replacements = text().filter(lambda x: '\\' not in x)


@given(s=text(), invalid_chars=text(), replacement=valid_replacements)
@example(s='0/0', invalid_chars='-', replacement='-')
def test_normalize_slug_hypothesis(s, invalid_chars, replacement):
    # TODO: (s='0:0', invalid_chars='z', replacement='ź')
    from xoutil.future.string import normalize_slug, normalize_ascii

    assert ' ' not in normalize_slug(s), 'Slugs do not contain spaces'

    assert ' ' in normalize_slug(s + ' ', valid_chars=' '), \
        'Slugs do contain spaces if explicitly allowed'

    replacement = normalize_ascii(replacement).lower()
    invalid_chars = normalize_ascii(invalid_chars).lower()
    assert all(c not in normalize_slug(s, replacement, invalid_chars=c)
               for c in invalid_chars if c not in replacement), \
                   'Slugs dont contain invalid chars'


@given(s=text(), p=text())
def test_cutting_is_inverse_to_adding(s, p):
    from xoutil.future.string import cut_prefix, cut_suffix
    assert cut_prefix(p + s, p) == s
    assert cut_suffix(s + p, p) == s
    assert cut_suffix(s, '') == s
    assert cut_prefix(s, '') == s


@given(s=text(), p=text())
def test_cutting_is_stable(s, p):
    from xoutil.future.string import cut_prefix, cut_suffix
    if not s.startswith(p):
        assert cut_prefix(s, p) == s == cut_prefix(cut_prefix(s, p), p)
    if not s.endswith(p):
        assert cut_suffix(s, p) == s == cut_suffix(cut_suffix(s, p), p)<|MERGE_RESOLUTION|>--- conflicted
+++ resolved
@@ -33,19 +33,11 @@
 
 def test_safe_string():
     from xoutil.future.string import safe_str
-<<<<<<< HEAD
-    from xoutil.eight import _py2
-    aux = lambda x: 2*x + 1
-    name = 'λ x: 2*x + 1'
-    aux.__name__ = safe_str(name)
-    delta = 0    # 1 if _py2 else 0
-=======
     # from xoutil.eight import python_version
     aux = lambda x: 2*x + 1
     name = 'λ x: 2*x + 1'
     aux.__name__ = safe_str(name)
     delta = 0    # 1 if python_version == 2 else 0
->>>>>>> d2a627ca
     # TODO: Because future unicode_literals was removed.  Maybe this test must
     # be removed or reformulated.
     assert len(aux.__name__) == len(name) + delta
