#!/usr/bin/env python
# -*- encoding: utf-8 -*-
#----------------------------------------------------------------------
# xoutil.tests.test_string
#----------------------------------------------------------------------
# Copyright (c) 2013-2017 Merchise Autrement [~º/~] and Contributors
# All rights reserved.
#
# This is free software; you can redistribute it and/or modify it under
# the terms of the LICENCE attached in the distribution package.
#
# Created on 2013-01-16

from __future__ import (division as _py3_division,
                        print_function as _py3_print,
                        absolute_import as _py3_abs_imports)

from hypothesis import given, example
from hypothesis.strategies import text, binary


<<<<<<< HEAD
@given(s=binary())
def test_safe_decode_dont_fail_uppon_invalid_encoding(s):
    from xoutil.future.string import safe_decode
    assert safe_decode(s, 'i-dont-exist') == safe_decode(s)


@given(s=text())
def test_safe_encode_dont_fail_uppon_invalid_encoding(s):
    from xoutil.future.string import safe_encode
    assert safe_encode(s, 'i-dont-exist') == safe_encode(s)


def test_safe_string():
    from xoutil.future.string import safe_str
    # from xoutil.eight import python_version
    aux = lambda x: 2*x + 1
    name = 'λ x: 2*x + 1'
    aux.__name__ = safe_str(name)
    delta = 0    # 1 if python_version == 2 else 0
    # TODO: Because future unicode_literals was removed.  Maybe this test must
    # be removed or reformulated.
    assert len(aux.__name__) == len(name) + delta


def test_normalize_slug():
    from xoutil.future.string import normalize_slug
    value = '  Á.e i  Ó  u  '
    assert normalize_slug(value) == 'a-e-i-o-u'
    assert normalize_slug(value, '.', invalid_chars='AU') == 'e.i.o'
    assert normalize_slug(value, valid_chars='.') == 'a.e-i-o-u'
    assert normalize_slug('_x', '_') == '_x'
    assert normalize_slug('-x', '_') == 'x'
    assert normalize_slug('-x-y-', '_') == 'x_y'
    assert normalize_slug(None) == 'none'
    assert normalize_slug(1 == 1) == 'true'
    assert normalize_slug(1.0) == '1-0'
    assert normalize_slug(135) == '135'
    assert normalize_slug(123456, '', invalid_chars='52') == '1346'
    assert normalize_slug('_x', '_') == '_x'


# FIXME: Dont filter; `normalize_slug` should consider this.
=======
def test_slugify():
    from xoutil.string import slugify
    value = '  Á.e i  Ó  u  '
    assert slugify(value) == 'a-e-i-o-u'
    assert slugify(value, '.', invalid_chars='AU') == 'e.i.o'
    assert slugify(value, valid_chars='.') == 'a.e-i-o-u'
    assert slugify('_x', '_') == '_x'
    assert slugify('-x', '_') == 'x'
    assert slugify('-x-y-', '_') == 'x_y'
    assert slugify(None) == 'none'
    assert slugify(1 == 1) == 'true'
    assert slugify(1.0) == '1-0'
    assert slugify(135) == '135'
    assert slugify(123456, '', invalid_chars='52') == '1346'
    assert slugify('_x', '_') == '_x'


# FIXME: Dont filter; `slugify` should consider this.
>>>>>>> 0c15c559
valid_replacements = text().filter(lambda x: '\\' not in x)


@given(s=text(), invalid_chars=text(), replacement=valid_replacements)
@example(s='0/0', invalid_chars='-', replacement='-')
<<<<<<< HEAD
def test_normalize_slug_hypothesis(s, invalid_chars, replacement):
    # TODO: (s='0:0', invalid_chars='z', replacement='ź')
    from xoutil.future.string import normalize_slug, normalize_ascii

    assert ' ' not in normalize_slug(s), 'Slugs do not contain spaces'

    assert ' ' in normalize_slug(s + ' ', valid_chars=' '), \
        'Slugs do contain spaces if explicitly allowed'

    replacement = normalize_ascii(replacement).lower()
    invalid_chars = normalize_ascii(invalid_chars).lower()
    assert all(c not in normalize_slug(s, replacement, invalid_chars=c)
=======
def test_slugify_hypothesis(s, invalid_chars, replacement):
    # TODO: (s='0:0', invalid_chars='z', replacement='ź')
    from xoutil.string import slugify
    from xoutil.eight.string import force_ascii

    assert ' ' not in slugify(s), 'Slugs do not contain spaces'

    assert ' ' in slugify(s + ' ', valid_chars=' '), \
        'Slugs do contain spaces if explicitly allowed'

    replacement = force_ascii(replacement).lower()
    invalid_chars = force_ascii(invalid_chars).lower()
    assert all(c not in slugify(s, replacement, invalid_chars=c)
>>>>>>> 0c15c559
               for c in invalid_chars if c not in replacement), \
                   'Slugs dont contain invalid chars'


@given(s=text(), p=text())
def test_cutting_is_inverse_to_adding(s, p):
    from xoutil.future.string import cut_prefix, cut_suffix
    assert cut_prefix(p + s, p) == s
    assert cut_suffix(s + p, p) == s
    assert cut_suffix(s, '') == s
    assert cut_prefix(s, '') == s


@given(s=text(), p=text())
def test_cutting_is_stable(s, p):
    from xoutil.future.string import cut_prefix, cut_suffix
    if not s.startswith(p):
        assert cut_prefix(s, p) == s == cut_prefix(cut_prefix(s, p), p)
    if not s.endswith(p):
        assert cut_suffix(s, p) == s == cut_suffix(cut_suffix(s, p), p)<|MERGE_RESOLUTION|>--- conflicted
+++ resolved
@@ -19,50 +19,6 @@
 from hypothesis.strategies import text, binary
 
 
-<<<<<<< HEAD
-@given(s=binary())
-def test_safe_decode_dont_fail_uppon_invalid_encoding(s):
-    from xoutil.future.string import safe_decode
-    assert safe_decode(s, 'i-dont-exist') == safe_decode(s)
-
-
-@given(s=text())
-def test_safe_encode_dont_fail_uppon_invalid_encoding(s):
-    from xoutil.future.string import safe_encode
-    assert safe_encode(s, 'i-dont-exist') == safe_encode(s)
-
-
-def test_safe_string():
-    from xoutil.future.string import safe_str
-    # from xoutil.eight import python_version
-    aux = lambda x: 2*x + 1
-    name = 'λ x: 2*x + 1'
-    aux.__name__ = safe_str(name)
-    delta = 0    # 1 if python_version == 2 else 0
-    # TODO: Because future unicode_literals was removed.  Maybe this test must
-    # be removed or reformulated.
-    assert len(aux.__name__) == len(name) + delta
-
-
-def test_normalize_slug():
-    from xoutil.future.string import normalize_slug
-    value = '  Á.e i  Ó  u  '
-    assert normalize_slug(value) == 'a-e-i-o-u'
-    assert normalize_slug(value, '.', invalid_chars='AU') == 'e.i.o'
-    assert normalize_slug(value, valid_chars='.') == 'a.e-i-o-u'
-    assert normalize_slug('_x', '_') == '_x'
-    assert normalize_slug('-x', '_') == 'x'
-    assert normalize_slug('-x-y-', '_') == 'x_y'
-    assert normalize_slug(None) == 'none'
-    assert normalize_slug(1 == 1) == 'true'
-    assert normalize_slug(1.0) == '1-0'
-    assert normalize_slug(135) == '135'
-    assert normalize_slug(123456, '', invalid_chars='52') == '1346'
-    assert normalize_slug('_x', '_') == '_x'
-
-
-# FIXME: Dont filter; `normalize_slug` should consider this.
-=======
 def test_slugify():
     from xoutil.string import slugify
     value = '  Á.e i  Ó  u  '
@@ -81,26 +37,11 @@
 
 
 # FIXME: Dont filter; `slugify` should consider this.
->>>>>>> 0c15c559
 valid_replacements = text().filter(lambda x: '\\' not in x)
 
 
 @given(s=text(), invalid_chars=text(), replacement=valid_replacements)
 @example(s='0/0', invalid_chars='-', replacement='-')
-<<<<<<< HEAD
-def test_normalize_slug_hypothesis(s, invalid_chars, replacement):
-    # TODO: (s='0:0', invalid_chars='z', replacement='ź')
-    from xoutil.future.string import normalize_slug, normalize_ascii
-
-    assert ' ' not in normalize_slug(s), 'Slugs do not contain spaces'
-
-    assert ' ' in normalize_slug(s + ' ', valid_chars=' '), \
-        'Slugs do contain spaces if explicitly allowed'
-
-    replacement = normalize_ascii(replacement).lower()
-    invalid_chars = normalize_ascii(invalid_chars).lower()
-    assert all(c not in normalize_slug(s, replacement, invalid_chars=c)
-=======
 def test_slugify_hypothesis(s, invalid_chars, replacement):
     # TODO: (s='0:0', invalid_chars='z', replacement='ź')
     from xoutil.string import slugify
@@ -114,14 +55,13 @@
     replacement = force_ascii(replacement).lower()
     invalid_chars = force_ascii(invalid_chars).lower()
     assert all(c not in slugify(s, replacement, invalid_chars=c)
->>>>>>> 0c15c559
                for c in invalid_chars if c not in replacement), \
                    'Slugs dont contain invalid chars'
 
 
 @given(s=text(), p=text())
 def test_cutting_is_inverse_to_adding(s, p):
-    from xoutil.future.string import cut_prefix, cut_suffix
+    from xoutil.string import cut_prefix, cut_suffix
     assert cut_prefix(p + s, p) == s
     assert cut_suffix(s + p, p) == s
     assert cut_suffix(s, '') == s
@@ -130,7 +70,7 @@
 
 @given(s=text(), p=text())
 def test_cutting_is_stable(s, p):
-    from xoutil.future.string import cut_prefix, cut_suffix
+    from xoutil.string import cut_prefix, cut_suffix
     if not s.startswith(p):
         assert cut_prefix(s, p) == s == cut_prefix(cut_prefix(s, p), p)
     if not s.endswith(p):
