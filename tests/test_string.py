--- conflicted
+++ resolved
@@ -71,7 +71,6 @@
     assert ' ' in normalize_slug(s + ' ', valids=' '), \
         'Slugs do contain spaces if explicitly allowed'
 
-<<<<<<< HEAD
     assert normalize_slug('0', invalids='0') == ''
 
     try:
@@ -84,10 +83,6 @@
     assert all(c not in normalize_slug(s, invalids=c)
                for c in invalids if c != default_replacement), \
                    "Slugs don't contain invalid chars"
-=======
-    assert all(c not in normalize_slug(s, invalids=c) for c in invalids), \
-        'Slugs dont contain invalid chars'
->>>>>>> 74ebf760
 
 
 @given(s=text(), p=text())
